# ChangeLog

<<<<<<< HEAD
=======
## [2024-08-21]

### `llama-index-core` [0.10.68]

- remove nested progress bars in base element node parser (#15550)
- Adding exhaustive docs for workflows (#15556)
- Adding multi-strategy workflow with reflection notebook example (#15445)
- remove openai dep from core (#15527)
- Improve token counter to handle more response types (#15501)
- feat: Allow using step decorator without parentheses (#15540)
- feat: workflow services (aka nested workflows) (#15325)
- Remove requirement to specify "allowed_query_fields" parameter when using "cypher_validator" in TextToCypher retriever (#15506)

### `llama-index-embeddings-mistralai` [0.1.6]

- fix mistral embeddings usage (#15508)

### `llama-index-embeddings-ollama` [0.2.0]

- use ollama client for embeddings (#15478)

### `llama-index-embeddings-openvino` [0.2.1]

- support static input shape for openvino embedding and reranker (#15521)

### `llama-index-graph-stores-neptune` [0.1.8]

- Added code to expose structured schema for Neptune (#15507)

### `llama-index-llms-ai21` [0.3.2]

- Integration: AI21 Tools support (#15518)

### `llama-index-llms-bedrock` [0.1.13]

- Support token counting for llama-index integration with bedrock (#15491)

### `llama-index-llms-cohere` [0.2.2]

- feat: add tool calling support for achat cohere (#15539)

### `llama-index-llms-gigachat` [0.1.0]

- Adding gigachat LLM support (#15313)

### `llama-index-llms-openai` [0.1.31]

- Fix incorrect type in OpenAI token usage report (#15524)
- allow streaming token counts for openai (#15548)

### `llama-index-postprocessor-nvidia-rerank` [0.2.1]

- add truncate support (#15490)
- Update to 0.2.0, remove old code (#15533)
- update default model to nvidia/nv-rerankqa-mistral-4b-v3 (#15543)

### `llama-index-readers-bitbucket` [0.1.4]

- Fixing the issues in loading file paths from bitbucket (#15311)

### `llama-index-readers-google` [0.3.1]

- enhance google drive reader for improved functionality and usability (#15512)

### `llama-index-readers-remote` [0.1.6]

- check and sanitize remote reader urls (#15494)

### `llama-index-vector-stores-qdrant` [0.2.17]

- fix: setting IDF modifier in QdrantVectorStore for sparse vectors (#15538)

>>>>>>> ef9a21c7
## [2024-08-18]

### `llama-index-core` [0.10.67]

- avoid nltk 3.9 since its broken (#15473)
- docs: openllmetry now uses instrumentation (#15443)
- Fix LangChainDeprecationWarning (#15397)
- Add get/set API to the Context and make it coroutine-safe (#15152)
- docs: Cleanlab's cookbook (#15352)
- pass kwargs in `async_add()` for vector stores (#15333)
- escape json in structured llm (#15404)
- docs: Add JSONAlyze Query Engine using workflows cookbook (#15408)

### `llama-index-embeddings-gigachat` [0.1.0]

- Add GigaChat embedding (#15278)

### `llama-index-finetuning` [0.1.12]

- feat: Integrating Azure OpenAI Finetuning (#15297)

### `llama-index-graph-stores-neptune` [0.1.7]

- Exposed NeptuneQueryException and added additional debug information (#15448)
- Fixed issue #15414 and added ability to do partial matchfor Neptune Analytics (#15415)
- Use backticks to escape label (#15324)

### `llama-index-llms-cohere` [0.2.1]

- feat: add tool calling for cohere (#15144)

### `llama-index-packs-corrective-rag` [0.1.2]

- Ports over LongRAGPack, Corrective RAG Pack, and Self-Discover Pack to Workflows (#15160)

### `llama-index-packs-longrag` [0.1.1]

- Ports over LongRAGPack, Corrective RAG Pack, and Self-Discover Pack to Workflows (#15160)

### `llama-index-packs-self-discover` [0.1.2]

- Ports over LongRAGPack, Corrective RAG Pack, and Self-Discover Pack to Workflows (#15160)

### `llama-index-readers-preprocess` [0.1.4]

- Enhance PreprocessReader (#15302)

## [2024-08-15]

### `llama-index-core` [0.10.66]

- Temporarily revert nltk dependency due to latest version being removed from pypi
- Add citation query engine with workflows example (#15372)
- bug: Semantic double merging splitter creates chunks larger thank chunk size (#15188)
- feat: make `send_event()` in workflows assign the target step (#15259)
- make all workflow events accessible like mappings (#15310)

### `llama-index-indices-managed-bge-m3` [0.1.0]

- Add BGEM3Index (#15197)

### `llama-index-llms-huggingface` [0.2.7]

- update HF's completion_to_prompt (#15354)

### `llama-index-llms-sambanova` [0.1.0]

- Wrapper for SambaNova (Sambaverse and SambaStudio) with Llama-index (#15220)

### `llama-index-packs-code-hierarchy` [0.1.7]

- Update code_hierarchy.py adding php support (#15145)

### `llama-index-postprocessor-dashscope-rerank` [0.1.4]

- fix bug when calling llama-index-postprocessor-dashscope-rerank (#15358)

### `llama-index-readers-box` [0.1.2]

- Box refactor: Box File to Llama-Index Document adaptor (#15314)

### `llama-index-readers-gcs` [0.1.8]

- GCSReader: Implementing ResourcesReaderMixin and FileSystemReaderMixin (#15365)

### `llama-index-tools-box` [0.1.1]

- Box refactor: Box File to Llama-Index Document adaptor (#15314)
- Box tools for AI Agents (#15236)

### `llama-index-vector-stores-postgres` [0.1.14]

- Check if hnsw index exists (#15287)

## [2024-08-12]

### `llama-index-core` [0.10.65]

- chore: bump nltk version (#15277)

### `llama-index-tools-box` [0.1.0]

- Box tools for AI Agents (#15236)

### `llama-index-multi-modal-llms-gemini` [0.1.8]

- feat: add default_headers to Gemini multi-model (#15296)

### `llama-index-vector-stores-clickhouse` [0.2.0]

- chore: stop using ServiceContext from the clickhouse integration (#15300)

### `llama-index-experimental` [0.2.0]

- chore: remove ServiceContext usage from experimental package (#15301)

### `llama-index-extractors-marvin` [0.1.4]

- fix: MarvinMetadataExtractor functionality and apply async support (#15247)

### `llama-index-utils-workflow` [0.1.1]

- chore: bump black version (#15288)
- chore: bump nltk version (#15277)

### `llama-index-readers-microsoft-onedrive` [0.1.9]

- chore: bump nltk version (#15277)

### `llama-index-embeddings-upstage` [0.1.3]

- chore: bump nltk version (#15277)

### `llama-index-embeddings-nvidia` [0.1.5]

- chore: bump nltk version (#15277)

### `llama-index-embeddings-litellm` [0.1.1]

- chore: bump nltk version (#15277)

### `llama-index-legacy` [0.9.48post1]

- chore: bump nltk version (#15277)

### `llama-index-packs-streamlit-chatbot` [0.1.5]

- chore: bump nltk version (#15277)

### `llama-index-embeddings-huggingface` [0.2.3]

- Feature: added multiprocessing for creating hf embedddings (#15260)

## [2024-08-09]

### `llama-index-core` [0.10.64]

- fix: children nodes not carrying metadata from source nodes (#15254)
- Workflows: fix the validation error in the decorator (#15252)
- fix: strip '''sql (Markdown SQL code snippet) in SQL Retriever (#15235)

### `llama-index-indices-managed-colbert` [0.2.0]

- Remove usage of ServiceContext in Colbert integration (#15249)

### `llama-index-vector-stores-milvus` [0.1.23]

- feat: Support Milvus collection properties (#15241)

### `llama-index-llms-cleanlab` [0.1.2]

- Update models supported by Cleanlab TLM (#15240)

### `llama-index-llms-huggingface` [0.2.6]

- add generation prompt to HF chat template (#15239)

### `llama-index-llms-openvino` [0.2.1]

- add generation prompt to HF chat template (#15239)

### `llama-index-graph-stores-neo4j` [0.2.14]

- Neo4jPropertyGraphStore.get() check for id prop (#15228)

### `llama-index-readers-file` [0.1.33]

- Fix fs.open path type (#15226)

## [2024-08-08]

### `llama-index-core` [0.10.63]

- add num_workers in workflow decorator to resolve step concurrancy issue (#15210)
- Sub Question Query Engine as workflow notebook example (#15209)
- Add Llamatrace to workflow notebooks (#15186)
- Use node hash instead of node text to match nodes in fusion retriever (#15172)

### `llama-index-embeddings-mistralai` [0.1.5]

- handle mistral v1.0 client (#15229)

### `llama-index-extractors-relik` [0.1.1]

- Fix relik extractor skip error (#15225)

### `llama-index-finetuning` [0.1.11]

- handle mistral v1.0 client (#15229)

### `llama-index-graph-stores-neo4j` [0.2.14]

- Add neo4j generic node label (#15191)

### `llama-index-llms-anthropic` [0.1.17]

- Allow for images in Anthropic messages (#15227)

### `llama-index-llms-mistralai` [0.1.20]

- handle mistral v1.0 client (#15229)

### `llama-index-packs-mixture-of-agents` [0.1.2]

- Update Mixture Of Agents llamapack with workflows (#15232)

### `llama-index-tools-slack` [0.1.4]

- Fixed slack client ref in ToolSpec (#15202)

## [2024-08-06]

### `llama-index-core` [0.10.62]

- feat: Allow None metadata filter by using IS_EMPTY operator (#15167)
- fix: use parent source node to node relationships if possible during node parsing (#15182)
- Use node hash instead of node text to match nodes in fusion retriever (#15172)

### `llama-index-graph-stores-neo4j` [0.2.13]

- Neo4j property graph client side batching (#15179)

### `llama-index-graph-stores-neptune` [0.1.4]

- PropertyGraphStore support for Amazon Neptune (#15126)

### `llama-index-llms-gemini` [0.2.0]

- feat: add default_headers to Gemini model (#15141)

### `llama-index-llms-openai` [0.1.28]

- OpenAI: Support new strict functionality in tool param (#15177)

### `llama-index-vector-stores-opensearch` [0.1.14]

- Add support for full MetadataFilters in Opensearch (#15176)

### `llama-index-vector-stores-qdrant` [0.2.15]

- feat: Allow None metadata filter by using IS_EMPTY operator (#15167)

### `llama-index-vector-stores-wordlift` [0.3.0]

- Add support for fields projection and update sample Notebook (#15140)

## [2024-08-05]

### `llama-index-core` [0.10.61]

- Tweaks to workflow docs (document `.send_event()`, expand examples) (#15154)
- Create context manager to instrument event and span tags (#15116)
- keyval index store index store updated to accept custom collection suffix (#15134)
- make workflow context able to collect multiples of the same event (#15153)
- Fix `__str__` method for AsyncStreamingResponse (#15131)

### `llama-index-callbacks-literalai` [1.0.0]

- feat(integration): add a global handler for Literal AI (#15064)

### `llama-index-extractors-relik` [0.1.0]

- Add relik kg constructor (#15123)

### `llama-index-graph-stores-neo4j` [0.1.12]

- fix neo4j property graph relation properties when querying (#15068)

### `llama-index-llms-fireworks` [0.1.9]

- feat: add default_headers to Fireworks llm (#15150)

### `llama-index-llms-gemini` [0.1.12]

- Fix: Gemini 1.0 Pro Vision has been official deprecated, switch default model to gemini-1.5-flash (#15000)

### `llama-index-llms-paieas` [0.1.0]

- Add LLM for AlibabaCloud PaiEas (#14983)

### `llama-index-llms-predibase` [0.1.7]

- Fix Predibase Integration for HuggingFace-hosted fine-tuned adapters (#15130)

## [2024-02-02]

### `llama-index-core` [0.10.60]

- update `StartEvent` usage to allow for dot notation attribute access (#15124)
- Add GraphRAGV2 notebook (#15119)
- Fixed minor bug in DynamicLLMPathExtractor as well as default output parsers not working (#15085)
- update typing for workflow timeouts (#15102)
- fix(sql_wrapper): dont mention foreign keys when there is none (#14998)

### `llama-index-graph-stores-neo4j` [0.2.11]

- fix neo4j retrieving relation properties (#15111) (#15108)

### `llama-index-llms-vllm` [0.1.9]

- Update base.py to use @atexit for cleanup (#15047)

### `llama-index-vector-stores-pinecone` [0.1.9]

- bump pinecone client version deps (#15121)

### `llama-index-vector-stores-redis` [0.2.1]

- Handle nested MetadataFilters for Redis vector store (#15093)

### `llama-index-vector-stores-wordlift` [0.2.0]

- Update WordLift Vector Store to use new client package (#15045)

## [2024-07-31]

### `llama-index-core` [0.10.59]

- Introduce `Workflow`s for event-driven orchestration (#15067)
- Added feature to context chat engine allowing previous chunks to be inserted into the current context window (#14889)
- MLflow Integration added to docs (#14977)
- docs(literalai): add Literal AI integration to documentation (#15023)
- expand span coverage for query pipeline (#14997)
- make re-raising error skip constructor during `asyncio_run()` (#14970)

### `llama-index-embeddings-ollama` [0.1.3]

- Add proper async embedding support

### `llama-index-embeddings-textembed` [0.0.1]

- add support for textembed embedding (#14968)

### `llama-index-graph-stores-falkordb` [0.1.5]

- initial implementation FalkorDBPropertyGraphStore (#14936)

### `llama-index-llms-azure-inference` [0.1.1]

- Fix: Azure AI inference integration support for tools (#15044)

### `llama-index-llms-fireworks` [0.1.7]

- Updates to Default model for support for function calling (#15046)

### `llama-index-llms-ollama` [0.2.2]

- toggle for ollama function calling (#14972)
- Add function calling for Ollama (#14948)

### `llama-index-llms-openllm` [0.2.0]

- update to OpenLLM 0.6 (#14935)

### `llama-index-packs-longrag` [0.1.0]

- Adds a LlamaPack that implements LongRAG (#14916)

### `llama-index-postprocessor-tei-rerank` [0.1.0]

- Support for Re-Ranker via Text Embedding Interface (#15063)

### `llama-index-readers-confluence` [0.1.7]

- confluence reader sort auth parameters priority (#14905)

### `llama-index-readers-file` [0.1.31]

- UnstructuredReader use filename as ID (#14946)

### `llama-index-readers-gitlab` [0.1.0]

- Add GitLab reader integration (#15030)

### `llama-index-readers-google` [0.2.11]

- Fix issue with average ratings being a float vs an int (#15070)

### `llama-index-retrievers-bm25` [0.2.2]

- use proper stemmer in bm25 tokenize (#14965)

### `llama-index-vector-stores-azureaisearch` [0.1.13]

- Fix issue with deleting non-existent index (#14949)

### `llama-index-vector-stores-elasticsearch` [0.2.5]

- disable embeddings for sparse strategy (#15032)

### `llama-index-vector-stores-kdbai` [0.2.0]

- Update default sparse encoder for Hybrid search (#15019)

### `llama-index-vector-stores-milvus` [0.1.22]

- Enhance MilvusVectorStore with flexible index management for overwriting (#15058)

### `llama-index-vector-stores-postgres` [0.1.13]

- Adds option to construct PGVectorStore with a HNSW index (#15024)

## [2024-07-24]

### `llama-index-core` [0.10.58]

- Fix: Token counter expecting response.raw as dict, got ChatCompletionChunk (#14937)
- Return proper tool outputs per agent step instead of all (#14885)
- Minor bug fixes to async structured streaming (#14925)

### `llama-index-llms-fireworks` [0.1.6]

- fireworks ai llama3.1 support (#14914)

### `llama-index-multi-modal-llms-anthropic` [0.1.6]

- Add claude 3.5 sonnet to multi modal llms (#14932)

### `llama-index-retrievers-bm25` [0.2.1]

- 🐞 fix(integrations): BM25Retriever persist missing arg similarity_top_k (#14933)

### `llama-index-retrievers-vertexai-search` [0.1.0]

- Llamaindex retriever for Vertex AI Search (#14913)

### `llama-index-vector-stores-deeplake` [0.1.5]

- Improved `deeplake.get_nodes()` performance (#14920)

### `llama-index-vector-stores-elasticsearch` [0.2.3]

- Bugfix: Don't pass empty list of embeddings to elasticsearch store when using sparse strategy (#14918)

### `llama-index-vector-stores-lindorm` [0.1.0]

- Add vector store integration of lindorm (#14623)

### `llama-index-vector-stores-qdrant` [0.2.14]

- feat: allow to limit how many elements retrieve (qdrant) (#14904)

## [2024-07-22]

### `llama-index-core` [0.10.57]

- Add an optional parameter similarity_score to VectorContextRetrieve… (#14831)
- add property extraction (using property names and optional descriptions) for KGs (#14707)
- able to attach output classes to LLMs (#14747)
- Add streaming for tool calling / structured extraction (#14759)
- fix from removing private variables when copying/pickling (#14860)
- Fix empty array being send to vector store in ingestion pipeline (#14859)
- optimize ingestion pipeline deduping (#14858)
- Add an optional parameter similarity_score to VectorContextRetriever (#14831)

### `llama-index-llms-azure-openai` [0.1.10]

- Bugfix: AzureOpenAI may fail with custom azure_ad_token_provider (#14869)

### `llama-index-llms-bedrock-converse` [0.1.5]

- feat: ✨ Implement async functionality in BedrockConverse (#14326)

### `llama-index-llms-langchain` [0.3.0]

- make some dependencies optional
- bump langchain version in integration (#14879)

### `llama-index-llms-ollama` [0.1.6]

- Bugfix: ollama streaming response (#14830)

### `llama-index-multi-modal-llms-anthropic` [0.1.5]

- align deps (#14850)

### `llama-index-readers-notion` [0.1.10]

- update notion reader to handle duplicate pages, database+page ids (#14861)

### `llama-index-vector-stores-milvus` [0.1.21]

- Implements delete_nodes() and clear() for Weviate, Opensearch, Milvus, Postgres, and Pinecone Vector Stores (#14800)

### `llama-index-vector-stores-mongodb` [0.1.8]

- MongoDB Atlas Vector Search: Enhanced Metadata Filtering (#14856)

### `llama-index-vector-stores-opensearch` [0.1.13]

- Implements delete_nodes() and clear() for Weviate, Opensearch, Milvus, Postgres, and Pinecone Vector Stores (#14800)

### `llama-index-vector-stores-pinecone` [0.1.8]

- Implements delete_nodes() and clear() for Weviate, Opensearch, Milvus, Postgres, and Pinecone Vector Stores (#14800)

### `llama-index-vector-stores-postgres` [0.1.12]

- Implements delete_nodes() and clear() for Weviate, Opensearch, Milvus, Postgres, and Pinecone Vector Stores (#14800)

### `llama-index-vector-stores-weaviate` [1.0.2]

- Implements delete_nodes() and clear() for Weviate, Opensearch, Milvus, Postgres, and Pinecone Vector Stores (#14800)

## [2024-07-19]

### `llama-index-core` [0.10.56]

- Fixing the issue where the \_apply_node_postprocessors function needs QueryBundle (#14839)
- Add Context-Only Response Synthesizer (#14439)
- Fix AgentRunner AgentRunStepStartEvent dispatch (#14828)
- Improve output format system prompt in ReAct agent (#14814)
- Remove double curly replacing from output parser utils (#14735)
- Update simple_summarize.py (#14714)

### `llama-index-tools-azure-code-interpreter` [0.2.0]

- chore: read AZURE_POOL_MANAGEMENT_ENDPOINT from env vars (#14732)

### `llama-index-llms-azure-inference` [0.1.0]

- Azure AI Inference integration (#14672)

### `llama-index-embeddings-azure-inference` [0.1.0]

- Azure AI Inference integration (#14672)

### `llama-index-llms-bedrock-converse` [0.1.5]

- feat: ✨ Implement async functionality in BedrockConverse (#14326)

### `llama-index-embeddings-yandexgpt` [0.1.5]

- Add new integration for YandexGPT Embedding Model (#14313)

### `llama-index-tools-google` [0.1.6]

- Update docstring for gmailtoolspec's search_messages tool (#14840)

### `llama-index-postprocessor-nvidia-rerank` [0.1.5]

- add support for nvidia/nv-rerankqa-mistral-4b-v3 (#14844)

### `llama-index-embeddings-openai` [0.1.11]

- Fix OpenAI Embedding async client bug (#14835)

### `llama-index-embeddings-azure-openai` [0.1.11]

- Fix Azure OpenAI LLM and Embedding async client bug (#14833)

### `llama-index-llms-azure-openai` [0.1.9]

- Fix Azure OpenAI LLM and Embedding async client bug (#14833)

### `llama-index-multi-modal-llms-openai` [0.1.8]

- Add support for gpt-4o-mini (#14820)

### `llama-index-llms-openai` [0.1.26]

- Add support for gpt-4o-mini (#14820)

### `llama-index-llms-mistralai` [0.1.18]

- Add support for mistralai nemo model (#14819)

### `llama-index-graph-stores-neo4j` [0.2.8]

- Fix bug when sanitize is used in neo4j property graph (#14812)
- Add filter to get_triples in neo4j (#14811)

### `llama-index-vector-stores-azureaisearch` [0.1.12]

- feat: add nested filters for azureaisearch (#14795)

### `llama-index-vector-stores-qdrant` [0.2.13]

- feat: Add NOT IN filter for Qdrant vector store (#14791)

### `llama-index-vector-stores-azureaisearch` [0.1.11]

- feat: add azureaisearch supported conditions (#14787)
- feat: azureaisearch support collection string (#14712)

### `llama-index-tools-weather` [0.1.4]

- Fix OpenWeatherMapToolSpec.forecast_tommorrow_at_location (#14745)

### `llama-index-readers-microsoft-sharepoint` [0.2.6]

- follow odata.nextLink (#14708)

### `llama-index-vector-stores-qdrant` [0.2.12]

- Adds Quantization option to QdrantVectorStore (#14740)

### `llama-index-vector-stores-azureaisearch` [0.1.10]

- feat: improve azureai search deleting (#14693)

### `llama-index-agent-openai` [0.2.9]

- fix: tools are required for attachments in openai api (#14609)

### `llama-index-readers-box` [0.1.0]

- new integration

### `llama-index-embeddings-fastembed` [0.1.6]

- fix fastembed python version (#14710)

## [2024-07-11]

### `llama-index-core` [0.10.55]

- Various docs updates

### `llama-index-llms-cleanlab` [0.1.1]

- Add user configurations for Cleanlab LLM integration (#14676)

### `llama-index-readers-file` [0.1.30]

- race between concurrent pptx readers over a single temp filename (#14686)

### `llama-index-tools-exa` [0.1.4]

- changes to Exa search tool getting started and example notebook (#14690)

## [2024-07-10]

### `llama-index-core` [0.10.54]

- fix: update operator logic for simple vector store filter (#14674)
- Add AgentOps integration (#13935)

### `llama-index-embeddings-fastembed` [0.1.5]

- chore: update required python version in Qdrant fastembed package (#14677)

### `llama-index-embeddings-huggingface-optimum-intel` [0.1.6]

- Bump version llama-index-embeddings-huggingface-optimum-intel (#14670)

### `llama-index-vector-stores-elasticsearch` [0.2.2]

- Added support for custom index settings (#14655)

### `llama-index-callbacks-agentops` [0.1.0]

- Initial release

### `llama-index-indices-managed-vertexai` [0.0.2]

- Fix #14637 Llamaindex managed Vertex AI index needs to be updated. (#14641)

### `llama-index-readers-file` [0.1.29]

- fix unstructured import in simple file reader (#14642)

## [2024-07-08]

### `llama-index-core` [0.10.53]

- fix handling react usage in `llm.predict_and_call` for llama-agents (#14556)
- add the missing arg verbose when `ReActAgent` calling `super().__init__` (#14565)
- fix `llama-index-core\llama_index\core\node_parser\text\utils.py` error when use IngestionPipeline parallel (#14560)
- deprecate `KnowledgeGraphIndex`, tweak docs (#14575)
- Fix `ChatSummaryMemoryBuffer` fails to summary chat history with tool callings (#14563)
- Added `DynamicLLMPathExtractor` for Entity Detection With a Schema inferred by LLMs on the fly (#14566)
- add cloud document converter (#14608)
- fix KnowledgeGraphIndex arg 'kg_triple_extract_template' typo error (#14619)
- Fix: Update `UnstructuredElementNodeParser` due to change in unstructured (#14606)
- Update ReAct Step to solve issue with incomplete generation (#14587)

### `llama-index-callbacks-promptlayer` [0.1.3]

- Conditions logging to promptlayer on successful request (#14632)

### `llama-index-embeddings-databricks` [0.1.0]

- Add integration embeddings databricks (#14590)

### `llama-index-llms-ai21` [0.3.1]

- Fix MessageRole import from the wrong package in AI21 Package (#14596)

### `llama-index-llms-bedrock` [0.1.12]

- handle empty response in Bedrock AnthropicProvider (#14479)
- add claude 3.5 sonnet support to Bedrock InvokeAPI (#14594)

### `llama-index-llms-bedrock-converse` [0.1.4]

- Fix Bedrock Converse's tool use blocks, when there are multiple consecutive function calls (#14386)

### `llama-index-llms-optimum-intel` [0.1.0]

- add optimum intel with ipex backend to llama-index-integration (#14553)

### `llama-index-llms-qianfan` [0.1.0]

- add baidu-qianfan llm (#14414)

### `llama-index-llms-text-generation-inference` [0.1.4]

- fix: crash LLMMetadata in model name lookup (#14569)
- Remove hf embeddings dep from text-embeddings-inference (#14592)

### `llama-index-llms-yi` [0.1.1]

- update yi llm context_window (#14578)

### `llama-index-readers-file` [0.1.28]

- add fs arg to PandasExcelReader.load_data (#14554)
- UnstructuredReader enhancements (#14390)

### `llama-index-readers-web` [0.1.22]

- nit: firecrawl fixes for creating documents (#14579)

### `llama-index-retrievers-bm25` [0.2.0]

- Update BM25Retriever to use newer (and faster) bm25s library #(14581)

### `llama-index-vector-stores-qdrant` [0.2.11]

- refactor: Don't swallow exceptions from Qdrant collection_exists (#14564)
- add support for qdrant bm42, setting sparse + dense configs (#14577)

## [2024-07-03]

### `llama-index-core` [0.10.52]

- fix file reader path bug on windows (#14537)
- follow up with kwargs propagation in colbert index due to change in parent class (#14522)
- deprecate query pipeline agent in favor of FnAgentWorker (#14525O)

### `llama-index-callbacks-arize-phoenix` [0.1.6]

- support latest version of arize #14526

### `llama-index-embeddings-litellm` [0.1.0]

- Add support for LiteLLM Proxy Server for embeddings (#14523)

### `llama-index-finetuning` [0.1.10]

- Adding device choice from sentence_transformers (#14546)

### `llama-index-graph-stores-neo4` [0.2.7]

- Fixed ordering of returned nodes on vector queries (#14461)

### `llama-index-llms-bedrock` [0.1.10]

- handle empty response in Bedrock AnthropicProvider (#14479)

### `llama-index-llms-bedrock-converse` [0.1.4]

- Fix Bedrock Converse's join_two_dicts function when a new string kwarg is added (#14548)

### `llama-index-llms-upstage` [0.1.4]

- Add upstage tokenizer and token counting method (#14502)

### `llama-index-readers-azstorage-blob` [0.1.7]

- Fix bug with getting object name for blobs (#14547)

### `llama-index-readers-file` [0.1.26]

- Pandas excel reader load data fix for appending documents (#14501)

### `llama-index-readers-iceberg` [0.1.0]

- Add Iceberg Reader integration to LLamaIndex (#14477)

### `llama-index-readers-notion` [0.1.8]

- Added retries (#14488)
- add `list_databases` method (#14488)

### `llama-index-readers-slack` [0.1.5]

- Enhance SlackReader to fetch Channel IDs from Channel Names/Patterns (#14429)

### `llama-index-readers-web` [0.1.21]

- Add API url to firecrawl reader (#14452)

### `llama-index-retrievers-bm25` [0.1.5]

- fix score in nodes returned by the BM25 retriever (#14495)

### `llama-index-vector-stores-azureaisearch` [0.1.9]

- add async methods to azure ai search (#14496)

### `llama-index-vector-stores-kdbai` [0.1.8]

- Kdbai rest compatible (#14511)

### `llama-index-vector-stores-mongodb` [0.1.6]

- Adds Hybrid and Full-Text Search to MongoDBAtlasVectorSearch (#14490)

## [2024-06-28]

### `llama-index-core` [0.10.51]

- fixed issue with function calling llms and empty tool calls (#14453)
- Fix ChatMessage not considered as stringable in query pipeline (#14378)
- Update schema llm path extractor to also take a list of valid triples (#14357)
- Pass the kwargs on when `build_index_from_nodes` (#14341)

### `llama-index-agent-dashscope` [0.1.0]

- Add Alibaba Cloud dashscope agent (#14318)

### `llama-index-graph-stores-neo4j` [0.2.6]

- Add MetadataFilters to neo4j_property_graph (#14362)

### `llama-index-llms-nvidia` [0.1.4]

- add known context lengths for hosted models (#14436)

### `llama-index-llms-perplexity` [0.1.4]

- update available models (#14409)

### `llama-index-llms-predibase` [0.1.6]

- Better error handling for invalid API token (#14440)

### `llama-index-llms-yi` [0.1.0]

- Integrate Yi model (#14353)

### `llama-index-readers-google` [0.2.9]

- Creates Data Loader for Google Chat (#14397)

### `llama-index-readers-s3` [0.1.10]

- Invalidate s3fs cache in S3Reader (#14441)

### `llama-index-readers-structured-data` [0.1.0]

- Add StructuredDataReader support for xlsx, csv, json and jsonl (#14369)

### `llama-index-tools-jina` [0.1.0]

- Integrating a new tool called jina search (#14317)

### `llama-index-vector-stores-astradb` [0.1.8]

- Update Astra DB vector store to use modern astrapy library (#14407)

### `llama-index-vector-stores-chromadb` [0.1.10]

- Fix the index accessing of ids of chroma get (#14434)

### `llama-index-vector-stores-deeplake` [0.1.4]

- Implemented delete_nodes() and clear() in deeplake vector store (#14457)
- Implemented get_nodes() in deeplake vector store (#14388)

### `llama-index-vector-stores-elasticsearch` [0.2.1]

- Add support for dynamic metadata fields in Elasticsearch index creation (#14431)

### `llama-index-vector-stores-kdbai` [0.1.7]

- Kdbai version compatible (#14402)

## [2024-06-24]

### `llama-index-core` [0.10.50]

- added dead simple `FnAgentWorker` for custom agents (#14329)
- Pass the kwargs on when build_index_from_nodes (#14341)
- make async utils a bit more robust to nested async (#14356)

### `llama-index-llms-upstage` [0.1.3]

- every llm is a chat model (#14334)

### `llama-index-packs-rag-evaluator` [0.1.5]

- added possibility to run local embedding model in RAG evaluation packages (#14352)

## [2024-06-23]

### `llama-index-core` [0.10.49]

- Improvements to `llama-cloud` and client dependencies (#14254)

### `llama-index-indices-managed-llama-cloud` [0.2.1]

- Improve the interface and client interactions in `LlamaCloudIndex` (#14254)

### `llama-index-llms-bedrock-converse` [0.1.3]

- add claude sonnet 3.5 to bedrock converse (#14306)

### `llama-index-llms-upstage` [0.1.2]

- set default context size (#14293)
- add api_key alias on upstage llm and embeddings (#14233)

### `llama-index-storage-kvstore-azure` [0.1.2]

- Optimized inserts (#14321)

### `llama-index-utils-azure` [0.1.1]

- azure_table_storage params bug (#14182)

### `llama-index-vector-stores-neo4jvector` [0.1.6]

- Add neo4j client method (#14314)

## [2024-06-21]

### `llama-index-core` [0.10.48]

- Improve efficiency of average precision (#14260)
- add crewai + llamaindex cookbook (#14266)
- Add mimetype field to TextNode (#14279)
- Improve IBM watsonx.ai docs (#14271)
- Updated frontpage of docs, added agents guide, and more (#14089)

### `llama-index-llms-anthropic` [0.1.14]

- Add support for claude 3.5 (#14277)

### `llama-index-llms-bedrock-converse` [0.1.4]

- Implement Bedrock Converse API for function calling (#14055)

## [2024-06-19]

### `llama-index-core` [0.10.47]

- added average precision as a retrieval metric (#14189)
- added `.show_jupyter_graph()` method visualizing default simple graph_store in jupyter notebooks (#14104)
- corrected the behaviour of nltk file lookup (#14040)
- Added helper args to generate_qa_pairs (#14054)
- Add new chunking semantic chunking method: double-pass merging (#13629)
- enable stepwise execution of query pipelines (#14117)
- Replace tenacity upper limit by only rejecting 8.4.0 (#14218)
- propagate error_on_no_tool_call kwarg in `llm.predict_and_call()` (#14253)
- in query pipeline, avoid casting nodes as strings and use `get_content()` instead (#14242)
- Fix NLSQLTableQueryEngine response metadata (#14169)
- do not overwrite relations in default simple property graph (#14244)

### `llama-index-embeddings-ipex-llm` [0.1.5]

- Enable selecting Intel GPU for ipex embedding integrations (#14214)

### `llama-index-embeddings-mixedbreadai` [0.1.0]

- add mixedbread ai integration (#14161)

### `llama-index-graph-stores-neo4j` [0.2.5]

- Add default node property to neo4j upsert relations (#14095)

### `llama-index-indices-managed-postgresml` [0.3.0]

- Added re-ranking into the PostgresML Managed Index (#14134)

### `llama-index-llms-ai21` [0.3.0]

- use async AI21 client for async methods (#14193)

### `llama-index-llms-bedrock-converse` [0.1.2]

- Added (fake) async calls to avoid errors (#14241)

### `llama-index-llms-deepinfra` [0.1.3]

- Add function calling to deep infra llm (#14127)

### `llama-index-llms-ipex-llm` [0.1.8]

- Enable selecting Intel GPU for ipex embedding integrations (#14214)

### `llama-index-llms-oci-genai` [0.1.1]

- add command r support oci genai (#14080)

### `llama-index-llms-premai` [0.1.7]

- Prem AI Templates Llama Index support (#14105)

### `llama-index-llms-you` [0.1.0]

- Integrate You.com conversational APIs (#14207)

### `llama-index-readers-mongodb` [0.1.8]

- Add metadata field "collection_name" to SimpleMongoReader (#14245)

### `llama-index-readers-pdf-marker` [0.1.0]

- add marker-pdf reader (#14099)

### `llama-index-readers-upstage` [0.1.0]

- Added upstage as a reader (#13415)

### `llama-index-postprocessor-mixedbreadai-rerank` [0.1.0]

- add mixedbread ai integration (#14161)

### `llama-index-vector-stores-lancedb` [0.1.6]

- LanceDB: code cleanup, minor updates (#14077)

### `llama-index-vector-stores-opensearch` [0.1.12]

- add option to customize default OpenSearch Client and Engine (#14249)

## [2024-06-17]

### `llama-index-core`[0.10.46]

- Fix Pin tenacity and numpy in core (#14203)
- Add precision and recall metrics (#14170)
- Enable Function calling and agent runner for Vertex AI (#14088)
- Fix for batch_gather (#14162)

### `llama-index-utils-huggingface` [0.1.1]

- Remove sentence-transformers dependency from HuggingFace utils package (#14204)

### `llama-index-finetuning` [0.1.8]

- Add MistralAI Finetuning API support (#14101)

### `llama-index-llms-mistralai` [0.1.16]

- Update MistralAI (#14199)

### `llama-index-llms-bedrock-converse` [0.1.0]

- fix: 🐛 Fix Bedrock Converse' pyproject.toml for the PyPI release (#14197)

### `llama-index-utils-azure` [0.1.1]

- Use typical include llama_index/ (#14196)
- Feature/azure_table_storage (#14182)

### `llama-index-embeddings-nvidia` [0.1.4]

- add support for nvidia/nv-embed-v1 (https://huggingface.co/nvidia/NV-Embed-v1) (#14194)

### `llama-index-retrievers-you` [0.1.3]

- add news retriever (#13934)

### `llama-index-storage-kvstore-azure` [0.1.1]

- Fixes a bug where there is a missing await. (#14177)

### `llama-index-embeddings-nomic` [0.4.0post1]

- Restore Nomic Embed einops dependency (#14176)

### `llama-index-retrievers-bm25` [0.1.4]

- Changing BM25Retriever \_retrieve to use numpy methods (#14015)

### `llama-index-llms-gemini` [0.1.11]

- Add missing @llm_chat_callback() to Gemini.stream_chat (#14166)

### `llama-index-llms-vertex` [0.2.0]

- Enable Function calling and agent runner for Vertex AI (#14088)

### `llama-index-vector-stores-opensearch` [0.1.11]

- feat: support VectorStoreQueryMode.TEXT_SEARCH on OpenSearch VectorStore (#14153)

## [2024-06-14]

### `llama-index-core` [0.10.45]

- Fix parsing sql query.py (#14109)
- Implement NDCG metric (#14100)
- Fixed System Prompts for Structured Generation (#14026)
- Split HuggingFace embeddings in HuggingFace API and TextGenerationInference packages (#14013)
- Add PandasExcelReader class for parsing excel files (#13991)
- feat: add spans to ingestion pipeline (#14062)

### `llama-index-vector-stores-qdrant` [0.2.10]

- Fix Qdrant nodes (#14149)

### `llama-index-readers-mongodb` [0.1.7]

- Fixes TypeError: sequence item : expected str instance, int found

### `llama-index-indices-managed-vertexai` [0.0.1]

- feat: Add Managed Index for LlamaIndex on Vertex AI for RAG (#13626)

### `llama-index-llms-oci-genai` [0.1.1]

- Feature/add command r support oci genai (#14080)

### `llama-index-vector-stores-milvus` [0.1.20]

- MilvusVectorStore: always include text_key in output_fields (#14076)

### `llama-index-packs-mixture-of-agents` [0.1.0]

- Add Mixture Of Agents paper implementation (#14112)

### `llama-index-llms-text-generation-inference` [0.1.0]

- Split HuggingFace embeddings in HuggingFace API and TextGenerationInference packages (#14013)

### `llama-index-llms-huggingface-api` [0.1.0]

- Split HuggingFace embeddings in HuggingFace API and TextGenerationInference packages (#14013)

### `llama-index-embeddings-huggingface-api` [0.1.0]

- Split HuggingFace embeddings in HuggingFace API and TextGenerationInference packages (#14013)

### `llama-index-utils-huggingface` [0.1.0]

- Split HuggingFace embeddings in HuggingFace API and TextGenerationInference packages (#14013)

### `llama-index-llms-watsonx` [0.1.8]

- Feat: IBM watsonx.ai llm and embeddings integration (#13600)

### `llama-index-llms-ibm` [0.1.0]

- Feat: IBM watsonx.ai llm and embeddings integration (#13600)

### `llama-index-embeddings-ibm` [0.1.0]

- Feat: IBM watsonx.ai llm and embeddings integration (#13600)

### `llama-index-vector-stores-milvus` [0.1.19]

- Fix to milvus filter enum parsing (#14111)

### `llama-index-llms-anthropic` [0.1.13]

- fix anthropic llm calls (#14108)

### `llama-index-storage-index-store-postgres` [0.1.4]

- Wrong mongo name was used instead of Postgres (#14107)

### `llama-index-embeddings-bedrock` [0.2.1]

- Remove unnecessary excluded from fields in Bedrock embedding (#14085)

### `llama-index-finetuning` [0.1.7]

- Feature/added trust remote code (#14102)

### `llama-index-readers-file` [0.1.25]

- nit: fix for pandas excel reader (#14086)

### `llama-index-llms-anthropic` [0.1.12]

- Update anthropic dependency to 0.26.2 minimum version (#14091)

### `llama-index-llms-llama-cpp` [0.1.4]

- Add support for Llama 3 Instruct prompt format (#14072)

### `llama-index-llms-bedrock-converse` [0.1.8]

- Implement Bedrock Converse API for function calling (#14055)

### `llama-index-vector-stores-postgres` [0.1.11]

- fix/postgres-metadata-in-filter-single-elem (#14035)

### `llama-index-readers-file` [0.1.24]

- Add PandasExcelReader class for parsing excel files (#13991)

### `llama-index-embeddings-ipex-llm` [0.1.4]

- Update dependency of llama-index-embeddings-ipex-llm

### `llama-index-embeddings-gemini` [0.1.8]

- Add api key as field in Gemini Embedding (#14061)

### `llama-index-vector-stores-milvus` [0.1.18]

- Expand milvus vector store filter options (#13961)

## [2024-06-10]

### `llama-index-core` [0.10.44]

- Add WEBP and GIF to supported image types for SimpleDirectoryReader (#14038)
- refactor: add spans to abstractmethods via mixin (#14003)
- Adding streaming support for SQLAutoVectorQueryEngine (#13947)
- add option to specify embed_model to NLSQLTableQueryEngine (#14006)
- add spans for multimodal LLMs (#13966)
- change to compact in auto prev next (#13940)
- feat: add exception events for streaming errors (#13917)
- feat: add spans for tools (#13916)

### `llama-index-embeddings-azure-openai` [0.1.10]

- Fix error when using azure_ad without setting the API key (#13970)

### `llama-index-embeddings-jinaai` [0.2.0]

- add Jina Embeddings MultiModal (#13861)

### `llama-index-embeddings-nomic` [0.3.0]

- Add Nomic multi modal embeddings (#13920)

### `llama-index-graph-stores-neo4j` [0.2.3]

- ensure cypher returns list before iterating (#13938)

### `llama-index-llms-ai21` [0.2.0]

- Add AI21 Labs Jamba-Instruct Support (#14030)

### `llama-index-llms-deepinfra` [0.1.2]

- fix(deepinfrallm): default max_tokens (#13998)

### `llama-index-llms-vllm` [0.1.8]

- correct `__del__()` Vllm (#14053)

### `llama-index-packs-zenguard` [0.1.0]

- Add ZenGuard llamapack (#13959)

### `llama-index-readers-google` [0.2.7]

- fix how class attributes are set in google drive reader (#14022)
- Add Google Maps Text Search Reader (#13884)

### `llama-index-readers-jira` [0.1.4]

- Jira personal access token with hosted instances (#13890)

### `llama-index-readers-mongodb` [0.1.6]

- set document ids when loading (#14000)

### `llama-index-retrievers-duckdb-retriever` [0.1.0]

- Add DuckDBRetriever (#13929)

### `llama-index-vector-stores-chroma` [0.1.9]

- Add inclusion filter to chromadb (#14010)

### `llama-index-vector-stores-lancedb` [0.1.5]

- Fix LanceDBVectorStore `add()` logic (#13993)

### `llama-index-vector-stores-milvus` [0.1.17]

- Support all filter operators for Milvus vector store (#13745)

### `llama-index-vector-stores-postgres` [0.1.10]

- Broaden SQLAlchemy support in llama-index-vector-stores-postgres to 1.4+ (#13936)

### `llama-index-vector-stores-qdrant` [0.2.9]

- Qdrant: Create payload index for `doc_id` (#14001)

## [2024-06-02]

### `llama-index-core` [0.10.43]

- use default UUIDs when possible for property graph index vector stores (#13886)
- avoid empty or duplicate inserts in property graph index (#13891)
- Fix cur depth for `get_rel_map` in simple property graph store (#13888)
- (bandaid) disable instrumentation from logging generators (#13901)
- Add backwards compatibility to Dispatcher.get_dispatch_event() method (#13895)
- Fix: Incorrect naming of acreate_plan in StructuredPlannerAgent (#13879)

### `llama-index-graph-stores-neo4j` [0.2.2]

- Handle cases where type is missing (neo4j property graph) (#13875)
- Rename `Neo4jPGStore` to `Neo4jPropertyGraphStore` (with backward compat) (#13891)

### `llama-index-llms-openai` [0.1.22]

- Improve the retry mechanism of OpenAI (#13878)

### `llama-index-readers-web` [0.1.18]

- AsyncWebPageReader: made it actually async; it was exhibiting blocking behavior (#13897)

### `llama-index-vector-stores-opensearch` [0.1.10]

- Fix/OpenSearch filter logic (#13804)

## [2024-05-31]

### `llama-index-core` [0.10.42]

- Allow proper setting of the vector store in property graph index (#13816)
- fix imports in langchain bridge (#13871)

### `llama-index-graph-stores-nebula` [0.2.0]

- NebulaGraph support for PropertyGraphStore (#13816)

### `llama-index-llms-langchain` [0.1.5]

- fix fireworks imports in langchain llm (#13871)

### `llama-index-llms-openllm` [0.1.5]

- feat(openllm): 0.5 sdk integrations update (#13848)

### `llama-index-llms-premai` [0.1.5]

- Update SDK compatibility (#13836)

### `llama-index-readers-google` [0.2.6]

- Fixed a bug with tokens causing an infinite loop in GoogleDriveReader (#13863)

## [2024-05-30]

### `llama-index-core` [0.10.41]

- pass embeddings from index to property graph retriever (#13843)
- protect instrumentation event/span handlers from each other (#13823)
- add missing events for completion streaming (#13824)
- missing callback_manager.on_event_end when there is exception (#13825)

### `llama-index-llms-gemini` [0.1.10]

- use `model` kwarg for model name for gemini (#13791)

### `llama-index-llms-mistralai` [0.1.15]

- Add mistral code model (#13807)
- update mistral codestral with fill in middle endpoint (#13810)

### `llama-index-llms-openllm` [0.1.5]

- 0.5 integrations update (#13848)

### `llama-index-llms-vertex` [0.1.8]

- Safety setting for Pydantic Error for Vertex Integration (#13817)

### `llama-index-readers-smart-pdf-loader` [0.1.5]

- handle path objects in smart pdf reader (#13847)

## [2024-05-28]

### `llama-index-core` [0.10.40]

- Added `PropertyGraphIndex` and other supporting abstractions. See the [full guide](https://docs.llamaindex.ai/en/latest/module_guides/indexing/lpg_index_guide/) for more details (#13747)
- Updated `AutoPrevNextNodePostprocessor` to allow passing in response mode and LLM (#13771)
- fix type handling with return direct (#13776)
- Correct the method name to `_aget_retrieved_ids_and_texts` in retrievval evaluator (#13765)
- fix: QueryTransformComponent incorrect call `self._query_transform` (#13756)
- implement more filters for `SimpleVectorStoreIndex` (#13365)

### `llama-index-embeddings-bedrock` [0.2.0]

- Added support for Bedrock Titan Embeddings v2 (#13580)

### `llama-index-embeddings-oci-genai` [0.1.0]

- add Oracle Cloud Infrastructure (OCI) Generative AI (#13631)

### `llama-index-embeddings-huggingface` [0.2.1]

- Expose "safe_serialization" parameter from AutoModel (#11939)

### `llama-index-graph-stores-neo4j` [0.2.0]

- Added `Neo4jPGStore` for property graph support (#13747)

### `llama-index-indices-managed-dashscope` [0.1.1]

- Added dashscope managed index (#13378)

### `llama-index-llms-oci-genai` [0.1.0]

- add Oracle Cloud Infrastructure (OCI) Generative AI (#13631)

### `llama-index-readers-feishu-wiki` [0.1.1]

- fix undefined variable (#13768)

### `llama-index-packs-secgpt` [0.1.0]

- SecGPT - LlamaIndex Integration #13127

### `llama-index-vector-stores-hologres` [0.1.0]

- Add Hologres vector db (#13619)

### `llama-index-vector-stores-milvus` [0.1.16]

- Remove FlagEmbedding as Milvus's dependency (#13767)
  Unify the collection construction regardless of the value of enable_sparse (#13773)

### `llama-index-vector-stores-opensearch` [0.1.9]

- refactor to put helper methods inside class definition (#13749)

## [2024-05-24]

### `llama-index-core` [0.10.39]

- Add VectorMemory and SimpleComposableMemory (#13352)
- Improve MarkdownReader to ignore headers in code blocks (#13694)
- proper async element node parsers (#13698)
- return only the message content in function calling worker (#13677)
- nit: fix multimodal query engine to use metadata (#13712)
- Add notebook with workaround for lengthy tool descriptions and QueryPlanTool (#13701)

### `llama-index-embeddings-ipex-llm` [0.1.2]

- Improve device selection (#13644)

### `llama-index-indices-managed-postgresml` [0.1.3]

- Add the PostgresML Managed Index (#13623)

### `llama-index-indices-managed-vectara` [0.1.4]

- Added chat engine, streaming, factual consistency score, and more (#13639)

### `llama-index-llms-deepinfra` [0.0.1]

- Add Integration for DeepInfra LLM Models (#13652)

### `llama-index-llm-ipex-llm` [0.1.3]

- add GPU support for llama-index-llm-ipex-llm (#13691)

### `llama-index-llms-lmstudio` [0.1.0]

- lmstudio integration (#13557)

### `llama-index-llms-ollama` [0.1.5]

- Use aiter_lines function to iterate over lines in ollama integration (#13699)

### `llama-index-llms-vertex` [0.1.6]

- Added safety_settings parameter for gemini (#13568)

### `llama-index-postprocessor-voyageai-rerank` [0.1.3]

- VoyageAI reranking bug fix (#13622)

### `llama-index-retrievers-mongodb-atlas-bm25-retriever` [0.1.4]

- Add missing return (#13720)

### `llama-index-readers-web` [0.1.17]

- Add Scrapfly Web Loader (#13654)

### `llama-index-vector-stores-postgres` [0.1.9]

- fix bug with delete and special chars (#13651)

### `llama-index-vector-stores-supabase` [0.1.5]

- Try-catch in case the .\_client attribute is not present (#13681)

## [2024-05-21]

### `llama-index-core` [0.10.38]

- Enabling streaming in BaseSQLTableQueryEngine (#13599)
- Fix nonetype errors in relational node parsers (#13615)
- feat(instrumentation): new spans for ALL llms (#13565)
- Properly Limit the number of generated questions (#13596)
- Pass 'exclude_llm_metadata_keys' and 'exclude_embed_metadata_keys' in element Node Parsers (#13567)
- Add batch mode to QueryPipeline (#13203)
- Improve SentenceEmbeddingOptimizer to respect Settings.embed_model (#13514)
- ReAct output parser robustness changes (#13459)
- fix for pydantic tool calling with a single argument (#13522)
- Avoid unexpected error when stream chat doesn't yield (#13422)

### `llama-index-embeddings-nomic` [0.2.0]

- Implement local Nomic Embed with the inference_mode parameter (#13607)

### `llama-index-embeddings-nvidia` [0.1.3]

- Deprecate `mode()` in favor of `__init__(base_url=...)` (#13572)
- add snowflake/arctic-embed-l support (#13555)

### `llama-index-embeddings-openai` [0.1.10]

- update how retries get triggered for openai (#13608)

### `llama-index-embeddings-upstage` [0.1.0]

- Integrations: upstage LLM and Embeddings (#13193)

### `llama-index-llms-gemini` [0.1.8]

- feat: add gemini new models to multimodal LLM and regular (#13539)

### `llama-index-llms-groq` [0.1.4]

- fix: enable tool use (#13566)

### `llama-index-llms-lmstudio` [0.1.0]

- Add support for lmstudio integration (#13557)

### `llama-index-llms-nvidia` [0.1.3]

- Deprecate `mode()` in favor of `__init__(base_url=...)` (#13572)

### `llama-index-llms-openai` [0.1.20]

- update how retries get triggered for openai (#13608)

### `llama-index-llms-unify` [0.1.0]

- Add Unify LLM Support (#12921)

### `llama-index-llms-upstage` [0.1.0]

- Integrations: upstage LLM and Embeddings (#13193)

### `llama-index-llms-vertex` [0.1.6]

- Adding Support for MedLM Models (#11911)

### `llama_index.postprocessor.dashscope_rerank` [0.1.0]

- Add dashscope rerank for postprocessor (#13353)

### `llama-index-postprocessor-nvidia-rerank` [0.1.2]

- Deprecate `mode()` in favor of `__init__(base_url=...)` (#13572)

### `llama-index-readers-mongodb` [0.1.5]

- SimpleMongoReader should allow optional fields in metadata (#13575)

### `llama-index-readers-papers` [0.1.5]

- fix: (ArxivReader) set exclude_hidden to False when reading data from hidden directory (#13578)

### `llama-index-readers-sec-filings` [0.1.5]

- fix: sec_filings header when making requests to sec.gov #13548

### `llama-index-readers-web` [0.1.16]

- Added firecrawl search mode (#13560)
- Updated Browserbase web reader (#13535)

### `llama-index-tools-cassandra` [0.1.0]

- added Cassandra database tool spec for agents (#13423)

### `llama-index-vector-stores-azureaisearch` [0.1.7]

- Allow querying AzureAISearch without non-null metadata field (#13531)

### `llama-index-vector-stores-elasticsearch` [0.2.0]

- Integrate VectorStore from Elasticsearch client (#13291)

### `llama-index-vector-stores-milvus` [0.1.14]

- Fix the filter expression construction of Milvus vector store (#13591)

### `llama-index-vector-stores-supabase` [0.1.4]

- Disconnect when deleted (#13611)

### `llama-index-vector-stores-wordlift` [0.1.0]

- Added the WordLift Vector Store (#13028)

## [2024-05-14]

### `llama-index-core` [0.10.37]

- Add image_documents at call time for `MultiModalLLMCompletionProgram` (#13467)
- fix RuntimeError by switching to asyncio from threading (#13486)
- Add support for prompt kwarg (#13405)
- VectorStore -> BasePydanticVectorStore (#13439)
- fix: user_message does not exist bug (#13432)
- import missing response type (#13382)
- add `CallbackManager` to `MultiModalLLM` (#13400)

### `llama-index-llms-bedrock` [0.1.8]

- Remove "Truncate" parameter from Bedrock Cohere invoke model request (#13442)

### `llama-index-readers-web` [0.1.14]

- Trafilatura kwargs and progress bar for trafilatura web reader (#13454)

### `llama-index-vector-stores-postgres` [0.1.8]

- Fix #9522 - SQLAlchemy warning when using hybrid search (#13476)

### `llama-index-vector-stores-lantern` [0.1.4]

- Fix #9522 - SQLAlchemy warning when using hybrid search (#13476)

### `llama-index-callbacks-uptrain` [0.2.0]

- update UpTrain Callback Handler to support new Upgratin eval schema (#13479)

### `llama-index-vector-stores-zep` [0.1.3]

- VectorStore -> BasePydanticVectorStore (#13439)

### `llama-index-vector-stores-vearch` [0.1.1]

- VectorStore -> BasePydanticVectorStore (#13439)

### `llama-index-vector-stores-upstash` [0.1.4]

- VectorStore -> BasePydanticVectorStore (#13439)

### `llama-index-vector-stores-typesense` [0.1.3]

- VectorStore -> BasePydanticVectorStore (#13439)

### `llama-index-vector-stores-timescalerevector` [0.1.3]

- VectorStore -> BasePydanticVectorStore (#13439)

### `llama-index-vector-stores-tencentvectordb` [0.1.4]

- VectorStore -> BasePydanticVectorStore (#13439)

### `llama-index-vector-stores-tair` [0.1.3]

- VectorStore -> BasePydanticVectorStore (#13439)

### `llama-index-vector-stores-singlestoredb` [0.1.3]

- VectorStore -> BasePydanticVectorStore (#13439)

### `llama-index-vector-stores-rocksetdb` [0.1.3]

- VectorStore -> BasePydanticVectorStore (#13439)

### `llama-index-vector-stores-neptune` [0.1.1]

- VectorStore -> BasePydanticVectorStore (#13439)

### `llama-index-vector-stores-neo4jvector` [0.1.5]

- VectorStore -> BasePydanticVectorStore (#13439)

### `llama-index-vector-stores-myscale` [0.1.3]

- VectorStore -> BasePydanticVectorStore (#13439)

### `llama-index-vector-stores-metal` [0.1.3]

- VectorStore -> BasePydanticVectorStore (#13439)

### `llama-index-vector-stores-jaguar` [0.1.3]

- VectorStore -> BasePydanticVectorStore (#13439)

### `llama-index-vector-stores-epsilla` [0.1.3]

- VectorStore -> BasePydanticVectorStore (#13439)

### `llama-index-vector-stores-dynamodb` [0.1.3]

- VectorStore -> BasePydanticVectorStore (#13439)

### `llama-index-vector-stores-dashvector` [0.1.3]

- VectorStore -> BasePydanticVectorStore (#13439)

### `llama-index-vector-stores-chatgpt-plugin` [0.1.3]

- VectorStore -> BasePydanticVectorStore (#13439)

### `llama-index-vector-stores-baiduvectordb` [0.1.1]

- VectorStore -> BasePydanticVectorStore (#13439)

### `llama-index-vector-stores-bagel` [0.1.3]

- VectorStore -> BasePydanticVectorStore (#13439)

### `llama-index-vector-stores-awsdocdb` [0.1.5]

- VectorStore -> BasePydanticVectorStore (#13439)

### `llama-index-vector-stores-awadb` [0.1.3]

- VectorStore -> BasePydanticVectorStore (#13439)

### `llama-index-vector-stores-alibabacloud-opensearch` [0.1.1]

- VectorStore -> BasePydanticVectorStore (#13439)

### `llama-index-readers-wordlift` [0.1.4]

- VectorStore -> BasePydanticVectorStore (#13439)

### `llama-index-readers-guru` [0.1.4]

- VectorStore -> BasePydanticVectorStore (#13439)

### `llama-index-readers-pebblo` [0.1.1]

- VectorStore -> BasePydanticVectorStore (#13439)

### `llama-index-postprocessor-voyageai-rerank` [0.1.2]

- bump rerank versions (#13465)

### `llama-index-postprocessor-sbert-rerank` [0.1.4]

- bump rerank versions (#13465)

### `llama-index-postprocessor-rankllm-rerank` [0.1.3]

- bump rerank versions (#13465)

### `llama-index-postprocessor-rankgpt-rerank` [0.1.4]

- bump rerank versions (#13465)

### `llama-index-postprocessor-openvino-rerank` [0.1.3]

- bump rerank versions (#13465)

### `llama-index-postprocessor-nvidia-rerank` [0.1.1]

- bump rerank versions (#13465)

### `llama-index-postprocessor-jinaai-rerank` [0.1.3]

- bump rerank versions (#13465)

### `llama-index-postprocessor-flag-embedding-rerank` [0.1.3]

- bump rerank versions (#13465)

### `llama-index-postprocessor-colbert-rerank` [0.1.2]

- bump rerank versions (#13465)

### `llama-index-postprocessor-cohere-rerank` [0.1.6]

- bump rerank versions (#13465)

### `llama-index-multi-modal-llms-openai` [0.1.6]

- gpt-4o support (#13463)

### `llama-index-llms-openai` [0.1.19]

- gpt-4o support (#13463)

### `llama-index-packs-rag-fusion-query-pipeline` [0.1.4]

- fix the RAG fusion pipeline (#13413)

### `llama-index-agent-openai` [0.2.5]

- fix: update OpenAIAssistantAgent to use attachments (#13341)

### `llama-index-embeddings-deepinfra` [0.1.0]

- new embeddings integration (#13323)

### `llama-index-llms-mlx` [0.1.0]

- new llm integration (#13231)

### `llama-index-vector-stores-milvus` [0.1.12]

- fix: Corrected connection parameters in connections.connect() (#13448)

### `llama-index-vector-stores-azureaisearch` [0.1.6]

- fix AzureAiSearchVectorStore metadata f-string (#13435)

### `llama-index-vector-stores-mongodb` [0.1.5]

- adds Unit and Integration tests for MongoDBAtlasVectorSearch (#12854)

### `llama-index-llms-huggingface` [0.2.0]

- update llama-index-llms-huggingface dependency (#13420)

### `llama-index-vector-store-relyt` [0.1.0]

- new vector store integration

### `llama-index-storage-kvstore-redis` [0.1.5]

- Implement async methods in RedisKVStore (#12943)

### `llama-index-packs-cohere-citation-chat` [0.1.5]

- pin llama-index-llms-cohere dependency (#13417)

### `llama-index-llms-cohere` [0.2.0]

- pin cohere dependency (#13417)

### `llama-index-tools-azure-code-interpreter` [0.1.1]

- fix indexing issue and runtime error message (#13414)

### `llama-index-postprocessor-cohere-rerank` [0.1.5]

- fix Cohere Rerank bug (#13410)

### `llama-index-indices-managed-llama-cloud` [0.1.7]

- fix retriever integration (#13409)

### `llama-index-tools-azure-code-interpreter` [0.1.0]

- new tool

### `llama-index-readers-google` [0.2.5]

- fix missing authorized_user_info check on GoogleDriveReader (#13394)

### `llama-index-storage-kvstore-firestore` [0.2.1]

- await Firestore's AsyncDocumentReference (#13386)

### `llama-index-llms-nvidia` [0.1.2]

- add dynamic model listing support (#13398)

## [2024-05-09]

### `llama-index-core` [0.10.36]

- add start_char_idx and end_char_idx with MarkdownElementParser (#13377)
- use handlers from global default (#13368)

### `llama-index-readers-pebblo` [0.1.0]

- Initial release (#13128)

### `llama-index-llms-cohere` [0.1.7]

- Call Cohere RAG inference with documents argument (#13196)

### `llama-index-vector-scores-kdbai` [0.1.6]

- update add method decode utf-8 (#13194)

### `llama-index-vector-stores-alibabacloud-opensearch` [0.1.0]

- Initial release (#13286)

### `llama-index-tools-multion` [0.2.0]

- update tool to use updated api/sdk (#13373)

### `llama-index-vector-sores-weaviate` [1.0.0]

- Update to weaviate client v4 (#13229)

### `llama-index-readers-file` [0.1.22]

- fix bug where PDFReader ignores extra_info (#13369)

### `llama-index-llms-azure-openai` [0.1.8]

- Add sync httpx client support (#13370)

### `llama-index-llms-openai` [0.1.18]

- Add sync httpx client support (#13370)
- Add missing openai model token context (#13337)

### `llama-index-readers-github` [0.1.9]

- Add fail_on_http_error (#13366)

### `llama-index-vector-stores-pinecone` [0.1.7]

- Add attribution tag for pinecone (#13329)

### `llama-index-llms-nvidia` [0.1.1]

- set default max_tokens to 1024 (#13371)

### `llama-index-readers-papers` [0.1.5]

- Fix hiddent temp directory issue for arxiv reader (#13351)

### `llama-index-embeddings-nvidia` [0.1.1]

- fix truncate passing aget_query_embedding and get_text_embedding (#13367)

### `llama-index-llms-anyscare` [0.1.4]

- Add llama-3 models (#13336)

## [2024-05-07]

### `llama-index-agent-introspective` [0.1.0]

- Add CRITIC and reflection agent integrations (#13108)

### `llama-index-core` [0.10.35]

- fix `from_defaults()` erasing summary memory buffer history (#13325)
- use existing async event loop instead of `asyncio.run()` in core (#13309)
- fix async streaming from query engine in condense question chat engine (#13306)
- Handle ValueError in extract_table_summaries in element node parsers (#13318)
- Handle llm properly for QASummaryQueryEngineBuilder and RouterQueryEngine (#13281)
- expand instrumentation payloads (#13302)
- Fix Bug in sql join statement missing schema (#13277)

### `llama-index-embeddings-jinaai` [0.1.5]

- add encoding_type parameters in JinaEmbedding class (#13172)
- fix encoding type access in JinaEmbeddings (#13315)

### `llama-index-embeddings-nvidia` [0.1.0]

- add nvidia nim embeddings support (#13177)

### `llama-index-llms-mistralai` [0.1.12]

- Fix async issue when streaming with Mistral AI (#13292)

### `llama-index-llms-nvidia` [0.1.0]

- add nvidia nim llm support (#13176)

### `llama-index-postprocessor-nvidia-rerank` [0.1.0]

- add nvidia nim rerank support (#13178)

### `llama-index-readers-file` [0.1.21]

- Update MarkdownReader to parse text before first header (#13327)

### `llama-index-readers-web` [0.1.13]

- feat: Spider Web Loader (#13200)

### `llama-index-vector-stores-vespa` [0.1.0]

- Add VectorStore integration for Vespa (#13213)

### `llama-index-vector-stores-vertexaivectorsearch` [0.1.0]

- Add support for Vertex AI Vector Search as Vector Store (#13186)

## [2024-05-02]

### `llama-index-core` [0.10.34]

- remove error ignoring during chat engine streaming (#13160)
- add structured planning agent (#13149)
- update base class for planner agent (#13228)
- Fix: Error when parse file using SimpleFileNodeParser and file's extension doesn't in FILE_NODE_PARSERS (#13156)
- add matching `source_node.node_id` verification to node parsers (#13109)
- Retrieval Metrics: Updating HitRate and MRR for Evaluation@K documents retrieved. Also adding RR as a separate metric (#12997)
- Add chat summary memory buffer (#13155)

### `llama-index-indices-managed-zilliz` [0.1.3]

- ZillizCloudPipelineIndex accepts flexible params to create pipelines (#10134, #10112)

### `llama-index-llms-huggingface` [0.1.7]

- Add tool usage support with text-generation-inference integration from Hugging Face (#12471)

### `llama-index-llms-maritalk` [0.2.0]

- Add streaming for maritalk (#13207)

### `llama-index-llms-mistral-rs` [0.1.0]

- Integrate mistral.rs LLM (#13105)

### `llama-index-llms-mymagic` [0.1.7]

- mymagicai api update (#13148)

### `llama-index-llms-nvidia-triton` [0.1.5]

- Streaming Support for Nvidia's Triton Integration (#13135)

### `llama-index-llms-ollama` [0.1.3]

- added async support to ollama llms (#13150)

### `llama-index-readers-microsoft-sharepoint` [0.2.2]

- Exclude access control metadata keys from LLMs and embeddings - SharePoint Reader (#13184)

### `llama-index-readers-web` [0.1.11]

- feat: Browserbase Web Reader (#12877)

### `llama-index-readers-youtube-metadata` [0.1.0]

- Added YouTube Metadata Reader (#12975)

### `llama-index-storage-kvstore-redis` [0.1.4]

- fix redis kvstore key that was in bytes (#13201)

### `llama-index-vector-stores-azureaisearch` [0.1.5]

- Respect filter condition for Azure AI Search (#13215)

### `llama-index-vector-stores-chroma` [0.1.7]

- small bump for new chroma client version (#13158)

### `llama-index-vector-stores-firestore` [0.1.0]

- Adding Firestore Vector Store (#12048)

### `llama-index-vector-stores-kdbai` [0.1.5]

- small fix to returned IDs after `add()` (#12515)

### `llama-index-vector-stores-milvus` [0.1.11]

- Add hybrid retrieval mode to MilvusVectorStore (#13122)

### `llama-index-vector-stores-postgres` [0.1.7]

- parameterize queries in pgvector store (#13199)

## [2024-04-27]

### `llama-index-core` [0.10.33]

- add agent_worker.as_agent() (#13061)

### `llama-index-embeddings-bedrock` [0.1.5]

- Use Bedrock cohere character limit (#13126)

### `llama-index-tools-google` [0.1.5]

- Change default value for attendees to empty list (#13134)

### `llama-index-graph-stores-falkordb` [0.1.4]

- Skip index creation error when index already exists (#13085)

### `llama-index-tools-google` [0.1.4]

- Fix datetime for google calendar create_event api (#13132)

### `llama-index-llms-anthropic` [0.1.11]

- Merge multiple prompts into one (#13131)

### `llama-index-indices-managed-llama-cloud` [0.1.6]

- Use MetadataFilters in LlamaCloud Retriever (#13117)

### `llama-index-graph-stores-kuzu` [0.1.3]

- Fix kuzu integration .execute() calls (#13100)

### `llama-index-vector-stores-lantern` [0.1.3]

- Maintenance update to keep up to date with lantern builds (#13116)

## [2024-04-25]

### `llama-index-core` [0.10.32]

- Corrected wrong output type for `OutputKeys.from_keys()` (#13086)
- add run_jobs to aws base embedding (#13096)
- allow user to customize the keyword extractor prompt template (#13083)
- (CondenseQuestionChatEngine) Do not condense the question if there's no conversation history (#13069)
- QueryPlanTool: Execute tool calls in subsequent (dependent) nodes in the query plan (#13047)
- Fix for fusion retriever sometime return Nonetype query(s) before similarity search (#13112)

### `llama-index-embeddings-ipex-llm` [0.1.1]

- Support llama-index-embeddings-ipex-llm for Intel GPUs (#13097)

### `llama-index-packs-raft-dataset` [0.1.4]

- Fix bug in raft dataset generator - multiple system prompts (#12751)

### `llama-index-readers-microsoft-sharepoint` [0.2.1]

- Add access control related metadata to SharePoint reader (#13067)

### `llama-index-vector-stores-pinecone` [0.1.6]

- Nested metadata filter support (#13113)

### `llama-index-vector-stores-qdrant` [0.2.8]

- Nested metadata filter support (#13113)

## [2024-04-23]

### `llama-index-core` [0.10.31]

- fix async streaming response from query engine (#12953)
- enforce uuid in element node parsers (#12951)
- add function calling LLM program (#12980)
- make the PydanticSingleSelector work with async api (#12964)
- fix query pipeline's arun_with_intermediates (#13002)

### `llama-index-agent-coa` [0.1.0]

- Add COA Agent integration (#13043)

### `llama-index-agent-lats` [0.1.0]

- Official LATs agent integration (#13031)

### `llama-index-agent-llm-compiler` [0.1.0]

- Add LLMCompiler Agent Integration (#13044)

### `llama-index-llms-anthropic` [0.1.10]

- Add the ability to pass custom headers to Anthropic LLM requests (#12819)

### `llama-index-llms-bedrock` [0.1.7]

- Adding claude 3 opus to BedRock integration (#13033)

### `llama-index-llms-fireworks` [0.1.5]

- Add new Llama 3 and Mixtral 8x22b model into Llama Index for Fireworks (#12970)

### `llama-index-llms-openai` [0.1.16]

- Fix AsyncOpenAI "RuntimeError: Event loop is closed bug" when instances of AsyncOpenAI are rapidly created & destroyed (#12946)
- Don't retry on all OpenAI APIStatusError exceptions - just InternalServerError (#12947)

### `llama-index-llms-watsonx` [0.1.7]

- Updated IBM watsonx foundation models (#12973)

### `llama-index-packs-code-hierarchy` [0.1.6]

- Return the parent node if the query node is not present (#12983)
- fixed bug when function is defined twice (#12941)

### `llama-index-program-openai` [0.1.6]

- dding support for streaming partial instances of Pydantic output class in OpenAIPydanticProgram (#13021)

### `llama-index-readers-openapi` [0.1.0]

- add reader for openapi files (#12998)

### `llama-index-readers-slack` [0.1.4]

- Avoid infinite loop when not handled exception is raised (#12963)

### `llama-index-readers-web` [0.1.10]

- Improve whole site reader to remove duplicate links (#12977)

### `llama-index-retrievers-bedrock` [0.1.1]

- Fix Bedrock KB retriever to use query bundle (#12910)

### `llama-index-vector-stores-awsdocdb` [0.1.0]

- Integrating AWS DocumentDB as a vector storage method (#12217)

### `llama-index-vector-stores-databricks` [0.1.2]

- Fix databricks vector search metadata (#12999)

### `llama-index-vector-stores-neo4j` [0.1.4]

- Neo4j metadata filtering support (#12923)

### `llama-index-vector-stores-pinecone` [0.1.5]

- Fix error querying PineconeVectorStore using sparse query mode (#12967)

### `llama-index-vector-stores-qdrant` [0.2.5]

- Many fixes for async and checking if collection exists (#12916)

### `llama-index-vector-stores-weaviate` [0.1.5]

- Adds the index deletion functionality to the WeviateVectoreStore (#12993)

## [2024-04-17]

### `llama-index-core` [0.10.30]

- Add intermediate outputs to QueryPipeline (#12683)
- Fix show progress causing results to be out of order (#12897)
- add OR filter condition support to simple vector store (#12823)
- improved custom agent init (#12824)
- fix pipeline load without docstore (#12808)
- Use async `_aprocess_actions` in `_arun_step_stream` (#12846)
- provide the exception to the StreamChatErrorEvent (#12879)
- fix bug in load and search tool spec (#12902)

### `llama-index-embeddings-azure-opena` [0.1.7]

- Expose azure_ad_token_provider argument to support token expiration (#12818)

### `llama-index-embeddings-cohere` [0.1.8]

- Add httpx_async_client option (#12896)

### `llama-index-embeddings-ipex-llm` [0.1.0]

- add ipex-llm embedding integration (#12740)

### `llama-index-embeddings-octoai` [0.1.0]

- add octoai embeddings (#12857)

### `llama-index-llms-azure-openai` [0.1.6]

- Expose azure_ad_token_provider argument to support token expiration (#12818)

### `llama-index-llms-ipex-llm` [0.1.2]

- add support for loading "low-bit format" model to IpexLLM integration (#12785)

### `llama-index-llms-mistralai` [0.1.11]

- support `open-mixtral-8x22b` (#12894)

### `llama-index-packs-agents-lats` [0.1.0]

- added LATS agent pack (#12735)

### `llama-index-readers-smart-pdf-loader` [0.1.4]

- Use passed in metadata for documents (#12844)

### `llama-index-readers-web` [0.1.9]

- added Firecrawl Web Loader (#12825)

### `llama-index-vector-stores-milvus` [0.1.10]

- use batch insertions into Milvus vector store (#12837)

### `llama-index-vector-stores-vearch` [0.1.0]

- add vearch to vector stores (#10972)

## [2024-04-13]

### `llama-index-core` [0.10.29]

- **BREAKING** Moved `PandasQueryEngine` and `PandasInstruction` parser to `llama-index-experimental` (#12419)
  - new install: `pip install -U llama-index-experimental`
  - new import: `from llama_index.experimental.query_engine import PandasQueryEngine`
- Fixed some core dependencies to make python3.12 work nicely (#12762)
- update async utils `run_jobs()` to include tqdm description (#12812)
- Refactor kvdocstore delete methods (#12681)

### `llama-index-llms-bedrock` [0.1.6]

- Support for Mistral Large from Bedrock (#12804)

### `llama-index-llms-openvino` [0.1.0]

- Added OpenVino LLMs (#12639)

### `llama-index-llms-predibase` [0.1.4]

- Update LlamaIndex-Predibase Integration to latest API (#12736)
- Enable choice of either Predibase-hosted or HuggingFace-hosted fine-tuned adapters in LlamaIndex-Predibase integration (#12789)

### `llama-index-output-parsers-guardrails` [0.1.3]

- Modernize GuardrailsOutputParser (#12676)

### `llama-index-packs-agents-coa` [0.1.0]

- Chain-of-Abstraction Agent Pack (#12757)

### `llama-index-packs-code-hierarchy` [0.1.3]

- Fixed issue with chunking multi-byte characters (#12715)

### `llama-index-packs-raft-dataset` [0.1.4]

- Fix bug in raft dataset generator - multiple system prompts (#12751)

### `llama-index-postprocessor-openvino-rerank` [0.1.2]

- Add openvino rerank support (#12688)

### `llama-index-readers-file` [0.1.18]

- convert to Path in docx reader if input path str (#12807)
- make pip check work for optional pdf packages (#12758)

### `llama-index-readers-s3` [0.1.7]

- wrong doc id when using default s3 endpoint in S3Reader (#12803)

### `llama-index-retrievers-bedrock` [0.1.0]

- Add Amazon Bedrock knowledge base integration as retriever (#12737)

### `llama-index-retrievers-mongodb-atlas-bm25-retriever` [0.1.3]

- Add mongodb atlas bm25 retriever (#12519)

### `llama-index-storage-chat-store-redis` [0.1.3]

- fix message serialization in redis chat store (#12802)

### `llama-index-vector-stores-astra-db` [0.1.6]

- Relax dependency version to accept astrapy `1.*` (#12792)

### `llama-index-vector-stores-couchbase` [0.1.0]

- Add support for Couchbase as a Vector Store (#12680)

### `llama-index-vector-stores-elasticsearch` [0.1.7]

- Fix elasticsearch hybrid rrf window_size (#12695)

### `llama-index-vector-stores-milvus` [0.1.8]

- Added support to retrieve metadata fields from milvus (#12626)

### `llama-index-vector-stores-redis` [0.2.0]

- Modernize redis vector store, use redisvl (#12386)

### `llama-index-vector-stores-qdrant` [0.2.0]

- refactor: Switch default Qdrant sparse encoder (#12512)

## [2024-04-09]

### `llama-index-core` [0.10.28]

- Support indented code block fences in markdown node parser (#12393)
- Pass in output parser to guideline evaluator (#12646)
- Added example of query pipeline + memory (#12654)
- Add missing node postprocessor in CondensePlusContextChatEngine async mode (#12663)
- Added `return_direct` option to tools /tool metadata (#12587)
- Add retry for batch eval runner (#12647)
- Thread-safe instrumentation (#12638)
- Coroutine-safe instrumentation Spans #12589
- Add in-memory loading for non-default filesystems in PDFReader (#12659)
- Remove redundant tokenizer call in sentence splitter (#12655)
- Add SynthesizeComponent import to shortcut imports (#12655)
- Improved truncation in SimpleSummarize (#12655)
- adding err handling in eval_utils default_parser for correctness (#12624)
- Add async_postprocess_nodes at RankGPT Postprocessor Nodes (#12620)
- Fix MarkdownNodeParser ref_doc_id (#12615)

### `llama-index-embeddings-openvino` [0.1.5]

- Added initial support for openvino embeddings (#12643)

### `llama-index-llms-anthropic` [0.1.9]

- add anthropic tool calling (#12591)

### `llama-index-llms-ipex-llm` [0.1.1]

- add ipex-llm integration (#12322)
- add more data types support to ipex-llm llm integration (#12635)

### `llama-index-llms-openllm` [0.1.4]

- Proper PrivateAttr usage in OpenLLM (#12655)

### `llama-index-multi-modal-llms-anthropic` [0.1.4]

- Bumped anthropic dep version (#12655)

### `llama-index-multi-modal-llms-gemini` [0.1.5]

- bump generativeai dep (#12645)

### `llama-index-packs-dense-x-retrieval` [0.1.4]

- Add streaming support for DenseXRetrievalPack (#12607)

### `llama-index-readers-mongodb` [0.1.4]

- Improve efficiency of MongoDB reader (#12664)

### `llama-index-readers-wikipedia` [0.1.4]

- Added multilingual support for the Wikipedia reader (#12616)

### `llama-index-storage-index-store-elasticsearch` [0.1.3]

- remove invalid chars from default collection name (#12672)

### `llama-index-vector-stores-milvus` [0.1.8]

- Added support to retrieve metadata fields from milvus (#12626)
- Bug fix - Similarity metric is always IP for MilvusVectorStore (#12611)

## [2024-04-04]

### `llama-index-agent-openai` [0.2.2]

- Update imports for message thread typing (#12437)

### `llama-index-core` [0.10.27]

- Fix for pydantic query engine outputs being blank (#12469)
- Add span_id attribute to Events (instrumentation) (#12417)
- Fix RedisDocstore node retrieval from docs property (#12324)
- Add node-postprocessors to retriever_tool (#12415)
- FLAREInstructQueryEngine : delegating retriever api if the query engine supports it (#12503)
- Make chat message to dict safer (#12526)
- fix check in batch eval runner for multi-kwargs (#12563)
- Fixes agent_react_multimodal_step.py bug with partial args (#12566)

### `llama-index-embeddings-clip` [0.1.5]

- Added support to load clip model from local file path (#12577)

### `llama-index-embeddings-cloudflar-workersai` [0.1.0]

- text embedding integration: Cloudflare Workers AI (#12446)

### `llama-index-embeddings-voyageai` [0.1.4]

- Fix pydantic issue in class definition (#12469)

### `llama-index-finetuning` [0.1.5]

- Small typo fix in QA generation prompt (#12470)

### `llama-index-graph-stores-falkordb` [0.1.3]

- Replace redis driver with FalkorDB driver (#12434)

### `llama-index-llms-anthropic` [0.1.8]

- Add ability to pass custom HTTP headers to Anthropic client (#12558)

### `llama-index-llms-cohere` [0.1.6]

- Add support for Cohere Command R+ model (#12581)

### `llama-index-llms-databricks` [0.1.0]

- Integrations with DataBricks LLM API (#12432)

### `llama-index-llms-watsonx` [0.1.6]

- Updated Watsonx foundation models (#12493)
- Updated base model name on watsonx integration #12491

### `lama-index-postprocessor-rankllm-rerank` [0.1.2]

- Add RankGPT support inside RankLLM (#12475)

### `llama-index-readers-microsoft-sharepoint` [0.1.7]

- Use recursive strategy by default for SharePoint (#12557)

### `llama-index-readers-web` [0.1.8]

- Readability web page reader fix playwright async api bug (#12520)

### `llama-index-vector-stores-kdbai` [0.1.5]

- small `to_list` fix (#12515)

### `llama-index-vector-stores-neptune` [0.1.0]

- Add support for Neptune Analytics as a Vector Store (#12423)

### `llama-index-vector-stores-postgres` [0.1.5]

- fix(postgres): numeric metadata filters (#12583)

## [2024-03-31]

### `llama-index-core` [0.10.26]

- pass proper query bundle in QueryFusionRetriever (#12387)
- Update llama_parse_json_element.py to fix error on lists (#12402)
- Add node postprocessors to retriever tool (#12415)
- Fix bug where user specified llm is not respected in fallback logic in element node parsers(#12403)
- log proper LLM response key for async callback manager events (#12421)
- Deduplicate the two built-in react system prompts; Also make it read from a Markdown file (#12307)
- fix bug in BatchEvalRunner for multi-evaluator eval_kwargs_lists (#12418)
- add the callback manager event for vector store index insert_nodes (#12443)
- fixes an issue with serializing chat messages into chat stores when they contain pydantic API objects (#12394)
- fixes an issue with slow memory.get() operation (caused by multiple calls to get_all()) (#12394)
- fixes an issue where an agent+tool message pair is cut from the memory (#12394)
- Added `FnNodeMapping` for object index (#12391)
- Make object mapping optional / hidden for object index (#12391)
- Make object index easier to create from existing vector db (#12391)
- When LLM failed to follow the react response template, tell it so #12300

### `llama-index-embeddings-cohere` [0.1.5]

- Bump cohere version to 5.1.1 (#12279)

### `llama-index-embeddings-itrex` [0.1.0]

- add Intel Extension for Transformers embedding model (#12410)

### `llama-index-graph-stores-neo4j` [0.1.4]

- make neo4j query insensitive (#12337)

### `llama-index-llms-cohere` [0.1.5]

- Bump cohere version to 5.1.1 (#12279)

### `llama-index-llms-ipex-llm` [0.1.0]

- add ipex-llm integration (#12322)

### `llama-index-llms-litellm` [0.1.4]

- Fix litellm ChatMessage role validation error (#12449)

### `llama-index-llms-openai` [0.1.14]

- Use `FunctionCallingLLM` base class in OpenAI (#12227)

### `llama-index-packs-self-rag` [0.1.4]

- Fix llama-index-core dep (#12374)

### `llama-index-postprocessor-cohere-rerank` [0.1.4]

- Bump cohere version to 5.1.1 (#12279)

### `llama-index-postprocessor-rankllm-rerank` [0.1.1]

- Added RankLLM rerank (#12296)
- RankLLM fixes (#12399)

### `llama-index-readers-papers` [0.1.4]

- Fixed bug with path names (#12366)

### `llama-index-vector-stores-analyticdb` [0.1.1]

- Add AnalyticDB VectorStore (#12230)

### `llama-index-vector-stores-kdbai` [0.1.4]

- Fixed typo in imports/readme (#12370)

### `llama-index-vector-stores-qdrant` [0.1.5]

- add `in` filter operator for qdrant (#12376)

## [2024-03-27]

### `llama-index-core` [0.10.25]

- Add score to NodeWithScore in KnowledgeGraphQueryEngine (#12326)
- Batch eval runner fixes (#12302)

### `llama-index-embeddings-cohere` [0.1.5]

- Added support for binary / quantized embeddings (#12321)

### `llama-index-llms-mistralai` [0.1.10]

- add support for custom endpoints to MistralAI (#12328)

### `llama-index-storage-kvstore-redis` [0.1.3]

- Fix RedisDocstore node retrieval from docs property (#12324)

## [2024-03-26]

### `llama-index-core` [0.10.24]

- pretty prints in `LlamaDebugHandler` (#12216)
- stricter interpreter constraints on pandas query engine (#12278)
- PandasQueryEngine can now execute 'pd.\*' functions (#12240)
- delete proper metadata in docstore delete function (#12276)
- improved openai agent parsing function hook (#12062)
- add raise_on_error flag for SimpleDirectoryReader (#12263)
- remove un-caught openai import in core (#12262)
- Fix download_llama_dataset and download_llama_pack (#12273)
- Implement EvalQueryEngineTool (#11679)
- Expand instrumenation Span coverage for AgentRunner (#12249)
- Adding concept of function calling agent/llm (mistral supported for now) (#12222, )

### `llama-index-embeddings-huggingface` [0.2.0]

- Use `sentence-transformers` as a backend (#12277)

### `llama-index-postprocessor-voyageai-rerank` [0.1.0]

- Added voyageai as a reranker (#12111)

### `llama-index-readers-gcs` [0.1.0]

- Added google cloud storage reader (#12259)

### `llama-index-readers-google` [0.2.1]

- Support for different drives (#12146)
- Remove unnecessary PyDrive dependency from Google Drive Reader (#12257)

### `llama-index-readers-readme` [0.1.0]

- added readme.com reader (#12246)

### `llama-index-packs-raft` [0.1.3]

- added pack for RAFT (#12275)

## [2024-03-23]

### `llama-index-core` [0.10.23]

- Added `(a)predict_and_call()` function to base LLM class + openai + mistralai (#12188)
- fixed bug with `wait()` in async agent streaming (#12187)

### `llama-index-embeddings-alephalpha` [0.1.0]

- Added alephalpha embeddings (#12149)

### `llama-index-llms-alephalpha` [0.1.0]

- Added alephalpha LLM (#12149)

### `llama-index-llms-openai` [0.1.7]

- fixed bug with `wait()` in async agent streaming (#12187)

### `llama-index-readers-docugami` [0.1.4]

- fixed import errors in docugami reader (#12154)

### `llama-index-readers-file` [0.1.12]

- fix PDFReader for remote fs (#12186)

## [2024-03-21]

### `llama-index-core` [0.10.22]

- Updated docs backend from sphinx to mkdocs, added ALL api reference, some light re-org, better search (#11301)
- Added async loading to `BaseReader` class (although its fake async for now) (#12156)
- Fix path implementation for non-local FS in `SimpleDirectoryReader` (#12141)
- add args/kwargs to spans, payloads for retrieval events, in instrumentation (#12147)
- [react agent] Upon exception, say so, so that Agent can correct itself (#12137)

### `llama-index-embeddings-together` [0.1.3]

- Added rate limit handling (#12127)

### `llama-index-graph-stores-neptune` [0.1.3]

- Add Amazon Neptune Support as Graph Store (#12097)

### `llama-index-llms-vllm` [0.1.7]

- fix VllmServer to work without CUDA-required vllm core (#12003)

### `llama-index-readers-s3` [0.1.4]

- Use S3FS in S3Reader (#12061)

### `llama-index-storage-docstore-postgres` [0.1.3]

- Added proper kvstore dep (#12157)

### `llama-index-storage-index-store-postgres` [0.1.3]

- Added proper kvstore dep (#12157)

### `llama-index-vector-stores-elasticsearch` [0.1.6]

- fix unclosed session in es add function #12135

### `llama-index-vector-stores-kdbai` [0.1.3]

- Add support for `KDBAIVectorStore` (#11967)

## [2024-03-20]

### `llama-index-core` [0.10.21]

- Lazy init for async elements StreamingAgentChatResponse (#12116)
- Fix streaming generators get bug by SynthesisEndEvent (#12092)
- CLIP embedding more models (#12063)

### `llama-index-packs-raptor` [0.1.3]

- Add `num_workers` to summary module (#)

### `llama-index-readers-telegram` [0.1.5]

- Fix datetime fields (#12112)
- Add ability to select time period of posts/messages (#12078)

### `llama-index-embeddings-openai` [0.1.7]

- Add api version/base api as optional for open ai embedding (#12091)

### `llama-index-networks` [0.2.1]

- Add node postprocessing to network retriever (#12027)
- Add privacy-safe networks demo (#12027)

### `llama-index-callbacks-langfuse` [0.1.3]

- Chore: bumps min version of langfuse dep (#12077)

### `llama-index-embeddings-google` [0.1.4]

- Chore: bumps google-generativeai dep (#12085)

### `llama-index-embeddings-gemini` [0.1.5]

- Chore: bumps google-generativeai dep (#12085)

### `llama-index-llms-gemini` [0.1.6]

- Chore: bumps google-generativeai dep (#12085)

### `llama-index-llms-palm` [0.1.4]

- Chore: bumps google-generativeai dep (#12085)

### `llama-index-multi-modal-llms-google` [0.1.4]

- Chore: bumps google-generativeai dep (#12085)

### `llama-index-vector-stores-google` [0.1.5]

- Chore: bumps google-generativeai dep (#12085)

### `llama-index-storage-kvstore-elasticsearch` [0.1.0]

- New integration (#12068)

### `llama-index-readers-google` [0.1.7]

- Fix - Google Drive Issue of not loading same name files (#12022)

### `llama-index-vector-stores-upstash` [0.1.3]

- Adding Metadata Filtering support for UpstashVectorStore (#12054)

### `llama-index-packs-raptor` [0.1.2]

- Fix: prevent RaptorPack infinite recursion (#12008)

### `llama-index-embeddings-huggingface-optimum` [0.1.4]

- Fix(OptimumEmbedding): removing token_type_ids causing ONNX validation issues

### `llama-index-llms-anthropic` [0.1.7]

- Fix: Anthropic LLM merge consecutive messages with same role (#12013)

### `llama-index-packs-diff-private-simple-dataset` [0.1.0]

- DiffPrivacy ICL Pack - OpenAI Completion LLMs (#11881)

### `llama-index-cli` [0.1.11]

- Remove llama_hub_url keyword from download_llama_dataset of command (#12038)

## [2024-03-14]

### `llama-index-core` [0.10.20]

- New `instrumentation` module for observability (#11831)
- Allow passing in LLM for `CitationQueryEngine` (#11914)
- Updated keyval docstore to allow changing suffix in addition to namespace (#11873)
- Add (some) async streaming support to query_engine #11949

### `llama-index-embeddings-dashscope` [0.1.3]

- Fixed embedding type for query texts (#11901)

### `llama-index-embeddings-premai` [0.1.3]

- Support for premai embeddings (#11954)

### `llama-index-networks` [0.2.0]

- Added support for network retrievers (#11800)

### `llama-index-llms-anthropic` [0.1.6]

- Added support for haiku (#11916)

### `llama-index-llms-mistralai` [0.1.6]

- Fixed import error for ChatMessage (#11902)

### `llama-index-llms-openai` [0.1.11]

- added gpt-35-turbo-0125 for AZURE_TURBO_MODELS (#11956)
- fixed error with nontype in logprobs (#11967)

### `llama-index-llms-premai` [0.1.4]

- Support for premai llm (#11954)

### `llama-index-llms-solar` [0.1.3]

- Support for solar as an LLM class (#11710)

### `llama-index-llms-vertex` [0.1.5]

- Add support for medlm in vertex (#11911)

### `llama-index-readers-goolge` [0.1.6]

- added README files and query string for google drive reader (#11724)

### `llama-index-readers-file` [0.1.11]

- Updated ImageReader to add `plain_text` option to trigger pytesseract (#11913)

### `llama-index-readers-pathway` [0.1.3]

- use pure requests to reduce deps, simplify code (#11924)

### `llama-index-retrievers-pathway` [0.1.3]

- use pure requests to reduce deps, simplify code (#11924)

### `llama-index-storage-docstore-mongodb` [0.1.3]

- Allow changing suffix for mongodb docstore (#11873)

### `llama-index-vector-stores-databricks` [0.1.1]

- Support for databricks vector search as a vector store (#10754)

### `llama-index-vector-stores-opensearch` [0.1.8]

- (re)implement proper delete (#11959)

### `llama-index-vector-stores-postgres` [0.1.4]

- Fixes for IN filters and OR text search (#11872, #11927)

## [2024-03-12]

### `llama-index-cli` [0.1.9]

- Removed chroma as a bundled dep to reduce `llama-index` deps

### `llama-index-core` [0.10.19]

- Introduce retries for rate limits in `OpenAI` llm class (#11867)
- Added table comments to SQL table schemas in `SQLDatabase` (#11774)
- Added `LogProb` type to `ChatResponse` object (#11795)
- Introduced `LabelledSimpleDataset` (#11805)
- Fixed insert `IndexNode` objects with unserializable objects (#11836)
- Fixed stream chat type error when writing response to history in `CondenseQuestionChatEngine` (#11856)
- Improve post-processing for json query engine (#11862)

### `llama-index-embeddings-cohere` [0.1.4]

- Fixed async kwarg error (#11822)

### `llama-index-embeddings-dashscope` [0.1.2]

- Fixed pydantic import (#11765)

### `llama-index-graph-stores-neo4j` [0.1.3]

- Properly close connection after verifying connectivity (#11821)

### `llama-index-llms-cohere` [0.1.3]

- Add support for new `command-r` model (#11852)

### `llama-index-llms-huggingface` [0.1.4]

- Fixed streaming decoding with special tokens (#11807)

### `llama-index-llms-mistralai` [0.1.5]

- Added support for latest and open models (#11792)

### `llama-index-tools-finance` [0.1.1]

- Fixed small bug when passing in the API get for stock news (#11772)

### `llama-index-vector-stores-chroma` [0.1.6]

- Slimmed down chroma deps (#11775)

### `llama-index-vector-stores-lancedb` [0.1.3]

- Fixes for deleting (#11825)

### `llama-index-vector-stores-postgres` [0.1.3]

- Support for nested metadata filters (#11778)

## [2024-03-07]

### `llama-index-callbacks-deepeval` [0.1.3]

- Update import path for callback handler (#11754)

### `llama-index-core` [0.10.18]

- Ensure `LoadAndSearchToolSpec` loads document objects (#11733)
- Fixed bug for no nodes in `QueryFusionRetriever` (#11759)
- Allow using different runtime kwargs for different evaluators in `BatchEvalRunner` (#11727)
- Fixed issues with fsspec + `SimpleDirectoryReader` (#11665)
- Remove `asyncio.run()` requirement from guideline evaluator (#11719)

### `llama-index-embeddings-voyageai` [0.1.3]

- Update voyage embeddings to use proper clients (#11721)

### `llama-index-indices-managed-vectara` [0.1.3]

- Fixed issues with vectara query engine in non-summary mode (#11668)

### `llama-index-llms-mymagic` [0.1.5]

- Add `return_output` option for json output with query and response (#11761)

### `llama-index-packs-code-hierarchy` [0.1.0]

- Added support for a `CodeHiearchyAgentPack` that allows for agentic traversal of a codebase (#10671)

### `llama-index-packs-cohere-citation-chat` [0.1.3]

- Added a new llama-pack for citations + chat with cohere (#11697)

### `llama-index-vector-stores-milvus` [0.1.6]

- Prevent forced `flush()` on document add (#11734)

### `llama-index-vector-stores-opensearch` [0.1.7]

- Small typo in metadata column name (#11751)

### `llama-index-vector-stores-tidbvector` [0.1.0]

- Initial support for TiDB vector store (#11635)

### `llama-index-vector-stores-weaviate` [0.1.4]

- Small fix for `int` fields in metadata filters (#11742)

## [2024-03-06]

New format! Going to try out reporting changes per package.

### `llama-index-cli` [0.1.8]

- Update mappings for `upgrade` command (#11699)

### `llama-index-core` [0.10.17]

- add `relative_score` and `dist_based_score` to `QueryFusionRetriever` (#11667)
- check for `none` in async agent queue (#11669)
- allow refine template for `BaseSQLTableQueryEngine` (#11378)
- update mappings for llama-packs (#11699)
- fixed index error for extracting rel texts in KG index (#11695)
- return proper response types from synthesizer when no nodes (#11701)
- Inherit metadata to summaries in DocumentSummaryIndex (#11671)
- Inherit callback manager in sql query engines (#11662)
- Fixed bug with agent streaming not being written to chat history (#11675)
- Fixed a small bug with `none` deltas when streaming a function call with an agent (#11713)

### `llama-index-multi-modal-llms-anthropic` [0.1.2]

- Added support for new multi-modal models `haiku` and `sonnet` (#11656)

### `llama-index-packs-finchat` [0.1.0]

- Added a new llama-pack for hierarchical agents + finance chat (#11387)

### `llama-index-readers-file` [0.1.8]

- Added support for checking if NLTK files are already downloaded (#11676)

### `llama-index-readers-json` [0.1.4]

- Use the metadata passed in when creating documents (#11626)

### `llama-index-vector-stores-astra-db` [0.1.4]

- Update wording in warning message (#11702)

### `llama-index-vector-stores-opensearch` [0.1.7]

- Avoid calling `nest_asyncio.apply()` in code to avoid confusing errors for users (#11707)

### `llama-index-vector-stores-qdrant` [0.1.4]

- Catch RPC errors (#11657)

## [0.10.16] - 2024-03-05

### New Features

- Anthropic support for new models (#11623, #11612)
- Easier creation of chat prompts (#11583)
- Added a raptor retriever llama-pack (#11527)
- Improve batch cohere embeddings through bedrock (#11572)
- Added support for vertex AI embeddings (#11561)

### Bug Fixes / Nits

- Ensure order in async embeddings generation (#11562)
- Fixed empty metadata for csv reader (#11563)
- Serializable fix for composable retrievers (#11617)
- Fixed milvus metadata filter support (#11566)
- FIxed pydantic import in clickhouse vector store (#11631)
- Fixed system prompts for gemini/vertext-gemini (#11511)

## [0.10.15] - 2024-03-01

### New Features

- Added FeishuWikiReader (#11491)
- Added videodb retriever integration (#11463)
- Added async to opensearch vector store (#11513)
- New LangFuse one-click callback handler (#11324)

### Bug Fixes / Nits

- Fixed deadlock issue with async chat streaming (#11548)
- Improved hidden file check in SimpleDirectoryReader (#11496)
- Fixed null values in document metadata when using SimpleDirectoryReader (#11501)
- Fix for sqlite utils in jsonalyze query engine (#11519)
- Added base url and timeout to ollama multimodal LLM (#11526)
- Updated duplicate handling in query fusion retriever (#11542)
- Fixed bug in kg indexx struct updating (#11475)

## [0.10.14] - 2024-02-28

### New Features

- Released llama-index-networks (#11413)
- Jina reranker (#11291)
- Added DuckDuckGo agent search tool (#11386)
- helper functions for chatml (#10272)
- added brave search tool for agents (#11468)
- Added Friendli LLM integration (#11384)
- metadata only queries for chromadb (#11328)

### Bug Fixes / Nits

- Fixed inheriting llm callback in synthesizers (#11404)
- Catch delete error in milvus (#11315)
- Fixed pinecone kwargs issue (#11422)
- Supabase metadata filtering fix (#11428)
- api base fix in gemini embeddings (#11393)
- fix elasticsearch vector store await (#11438)
- vllm server cuda fix (#11442)
- fix for passing LLM to context chat engine (#11444)
- set input types for cohere embeddings (#11288)
- default value for azure ad token (#10377)
- added back prompt mixin for react agent (#10610)
- fixed system roles for gemini (#11481)
- fixed mean agg pooling returning numpy float values (#11458)
- improved json path parsing for JSONQueryEngine (#9097)

## [0.10.13] - 2024-02-26

### New Features

- Added a llama-pack for KodaRetriever, for on-the-fly alpha tuning (#11311)
- Added support for `mistral-large` (#11398)
- Last token pooling mode for huggingface embeddings models like SFR-Embedding-Mistral (#11373)
- Added fsspec support to SimpleDirectoryReader (#11303)

### Bug Fixes / Nits

- Fixed an issue with context window + prompt helper (#11379)
- Moved OpenSearch vector store to BasePydanticVectorStore (#11400)
- Fixed function calling in fireworks LLM (#11363)
- Made cohere embedding types more automatic (#11288)
- Improve function calling in react agent (#11280)
- Fixed MockLLM imports (#11376)

## [0.10.12] - 2024-02-22

### New Features

- Added `llama-index-postprocessor-colbert-rerank` package (#11057)
- `MyMagicAI` LLM (#11263)
- `MariaTalk` LLM (#10925)
- Add retries to github reader (#10980)
- Added FireworksAI embedding and LLM modules (#10959)

### Bug Fixes / Nits

- Fixed string formatting in weaviate (#11294)
- Fixed off-by-one error in semantic splitter (#11295)
- Fixed `download_llama_pack` for multiple files (#11272)
- Removed `BUILD` files from packages (#11267)
- Loosened python version reqs for all packages (#11267)
- Fixed args issue with chromadb (#11104)

## [0.10.11] - 2024-02-21

### Bug Fixes / Nits

- Fixed multi-modal LLM for async acomplete (#11064)
- Fixed issue with llamaindex-cli imports (#11068)

## [0.10.10] - 2024-02-20

I'm still a bit wonky with our publishing process -- apologies. This is just a version
bump to ensure the changes that were supposed to happen in 0.10.9 actually
did get published. (AF)

## [0.10.9] - 2024-02-20

- add llama-index-cli dependency

## [0.10.7] - 2024-02-19

### New Features

- Added Self-Discover llamapack (#10951)

### Bug Fixes / Nits

- Fixed linting in CICD (#10945)
- Fixed using remote graph stores (#10971)
- Added missing LLM kwarg in NoText response synthesizer (#10971)
- Fixed openai import in rankgpt (#10971)
- Fixed resolving model name to string in openai embeddings (#10971)
- Off by one error in sentence window node parser (#10971)

## [0.10.6] - 2024-02-17

First, apologies for missing the changelog the last few versions. Trying to figure out the best process with 400+ packages.

At some point, each package will have a dedicated changelog.

But for now, onto the "master" changelog.

### New Features

- Added `NomicHFEmbedding` (#10762)
- Added `MinioReader` (#10744)

### Bug Fixes / Nits

- Various fixes for clickhouse vector store (#10799)
- Fix index name in neo4j vector store (#10749)
- Fixes to sagemaker embeddings (#10778)
- Fixed performance issues when splitting nodes (#10766)
- Fix non-float values in reranker + b25 (#10930)
- OpenAI-agent should be a dep of openai program (#10930)
- Add missing shortcut imports for query pipeline components (#10930)
- Fix NLTK and tiktoken not being bundled properly with core (#10930)
- Add back `llama_index.core.__version__` (#10930)

## [0.10.3] - 2024-02-13

### Bug Fixes / Nits

- Fixed passing in LLM to `as_chat_engine` (#10605)
- Fixed system prompt formatting for anthropic (#10603)
- Fixed elasticsearch vector store error on `__version__` (#10656)
- Fixed import on openai pydantic program (#10657)
- Added client back to opensearch vector store exports (#10660)
- Fixed bug in SimpleDirectoryReader not using file loaders properly (#10655)
- Added lazy LLM initialization to RankGPT (#10648)
- Fixed bedrock embedding `from_credentials` passing ing the model name (#10640)
- Added back recent changes to TelegramReader (#10625)

## [0.10.0, 0.10.1] - 2024-02-12

### Breaking Changes

- Several changes are introduced. See the [full blog post](https://blog.llamaindex.ai/llamaindex-v0-10-838e735948f8) for complete details.

## [0.9.48] - 2024-02-12

### Bug Fixes / Nits

- Add back deprecated API for BedrockEmbdding (#10581)

## [0.9.47] - 2024-02-11

Last patch before v0.10!

### New Features

- add conditional links to query pipeline (#10520)
- refactor conditional links + add to cookbook (#10544)
- agent + query pipeline cleanups (#10563)

### Bug Fixes / Nits

- Add sleep to fix lag in chat stream (#10339)
- OllamaMultiModal kwargs (#10541)
- Update Ingestion Pipeline to handle empty documents (#10543)
- Fixing minor spelling error (#10516)
- fix elasticsearch async check (#10549)
- Docs/update slack demo colab (#10534)
- Adding the possibility to use the IN operator for PGVectorStore (#10547)
- fix agent reset (#10562)
- Fix MD duplicated Node id from multiple docs (#10564)

## [0.9.46] - 2024-02-08

### New Features

- Update pooling strategy for embedding models (#10536)
- Add Multimodal Video RAG example (#10530)
- Add SECURITY.md (#10531)
- Move agent module guide up one-level (#10519)

### Bug Fixes / Nits

- Deeplake fixes (#10529)
- Add Cohere section for llamaindex (#10523)
- Fix md element (#10510)

## [0.9.45.post1] - 2024-02-07

### New Features

- Upgraded deeplake vector database to use BasePydanticVectorStore (#10504)

### Bug Fixes / Nits

- Fix MD parser for inconsistency tables (#10488)
- Fix ImportError for pypdf in MetadataExtractionSEC.ipynb (#10491)

## [0.9.45] - 2024-02-07

### New Features

- Refactor: add AgentRunner.from_llm method (#10452)
- Support custom prompt formatting for non-chat LLMS (#10466)
- Bump cryptography from 41.0.7 to 42.0.0 (#10467)
- Add persist and load method for Colbert Index (#10477)
- Allow custom agent to take in user inputs (#10450)

### Bug Fixes / Nits

- remove exporter from arize-phoenix global callback handler (#10465)
- Fixing Dashscope qwen llm bug (#10471)
- Fix: calling AWS Bedrock models (#10443)
- Update Azure AI Search (fka Azure Cognitive Search) vector store integration to latest client SDK 11.4.0 stable + updating jupyter notebook sample (#10416)
- fix some imports (#10485)

## [0.9.44] - 2024-02-05

### New Features

- ollama vision cookbook (#10438)
- Support Gemini "transport" configuration (#10457)
- Add Upstash Vector (#10451)

## [0.9.43] - 2024-02-03

### New Features

- Add multi-modal ollama (#10434)

### Bug Fixes / Nits

- update base class for astradb (#10435)

## [0.9.42.post1] - 2024-02-02

### New Features

- Add Async support for Base nodes parser (#10418)

## [0.9.42] - 2024-02-02

### New Features

- Add support for `gpt-3.5-turbo-0125` (#10412)
- Added `create-llama` support to rag cli (#10405)

### Bug Fixes / Nits

- Fixed minor bugs in lance-db vector store (#10404)
- Fixed streaming bug in ollama (#10407)

## [0.9.41] - 2024-02-01

### New Features

- Nomic Embedding (#10388)
- Dashvector support sparse vector (#10386)
- Table QA with MarkDownParser and Benchmarking (#10382)
- Simple web page reader (#10395)

### Bug Fixes / Nits

- fix full node content in KeywordExtractor (#10398)

## [0.9.40] - 2024-01-30

### New Features

- Improve and fix bugs for MarkdownElementNodeParser (#10340)
- Fixed and improve Perplexity support for new models (#10319)
- Ensure system_prompt is passed to Perplexity LLM (#10326)
- Extended BaseRetrievalEvaluator to include an optional PostProcessor (#10321)

## [0.9.39] - 2024-01-26

### New Features

- Support for new GPT Turbo Models (#10291)
- Support Multiple docs for Sentence Transformer Fine tuning(#10297)

### Bug Fixes / Nits

- Marvin imports fixed (#9864)

## [0.9.38] - 2024-01-25

### New Features

- Support for new OpenAI v3 embedding models (#10279)

### Bug Fixes / Nits

- Extra checks on sparse embeddings for qdrant (#10275)

## [0.9.37] - 2024-01-24

### New Features

- Added a RAG CLI utility (#10193)
- Added a textai vector store (#10240)
- Added a Postgresql based docstore and index store (#10233)
- specify tool spec in tool specs (#10263)

### Bug Fixes / Nits

- Fixed serialization error in ollama chat (#10230)
- Added missing fields to `SentenceTransformerRerank` (#10225)
- Fixed title extraction (#10209, #10226)
- nit: make chainable output parser more exposed in library/docs (#10262)
- :bug: summary index not carrying over excluded metadata keys (#10259)

## [0.9.36] - 2024-01-23

### New Features

- Added support for `SageMakerEmbedding` (#10207)

### Bug Fixes / Nits

- Fix duplicated `file_id` on openai assistant (#10223)
- Fix circular dependencies for programs (#10222)
- Run `TitleExtractor` on groups of nodes from the same parent document (#10209)
- Improve vectara auto-retrieval (#10195)

## [0.9.35] - 2024-01-22

### New Features

- `beautifulsoup4` dependency to new optional extra `html` (#10156)
- make `BaseNode.hash` an `@property` (#10163)
- Neutrino (#10150)
- feat: JSONalyze Query Engine (#10067)
- [wip] add custom hybrid retriever notebook (#10164)
- add from_collection method to ChromaVectorStore class (#10167)
- CLI experiment v0: ask (#10168)
- make react agent prompts more editable (#10154)
- Add agent query pipeline (#10180)

### Bug Fixes / Nits

- Update supabase vecs metadata filter function to support multiple fields (#10133)
- Bugfix/code improvement for LanceDB integration (#10144)
- `beautifulsoup4` optional dependency (#10156)
- Fix qdrant aquery hybrid search (#10159)
- make hash a @property (#10163)
- fix: bug on poetry install of llama-index[postgres] (#10171)
- [doc] update jaguar vector store documentation (#10179)
- Remove use of not-launched finish_message (#10188)
- Updates to Lantern vector stores docs (#10192)
- fix typo in multi_document_agents.ipynb (#10196)

## [0.9.34] - 2024-01-19

### New Features

- Added SageMakerEndpointLLM (#10140)
- Added support for Qdrant filters (#10136)

### Bug Fixes / Nits

- Update bedrock utils for Claude 2:1 (#10139)
- BugFix: deadlocks using multiprocessing (#10125)

## [0.9.33] - 2024-01-17

### New Features

- Added RankGPT as a postprocessor (#10054)
- Ensure backwards compatibility with new Pinecone client version bifucation (#9995)
- Recursive retriever all the things (#10019)

### Bug Fixes / Nits

- BugFix: When using markdown element parser on a table containing comma (#9926)
- extend auto-retrieval notebook (#10065)
- Updated the Attribute name in llm_generators (#10070)
- jaguar vector store add text_tag to add_kwargs in add() (#10057)

## [0.9.32] - 2024-01-16

### New Features

- added query-time row retrieval + fix nits with query pipeline over structured data (#10061)
- ReActive Agents w/ Context + updated stale link (#10058)

## [0.9.31] - 2024-01-15

### New Features

- Added selectors and routers to query pipeline (#9979)
- Added sparse-only search to qdrant vector store (#10041)
- Added Tonic evaluators (#10000)
- Adding async support to firestore docstore (#9983)
- Implement mongodb docstore `put_all` method (#10014)

### Bug Fixes / Nits

- Properly truncate sql results based on `max_string_length` (#10015)
- Fixed `node.resolve_image()` for base64 strings (#10026)
- Fixed cohere system prompt role (#10020)
- Remove redundant token counting operation in SentenceSplitter (#10053)

## [0.9.30] - 2024-01-11

### New Features

- Implements a Node Parser using embeddings for Semantic Splitting (#9988)
- Add Anyscale Embedding model support (#9470)

### Bug Fixes / Nits

- nit: fix pandas get prompt (#10001)
- Fix: Token counting bug (#9912)
- Bump jinja2 from 3.1.2 to 3.1.3 (#9997)
- Fix corner case for qdrant hybrid search (#9993)
- Bugfix: sphinx generation errors (#9944)
- Fix: `language` used before assignment in `CodeSplitter` (#9987)
- fix inconsistent name "text_parser" in section "Use a Text Splitter… (#9980)
- :bug: fixing batch size (#9982)
- add auto-async execution to query pipelines (#9967)
- :bug: fixing init (#9977)
- Parallel Loading with SimpleDirectoryReader (#9965)
- do not force delete an index in milvus (#9974)

## [0.9.29] - 2024-01-10

### New Features

- Added support for together.ai models (#9962)
- Added support for batch redis/firestore kvstores, async firestore kvstore (#9827)
- Parallelize `IngestionPipeline.run()` (#9920)
- Added new query pipeline components: function, argpack, kwargpack (#9952)

### Bug Fixes / Nits

- Updated optional langchain imports to avoid warnings (#9964)
- Raise an error if empty nodes are embedded (#9953)

## [0.9.28] - 2024-01-09

### New Features

- Added support for Nvidia TenorRT LLM (#9842)
- Allow `tool_choice` to be set during agent construction (#9924)
- Added streaming support for `QueryPipeline` (#9919)

### Bug Fixes / Nits

- Set consistent doc-ids for llama-index readers (#9923, #9916)
- Remove unneeded model inputs for HuggingFaceEmbedding (#9922)
- Propagate `tool_choice` flag to downstream APIs (#9901)
- Add `chat_store_key` to chat memory `from_defaults()` (#9928)

## [0.9.27] - 2024-01-08

### New Features

- add query pipeline (#9908)
- Feature: Azure Multi Modal (fixes: #9471) (#9843)
- add postgres docker (#9906)
- Vectara auto_retriever (#9865)
- Redis Chat Store support (#9880)
- move more classes to core (#9871)

### Bug Fixes / Nits / Smaller Features

- Propagate `tool_choice` flag to downstream APIs (#9901)
- filter out negative indexes from faiss query (#9907)
- added NE filter for qdrant payloads (#9897)
- Fix incorrect id assignment in MyScale query result (#9900)
- Qdrant Text Match Filter (#9895)
- Fusion top k for hybrid search (#9894)
- Fix (#9867) sync_to_async to avoid blocking during asynchronous calls (#9869)
- A single node passed into compute_scores returns as a float (#9866)
- Remove extra linting steps (#9878)
- add vectara links (#9886)

## [0.9.26] - 2024-01-05

### New Features

- Added a `BaseChatStore` and `SimpleChatStore` abstraction for dedicated chat memory storage (#9863)
- Enable custom `tree_sitter` parser to be passed into `CodeSplitter` (#9845)
- Created a `BaseAutoRetriever` base class, to allow other retrievers to extend to auto modes (#9846)
- Added support for Nvidia Triton LLM (#9488)
- Added `DeepEval` one-click observability (#9801)

### Bug Fixes / Nits

- Updated the guidance integration to work with the latest version (#9830)
- Made text storage optional for doctores/ingestion pipeline (#9847)
- Added missing `sphinx-automodapi` dependency for docs (#9852)
- Return actual node ids in weaviate query results (#9854)
- Added prompt formatting to LangChainLLM (#9844)

## [0.9.25] - 2024-01-03

### New Features

- Added concurrancy limits for dataset generation (#9779)
- New `deepeval` one-click observability handler (#9801)
- Added jaguar vector store (#9754)
- Add beta multimodal ReAct agent (#9807)

### Bug Fixes / Nits

- Changed default batch size for OpenAI embeddings to 100 (#9805)
- Use batch size properly for qdrant upserts (#9814)
- `_verify_source_safety` uses AST, not regexes, for proper safety checks (#9789)
- use provided LLM in element node parsers (#9776)
- updated legacy vectordb loading function to be more robust (#9773)
- Use provided http client in AzureOpenAI (#9772)

## [0.9.24] - 2023-12-30

### New Features

- Add reranker for BEIR evaluation (#9743)
- Add Pathway integration. (#9719)
- custom agents implementation + notebook (#9746)

### Bug Fixes / Nits

- fix beam search for vllm: add missing parameter (#9741)
- Fix alpha for hrbrid search (#9742)
- fix token counter (#9744)
- BM25 tokenizer lowercase (#9745)

## [0.9.23] - 2023-12-28

### Bug Fixes / Nits

- docs: fixes qdrant_hybrid.ipynb typos (#9729)
- make llm completion program more general (#9731)
- Refactor MM Vector store and Index for empty collection (#9717)
- Adding IF statement to check for Schema using "Select" (#9712)
- allow skipping module loading in `download_module` and `download_llama_pack` (#9734)

## [0.9.22] - 2023-12-26

### New Features

- Added `.iter_data()` method to `SimpleDirectoryReader` (#9658)
- Added async support to `Ollama` LLM (#9689)
- Expanding pinecone filter support for `in` and `not in` (#9683)

### Bug Fixes / Nits

- Improve BM25Retriever performance (#9675)
- Improved qdrant hybrid search error handling (#9707)
- Fixed `None` handling in `ChromaVectorStore` (#9697)
- Fixed postgres schema creation if not existing (#9712)

## [0.9.21] - 2023-12-23

### New Features

- Added zilliz cloud as a managed index (#9605)

### Bug Fixes / Nits

- Bedrock client and LLM fixes (#9671, #9646)

## [0.9.20] - 2023-12-21

### New Features

- Added `insert_batch_size` to limit number of embeddings held in memory when creating an index, defaults to 2048 (#9630)
- Improve auto-retrieval (#9647)
- Configurable Node ID Generating Function (#9574)
- Introduced action input parser (#9575)
- qdrant sparse vector support (#9644)
- Introduced upserts and delete in ingestion pipeline (#9643)
- Add Zilliz Cloud Pipeline as a Managed Index (#9605)
- Add support for Google Gemini models via VertexAI (#9624)
- support allowing additional metadata filters on autoretriever (#9662)

### Bug Fixes / Nits

- Fix pip install commands in LM Format Enforcer notebooks (#9648)
- Fixing some more links and documentations (#9633)
- some bedrock nits and fixes (#9646)

## [0.9.19] - 2023-12-20

### New Features

- new llama datasets `LabelledEvaluatorDataset` & `LabelledPairwiseEvaluatorDataset` (#9531)

## [0.9.18] - 2023-12-20

### New Features

- multi-doc auto-retrieval guide (#9631)

### Bug Fixes / Nits

- fix(vllm): make Vllm's 'complete' method behave the same as other LLM class (#9634)
- FIx Doc links and other documentation issue (#9632)

## [0.9.17] - 2023-12-19

### New Features

- [example] adding user feedback (#9601)
- FEATURE: Cohere ReRank Relevancy Metric for Retrieval Eval (#9495)

### Bug Fixes / Nits

- Fix Gemini Chat Mode (#9599)
- Fixed `types-protobuf` from being a primary dependency (#9595)
- Adding an optional auth token to the TextEmbeddingInference class (#9606)
- fix: out of index get latest tool call (#9608)
- fix(azure_openai.py): add missing return to subclass override (#9598)
- fix mix up b/w 'formatted' and 'format' params for ollama api call (#9594)

## [0.9.16] - 2023-12-18

### New Features

- agent refactor: step-wise execution (#9584)
- Add OpenRouter, with Mixtral demo (#9464)
- Add hybrid search to neo4j vector store (#9530)
- Add support for auth service accounts for Google Semantic Retriever (#9545)

### Bug Fixes / Nits

- Fixed missing `default=None` for `LLM.system_prompt` (#9504)
- Fix #9580 : Incorporate metadata properly (#9582)
- Integrations: Gradient[Embeddings,LLM] - sdk-upgrade (#9528)
- Add mixtral 8x7b model to anyscale available models (#9573)
- Gemini Model Checks (#9563)
- Update OpenAI fine-tuning with latest changes (#9564)
- fix/Reintroduce `WHERE` filter to the Sparse Query for PgVectorStore (#9529)
- Update Ollama API to ollama v0.1.16 (#9558)
- ollama: strip invalid `formatted` option (#9555)
- add a device in optimum push #9541 (#9554)
- Title vs content difference for Gemini Embedding (#9547)
- fix pydantic fields to float (#9542)

## [0.9.15] - 2023-12-13

### New Features

- Added full support for Google Gemini text+vision models (#9452)
- Added new Google Semantic Retriever (#9440)
- added `from_existing()` method + async support to OpenAI assistants (#9367)

### Bug Fixes / Nits

- Fixed huggingface LLM system prompt and messages to prompt (#9463)
- Fixed ollama additional kwargs usage (#9455)

## [0.9.14] - 2023-12-11

### New Features

- Add MistralAI LLM (#9444)
- Add MistralAI Embeddings (#9441)
- Add `Ollama` Embedding class (#9341)
- Add `FlagEmbeddingReranker` for reranking (#9285)
- feat: PgVectorStore support advanced metadata filtering (#9377)
- Added `sql_only` parameter to SQL query engines to avoid executing SQL (#9422)

### Bug Fixes / Nits

- Feat/PgVector Support custom hnsw.ef_search and ivfflat.probes (#9420)
- fix F1 score definition, update copyright year (#9424)
- Change more than one image input for Replicate Multi-modal models from error to warning (#9360)
- Removed GPT-Licensed `aiostream` dependency (#9403)
- Fix result of BedrockEmbedding with Cohere model (#9396)
- Only capture valid tool names in react agent (#9412)
- Fixed `top_k` being multiplied by 10 in azure cosmos (#9438)
- Fixed hybrid search for OpenSearch (#9430)

### Breaking Changes

- Updated the base `LLM` interface to match `LLMPredictor` (#9388)
- Deprecated `LLMPredictor` (#9388)

## [0.9.13] - 2023-12-06

### New Features

- Added batch prediction support for `LabelledRagDataset` (#9332)

### Bug Fixes / Nits

- Fixed save and load for faiss vector store (#9330)

## [0.9.12] - 2023-12-05

### New Features

- Added an option `reuse_client` to openai/azure to help with async timeouts. Set to `False` to see improvements (#9301)
- Added support for `vLLM` llm (#9257)
- Add support for python 3.12 (#9304)
- Support for `claude-2.1` model name (#9275)

### Bug Fixes / Nits

- Fix embedding format for bedrock cohere embeddings (#9265)
- Use `delete_kwargs` for filtering in weaviate vector store (#9300)
- Fixed automatic qdrant client construction (#9267)

## [0.9.11] - 2023-12-03

### New Features

- Make `reference_contexts` optional in `LabelledRagDataset` (#9266)
- Re-organize `download` module (#9253)
- Added document management to ingestion pipeline (#9135)
- Add docs for `LabelledRagDataset` (#9228)
- Add submission template notebook and other doc updates for `LabelledRagDataset` (#9273)

### Bug Fixes / Nits

- Convert numpy to list for `InstructorEmbedding` (#9255)

## [0.9.10] - 2023-11-30

### New Features

- Advanced Metadata filter for vector stores (#9216)
- Amazon Bedrock Embeddings New models (#9222)
- Added PromptLayer callback integration (#9190)
- Reuse file ids for `OpenAIAssistant` (#9125)

### Breaking Changes / Deprecations

- Deprecate ExactMatchFilter (#9216)

## [0.9.9] - 2023-11-29

### New Features

- Add new abstractions for `LlamaDataset`'s (#9165)
- Add metadata filtering and MMR mode support for `AstraDBVectorStore` (#9193)
- Allowing newest `scikit-learn` versions (#9213)

### Breaking Changes / Deprecations

- Added `LocalAI` demo and began deprecation cycle (#9151)
- Deprecate `QueryResponseDataset` and `DatasetGenerator` of `evaluation` module (#9165)

### Bug Fixes / Nits

- Fix bug in `download_utils.py` with pointing to wrong repo (#9215)
- Use `azure_deployment` kwarg in `AzureOpenAILLM` (#9174)
- Fix similarity score return for `AstraDBVectorStore` Integration (#9193)

## [0.9.8] - 2023-11-26

### New Features

- Add `persist` and `persist_from_dir` methods to `ObjectIndex` that are able to support it (#9064)
- Added async metadata extraction + pipeline support (#9121)
- Added back support for start/end char idx in nodes (#9143)

### Bug Fixes / Nits

- Fix for some kwargs not being set properly in global service context (#9137)
- Small fix for `memory.get()` when system/prefix messages are large (#9149)
- Minor fixes for global service context (#9137)

## [0.9.7] - 2023-11-24

### New Features

- Add support for `PGVectoRsStore` (#9087)
- Enforcing `requests>=2.31` for security, while unpinning `urllib3` (#9108)

### Bug Fixes / Nits

- Increased default memory token limit for context chat engine (#9123)
- Added system prompt to `CondensePlusContextChatEngine` that gets prepended to the `context_prompt` (#9123)
- Fixed bug in `CondensePlusContextChatEngine` not using chat history properly (#9129)

## [0.9.6] - 2023-11-22

### New Features

- Added `default_headers` argument to openai LLMs (#9090)
- Added support for `download_llama_pack()` and LlamaPack integrations
- Added support for `llamaindex-cli` command line tool

### Bug Fixed / Nits

- store normalize as bool for huggingface embedding (#9089)

## [0.9.5] - 2023-11-21

### Bug Fixes / Nits

- Fixed bug with AzureOpenAI logic for inferring if stream chunk is a tool call (#9018)

### New Features

- `FastEmbed` embeddings provider (#9043)
- More precise testing of `OpenAILike` (#9026)
- Added callback manager to each retriever (#8871)
- Ability to bypass `max_tokens` inference with `OpenAILike` (#9032)

### Bug Fixes / Nits

- Fixed bug in formatting chat prompt templates when estimating chunk sizes (#9025)
- Sandboxed Pandas execution, remediate CVE-2023-39662 (#8890)
- Restored `mypy` for Python 3.8 (#9031)
- Loosened `dataclasses-json` version range,
  and removes unnecessary `jinja2` extra from `pandas` (#9042)

## [0.9.4] - 2023-11-19

### New Features

- Added `CondensePlusContextChatEngine` (#8949)

### Smaller Features / Bug Fixes / Nits

- Fixed bug with `OpenAIAgent` inserting errors into chat history (#9000)
- Fixed various bugs with LiteLLM and the new OpenAI client (#9003)
- Added context window attribute to perplexity llm (#9012)
- Add `node_parser` attribute back to service context (#9013)
- Refactor MM retriever classes (#8998)
- Fix TextNode instantiation on SupabaseVectorIndexDemo (#8994)

## [0.9.3] - 2023-11-17

### New Features

- Add perplexity LLM integration (#8734)

### Bug Fixes / Nits

- Fix token counting for new openai client (#8981)
- Fix small pydantic bug in postgres vector db (#8962)
- Fixed `chunk_overlap` and `doc_id` bugs in `HierarchicalNodeParser` (#8983)

## [0.9.2] - 2023-11-16

### New Features

- Added new notebook guide for Multi-Modal Rag Evaluation (#8945)
- Added `MultiModalRelevancyEvaluator`, and `MultiModalFaithfulnessEvaluator` (#8945)

## [0.9.1] - 2023-11-15

### New Features

- Added Cohere Reranker fine-tuning (#8859)
- Support for custom httpx client in `AzureOpenAI` LLM (#8920)

### Bug Fixes / Nits

- Fixed issue with `set_global_service_context` not propagating settings (#8940)
- Fixed issue with building index with Google Palm embeddings (#8936)
- Fixed small issue with parsing ImageDocuments/Nodes that have no text (#8938)
- Fixed issue with large data inserts in Astra DB (#8937)
- Optimize `QueryEngineTool` for agents (#8933)

## [0.9.0] - 2023-11-15

### New Features / Breaking Changes / Deprecations

- New `IngestionPipeline` concept for ingesting and transforming data
- Data ingestion and transforms are now automatically cached
- Updated interface for node parsing/text splitting/metadata extraction modules
- Changes to the default tokenizer, as well as customizing the tokenizer
- Packaging/Installation changes with PyPi (reduced bloat, new install options)
- More predictable and consistent import paths
- Plus, in beta: MultiModal RAG Modules for handling text and images!
- Find more details at: `https://medium.com/@llama_index/719f03282945`

## [0.8.69.post1] - 2023-11-13

### Bug Fixes / Nits

- Increase max weaivate delete size to max of 10,000 (#8887)
- Final pickling remnant fix (#8902)

## [0.8.69] - 2023-11-13

### Bug Fixes / Nits

- Fixed bug in loading pickled objects (#8880)
- Fix `custom_path` vs `custom_dir` in `download_loader` (#8865)

## [0.8.68] - 2023-11-11

### New Features

- openai assistant agent + advanced retrieval cookbook (#8863)
- add retrieval API benchmark (#8850)
- Add JinaEmbedding class (#8704)

### Bug Fixes / Nits

- Improved default timeouts/retries for OpenAI (#8819)
- Add back key validation for OpenAI (#8819)
- Disable automatic LLM/Embedding model downloads, give informative error (#8819)
- fix openai assistant tool creation + retrieval notebook (#8862)
- Quick fix Replicate MultiModal example (#8861)
- fix: paths treated as hidden (#8860)
- fix Replicate multi-modal LLM + notebook (#8854)
- Feature/citation metadata (#8722)
- Fix ImageNode type from NodeWithScore for SimpleMultiModalQueryEngine (#8844)

## [0.8.67] - 2023-11-10

### New Features

- Advanced Multi Modal Retrieval Example and docs (#8822, #8823)

### Bug Fixes / Nits

- Fix retriever node postprocessors for `CitationQueryEngine` (#8818)
- Fix `cannot pickle 'builtins.CoreBPE' object` in most scenarios (#8835)

## [0.8.66] - 2023-11-09

### New Features

- Support parallel function calling with new OpenAI client in `OpenAIPydanticProgram` (#8793)

### Bug Fixes / Nits

- Fix bug in pydantic programs with new OpenAI client (#8793)
- Fixed bug with un-listable fsspec objects (#8795)

## [0.8.65] - 2023-11-08

### New Features

- `OpenAIAgent` parallel function calling (#8738)

### New Features

- Properly supporting Hugging Face recommended model (#8784)

### Bug Fixes / Nits

- Fixed missing import for `embeddings.__all__` (#8779)

### Breaking Changes / Deprecations

- Use `tool_choice` over `function_call` and `tool` over `functions` in `OpenAI(LLM)` (#8738)
- Deprecate `to_openai_function` in favor of `to_openai_tool` (#8738)

## [0.8.64] - 2023-11-06

### New Features

- `OpenAIAgent` parallel function calling (#8738)
- Add AI assistant agent (#8735)
- OpenAI GPT4v Abstraction (#8719)
- Add support for `Lantern` VectorStore (#8714)

### Bug Fixes / Nits

- Fix returning zero nodes in elastic search vector store (#8746)
- Add try/except for `SimpleDirectoryReader` loop to avoid crashing on a single document (#8744)
- Fix for `deployment_name` in async embeddings (#8748)

## [0.8.63] - 2023-11-05

### New Features

- added native sync and async client support for the lasted `openai` client package (#8712)
- added support for `AzureOpenAIEmbedding` (#8712)

### Bug Fixes / Nits

- Fixed errors about "no host supplied" with `download_loader` (#8723)

### Breaking Changes

- `OpenAIEmbedding` no longer supports azure, moved into the `AzureOpenAIEmbedding` class (#8712)

## [0.8.62.post1] - 2023-11-05

### Breaking Changes

- add new devday models (#8713)
- moved `max_docs` parameter from constructor to `lazy_load_data()` for `SimpleMongoReader` (#8686)

## [0.8.61] - 2023-11-05

### New Features

- [experimental] Hyperparameter tuner (#8687)

### Bug Fixes / Nits

- Fix typo error in CohereAIModelName class: cohere light models was missing v3 (#8684)
- Update deeplake.py (#8683)

## [0.8.60] - 2023-11-04

### New Features

- prompt optimization guide (#8659)
- VoyageEmbedding (#8634)
- Multilingual support for `YoutubeTranscriptReader` (#8673)
- emotion prompt guide (#8674)

### Bug Fixes / Nits

- Adds mistral 7b instruct v0.1 to available anyscale models (#8652)
- Make pgvector's setup (extension, schema, and table creation) optional (#8656)
- Allow init of stores_text variable for Pinecone vector store (#8633)
- fix: azure ad support (#8667)
- Fix nltk bug in multi-threaded environments (#8668)
- Fix google colab link in cohereai notebook (#8677)
- passing max_tokens to the `Cohere` llm (#8672)

## [0.8.59] - 2023-11-02

- Deepmemory support (#8625)
- Add CohereAI embeddings (#8650)
- Add Azure AD (Microsoft Entra ID) support (#8667)

## [0.8.58] - 2023-11-02

### New Features

- Add `lm-format-enforcer` integration for structured output (#8601)
- Google Vertex Support (#8626)

## [0.8.57] - 2023-10-31

### New Features

- Add `VoyageAIEmbedding` integration (#8634)
- Add fine-tuning evaluator notebooks (#8596)
- Add `SingleStoreDB` integration (#7991)
- Add support for ChromaDB PersistentClient (#8582)
- Add DataStax Astra DB support (#8609)

### Bug Fixes / Nits

- Update dataType in Weaviate (#8608)
- In Knowledge Graph Index with hybrid retriever_mode,
  - return the nodes found by keyword search when 'No Relationship found'
- Fix exceed context length error in chat engines (#8530)
- Retrieve actual content of all the triplets from KG (#8579)
- Return the nodes found by Keywords when no relationship is found by embeddings in hybrid retriever_mode in `KnowledgeGraphIndex` (#8575)
- Optimize content of retriever tool and minor bug fix (#8588)

## [0.8.56] - 2023-10-30

### New Features

- Add Amazon `BedrockEmbedding` (#8550)
- Moves `HuggingFaceEmbedding` to center on `Pooling` enum for pooling (#8467)
- Add IBM WatsonX LLM support (#8587)

### Bug Fixes / Nits

- [Bug] Patch Clarifai classes (#8529)
- fix retries for bedrock llm (#8528)
- Fix : VectorStore’s QueryResult always returns saved Node as TextNode (#8521)
- Added default file_metadata to get basic metadata that many postprocessors use, for SimpleDirectoryReader (#8486)
- Handle metadata with None values in chromadb (#8584)

## [0.8.55] - 2023-10-29

### New Features

- allow prompts to take in functions with `function_mappings` (#8548)
- add advanced prompt + "prompt engineering for RAG" notebook (#8555)
- Leverage Replicate API for serving LLaVa modal (#8539)

### Bug Fixes / Nits

- Update pull request template with google colab support inclusion (#8525)

## [0.8.54] - 2023-10-28

### New Features

- notebook showing how to fine-tune llama2 on structured outputs (#8540)
  - added GradientAIFineTuningHandler
  - added pydantic_program_mode to ServiceContext
- Initialize MultiModal Retrieval using LlamaIndex (#8507)

### Bug Fixes / Nits

- Add missing import to `ChatEngine` usage pattern `.md` doc (#8518)
- :bug: fixed async add (#8531)
- fix: add the needed CondenseQuestionChatEngine import in the usage_pa… (#8518)
- Add import LongLLMLinguaPostprocessor for LongLLMLingua.ipynb (#8519)

## [0.8.53] - 2023-10-27

### New Features

- Docs refactor (#8500)
  An overhaul of the docs organization. Major changes
  - Added a big new "understanding" section
  - Added a big new "optimizing" section
  - Overhauled Getting Started content
  - Categorized and moved module guides to a single section

## [0.8.52] - 2023-10-26

### New Features

- Add longllmlingua (#8485)
- Add google colab support for notebooks (#7560)

### Bug Fixes / Nits

- Adapt Cassandra VectorStore constructor DB connection through cassio.init (#8255)
- Allow configuration of service context and storage context in managed index (#8487)

## [0.8.51.post1] - 2023-10-25

### New Features

- Add Llava MultiModal QA examples for Tesla 10k RAG (#8271)
- fix bug streaming on react chat agent not working as expected (#8459)

### Bug Fixes / Nits

- patch: add selected result to response metadata for router query engines, fix bug (#8483)
- add Jina AI embeddings notebook + huggingface embedding fix (#8478)
- add `is_chat_model` to replicate (#8469)
- Brought back `toml-sort` to `pre-commit` (#8267)
- Added `LocationConstraint` for local `test_s3_kvstore` (#8263)

## [0.8.50] - 2023-10-24

### New Features

- Expose prompts in different modules (query engines, synthesizers, and more) (#8275)

## [0.8.49] - 2023-10-23

### New Features

- New LLM integrations
  - Support for Hugging Face Inference API's `conversational`, `text_generation`,
    and `feature_extraction` endpoints via `huggingface_hub[inference]` (#8098)
  - Add Amazon Bedrock LLMs (#8223)
  - Add AI21 Labs LLMs (#8233)
  - Add OpenAILike LLM class for OpenAI-compatible api servers (#7973)
- New / updated vector store integrations
  - Add DashVector (#7772)
  - Add Tencent VectorDB (#8173)
  - Add option for custom Postgres schema on PGVectorStore instead of only allowing public schema (#8080)
- Add Gradient fine tuning engine (#8208)
- docs(FAQ): frequently asked questions (#8249)

### Bug Fixes / Nits

- Fix inconsistencies with `ReActAgent.stream_chat` (#8147)
- Deprecate some functions for GuardrailsOutputParser (#8016)
- Simplify dependencies (#8236)
- Bug fixes for LiteLLM (#7885)
- Update for Predibase LLM (#8211)

## [0.8.48] - 2023-10-20

### New Features

- Add `DELETE` for MyScale vector store (#8159)
- Add SQL Retriever (#8197)
- add semantic kernel document format (#8226)
- Improve MyScale Hybrid Search and Add `DELETE` for MyScale vector store (#8159)

### Bug Fixes / Nits

- Fixed additional kwargs in ReActAgent.from_tools() (#8206)
- Fixed missing spaces in prompt templates (#8190)
- Remove auto-download of llama2-13B on exception (#8225)

## [0.8.47] - 2023-10-19

### New Features

- add response synthesis to text-to-SQL (#8196)
- Added support for `LLMRailsEmbedding` (#8169)
- Inferring MPS device with PyTorch (#8195)
- Consolidated query/text prepending (#8189)

## [0.8.46] - 2023-10-18

### New Features

- Add fine-tuning router support + embedding selector (#8174)
- add more document converters (#8156)

### Bug Fixes / Nits

- Add normalization to huggingface embeddings (#8145)
- Improve MyScale Hybrid Search (#8159)
- Fixed duplicate `FORMAT_STR` being inside prompt (#8171)
- Added: support for output_kwargs={'max_colwidth': xx} for PandasQueryEngine (#8110)
- Minor fix in the description for an argument in cohere llm (#8163)
- Fix Firestore client info (#8166)

## [0.8.45] - 2023-10-13

### New Features

- Added support for fine-tuning cross encoders (#7705)
- Added `QueryFusionRetriever` for merging multiple retrievers + query augmentation (#8100)
- Added `nb-clean` to `pre-commit` to minimize PR diffs (#8108)
- Support for `TextEmbeddingInference` embeddings (#8122)

### Bug Fixes / Nits

- Improved the `BM25Retriever` interface to accept `BaseNode` objects (#8096)
- Fixed bug with `BM25Retriever` tokenizer not working as expected (#8096)
- Brought mypy to pass in Python 3.8 (#8107)
- `ReActAgent` adding missing `super().__init__` call (#8125)

## [0.8.44] - 2023-10-12

### New Features

- add pgvector sql query engine (#8087)
- Added HoneyHive one-click observability (#7944)
- Add support for both SQLAlchemy V1 and V2 (#8060)

## [0.8.43.post1] - 2023-10-11

### New Features

- Moves `codespell` to `pre-commit` (#8040)
- Added `prettier` for autoformatting extensions besides `.py` (#8072)

### Bug Fixes / Nits

- Fixed forgotten f-str in `HuggingFaceLLM` (#8075)
- Relaxed numpy/panadas reqs

## [0.8.43] - 2023-10-10

### New Features

- Added support for `GradientEmbedding` embed models (#8050)

### Bug Fixes / Nits

- added `messages_to_prompt` kwarg to `HuggingFaceLLM` (#8054)
- improved selection and sql parsing for open-source models (#8054)
- fixed bug when agents hallucinate too many kwargs for a tool (#8054)
- improved prompts and debugging for selection+question generation (#8056)

## [0.8.42] - 2023-10-10

### New Features

- `LocalAI` more intuitive module-level var names (#8028)
- Enable `codespell` for markdown docs (#7972)
- add unstructured table element node parser (#8036)
- Add: Async upserting for Qdrant vector store (#7968)
- Add cohere llm (#8023)

### Bug Fixes / Nits

- Parse multi-line outputs in react agent answers (#8029)
- Add properly named kwargs to keyword `as_retriever` calls (#8011)
- Updating Reference to RAGAS LlamaIndex Integration (#8035)
- Vectara bugfix (#8032)
- Fix: ChromaVectorStore can attempt to add in excess of chromadb batch… (#8019)
- Fix get_content method in Mbox reader (#8012)
- Apply kwarg filters in WeaviateVectorStore (#8017)
- Avoid ZeroDivisionError (#8027)
- `LocalAI` intuitive module-level var names (#8028)
- zep/fix: imports & typing (#8030)
- refactor: use `str.join` (#8020)
- use proper metadata str for node parsing (#7987)

## [0.8.41] - 2023-10-07

### New Features

- You.com retriever (#8024)
- Pull fields from mongodb into metadata with `metadata_names` argument (#8001)
- Simplified `LocalAI.__init__` preserving the same behaviors (#7982)

### Bug Fixes / Nits

- Use longest metadata string for metadata aware text splitting (#7987)
- Handle lists of strings in mongodb reader (#8002)
- Removes `OpenAI.class_type` as it was dead code (#7983)
- Fixing `HuggingFaceLLM.device_map` type hint (#7989)

## [0.8.40] - 2023-10-05

### New Features

- Added support for `Clarifai` LLM (#7967)
- Add support for function fine-tuning (#7971)

### Breaking Changes

- Update document summary index (#7815)
  - change default retrieval mode to embedding
  - embed summaries into vector store by default at indexing time (instead of calculating embedding on the fly)
  - support configuring top k in llm retriever

## [0.8.39] - 2023-10-03

### New Features

- Added support for pydantic object outputs with query engines (#7893)
- `ClarifaiEmbedding` class added for embedding support (#7940)
- Markdown node parser, flat file reader and simple file node parser (#7863)
- Added support for mongdb atlas `$vectorSearch` (#7866)

### Bug Fixes / Nits

- Adds support for using message metadata in discord reader (#7906)
- Fix `LocalAI` chat capability without `max_tokens` (#7942)
- Added `codespell` for automated checking (#7941)
- `ruff` modernization and autofixes (#7889)
- Implement own SQLDatabase class (#7929)
- Update LlamaCPP context_params property (#7945)
- fix duplicate embedding (#7949)
- Adds `codespell` tool for enforcing good spelling (#7941)
- Supporting `mypy` local usage with `venv` (#7952)
- Vectara - minor update (#7954)
- Avoiding `pydantic` reinstalls in CI (#7956)
- move tree_sitter_languages into data_requirements.txt (#7955)
- Add `cache_okay` param to `PGVectorStore` to help suppress TSVector warnings (#7950)

## [0.8.38] - 2023-10-02

### New Features

- Updated `KeywordNodePostprocessor` to use spacy to support more languages (#7894)
- `LocalAI` supporting global or per-query `/chat/completions` vs `/completions` (#7921)
- Added notebook on using REBEL + Wikipedia filtering for knowledge graphs (#7919)
- Added support for `ElasticsearchEmbedding` (#7914)

## [0.8.37] - 2023-09-30

### New Features

- Supporting `LocalAI` LLMs (#7913)
- Validations protecting against misconfigured chunk sizes (#7917)

### Bug Fixes / Nits

- Simplify NL SQL response to SQL parsing, with expanded NL SQL prompt (#7868)
- Improve vector store retrieval speed for vectordb integrations (#7876)
- Added replacing {{ and }}, and fixed JSON parsing recursion (#7888)
- Nice-ified JSON decoding error (#7891)
- Nice-ified SQL error from LLM not providing SQL (#7900)
- Nice-ified `ImportError` for `HuggingFaceLLM` (#7904)
- eval fixes: fix dataset response generation, add score to evaluators (#7915)

## [0.8.36] - 2023-09-27

### New Features

- add "build RAG from scratch notebook" - OSS/local (#7864)

### Bug Fixes / Nits

- Fix elasticsearch hybrid scoring (#7852)
- Replace `get_color_mapping` and `print_text` Langchain dependency with internal implementation (#7845)
- Fix async streaming with azure (#7856)
- Avoid `NotImplementedError()` in sub question generator (#7855)
- Patch predibase initialization (#7859)
- Bumped min langchain version and changed prompt imports from langchain (#7862)

## [0.8.35] - 2023-09-27

### Bug Fixes / Nits

- Fix dropping textnodes in recursive retriever (#7840)
- share callback_manager between agent and its llm when callback_manager is None (#7844)
- fix pandas query engine (#7847)

## [0.8.34] - 2023-09-26

### New Features

- Added `Konko` LLM support (#7775)
- Add before/after context sentence (#7821)
- EverlyAI integration with LlamaIndex through OpenAI library (#7820)
- add Arize Phoenix tracer to global handlers (#7835)

### Bug Fixes / Nits

- Normalize scores returned from ElasticSearch vector store (#7792)
- Fixed `refresh_ref_docs()` bug with order of operations (#7664)
- Delay postgresql connection for `PGVectorStore` until actually needed (#7793)
- Fix KeyError in delete method of `SimpleVectorStore` related to metadata filters (#7829)
- Fix KeyError in delete method of `SimpleVectorStore` related to metadata filters (#7831)
- Addressing PyYAML import error (#7784)
- ElasticsearchStore: Update User-Agent + Add example docker compose (#7832)
- `StorageContext.persist` supporting `Path` (#7783)
- Update ollama.py (#7839)
- fix bug for self.\_session_pool (#7834)

## [0.8.33] - 2023-09-25

### New Features

- add pairwise evaluator + benchmark auto-merging retriever (#7810)

### Bug Fixes / Nits

- Minor cleanup in embedding class (#7813)
- Misc updates to `OpenAIEmbedding` (#7811)

## [0.8.32] - 2023-09-24

### New Features

- Added native support for `HuggingFaceEmbedding`, `InstructorEmbedding`, and `OptimumEmbedding` (#7795)
- Added metadata filtering and hybrid search to MyScale vector store (#7780)
- Allowing custom text field name for Milvus (#7790)
- Add support for `vector_store_query_mode` to `VectorIndexAutoRetriever` (#7797)

### Bug Fixes / Nits

- Update `LanceDBVectorStore` to handle score and distance (#7754)
- Pass LLM to `memory_cls` in `CondenseQuestionChatEngine` (#7785)

## [0.8.31] - 2023-09-22

### New Features

- add pydantic metadata extractor (#7778)
- Allow users to set the embedding dimensions in azure cognitive vector store (#7734)
- Add semantic similarity evaluator (#7770)

### Bug Fixes / Nits

- 📝docs: Update Chatbot Tutorial and Notebook (#7767)
- Fixed response synthesizers with empty nodes (#7773)
- Fix `NotImplementedError` in auto vector retriever (#7764)
- Multiple kwargs values in "KnowledgeGraphQueryEngine" bug-fix (#7763)
- Allow setting azure cognitive search dimensionality (#7734)
- Pass service context to index for dataset generator (#7748)
- Fix output parsers for selector templates (#7774)
- Update Chatbot_SEC.ipynb (#7711)
- linter/typechecker-friendly improvements to cassandra test (#7771)
- Expose debug option of `PgVectorStore` (#7776)
- llms/openai: fix Azure OpenAI by considering `prompt_filter_results` field (#7755)

## [0.8.30] - 2023-09-21

### New Features

- Add support for `gpt-3.5-turbo-instruct` (#7729)
- Add support for `TimescaleVectorStore` (#7727)
- Added `LongContextReorder` for lost-in-the-middle issues (#7719)
- Add retrieval evals (#7738)

### Bug Fixes / Nits

- Added node post-processors to async context chat engine (#7731)
- Added unique index name for postgres tsv column (#7741)

## [0.8.29.post1] - 2023-09-18

### Bug Fixes / Nits

- Fix langchain import error for embeddings (#7714)

## [0.8.29] - 2023-09-18

### New Features

- Added metadata filtering to the base simple vector store (#7564)
- add low-level router guide (#7708)
- Add CustomQueryEngine class (#7703)

### Bug Fixes / Nits

- Fix context window metadata in lite-llm (#7696)

## [0.8.28] - 2023-09-16

### New Features

- Add CorrectnessEvaluator (#7661)
- Added support for `Ollama` LLMs (#7635)
- Added `HWPReader` (#7672)
- Simplified portkey LLM interface (#7669)
- Added async operation support to `ElasticsearchStore` vector store (#7613)
- Added support for `LiteLLM` (#7600)
- Added batch evaluation runner (#7692)

### Bug Fixes / Nits

- Avoid `NotImplementedError` for async langchain embeddings (#7668)
- Imrpoved reliability of LLM selectors (#7678)
- Fixed `query_wrapper_prompt` and `system_prompt` for output parsers and completion models (#7678)
- Fixed node attribute inheritance in citation query engine (#7675)

### Breaking Changes

- Refactor and update `BaseEvaluator` interface to be more consistent (#7661)
  - Use `evaluate` function for generic input
  - Use `evaluate_response` function with `Response` objects from llama index query engine
- Update existing evaluators with more explicit naming
  - `ResponseEvaluator` -> `FaithfulnessEvaluator`
  - `QueryResponseEvaluator` -> `RelevancyEvaluator`
  - old names are kept as class aliases for backwards compatibility

## [0.8.27] - 2023-09-14

### New Features

- add low-level tutorial section (#7673)

### Bug Fixes / Nits

- default delta should be a dict (#7665)
- better query wrapper logic on LLMPredictor (#7667)

## [0.8.26] - 2023-09-12

### New Features

- add non-linear embedding adapter (#7658)
- Add "finetune + RAG" evaluation to knowledge fine-tuning notebook (#7643)

### Bug Fixes / Nits

- Fixed chunk-overlap for sentence splitter (#7590)

## [0.8.25] - 2023-09-12

### New Features

- Added `AGENT_STEP` callback event type (#7652)

### Bug Fixes / Nits

- Allowed `simple` mode to work with `as_chat_engine()` (#7637)
- Fixed index error in azure streaming (#7646)
- Removed `pdb` from llama-cpp (#7651)

## [0.8.24] - 2023-09-11

## New Features

- guide: fine-tuning to memorize knowledge (#7626)
- added ability to customize prompt template for eval modules (#7626)

### Bug Fixes

- Properly detect `llama-cpp-python` version for loading the default GGML or GGUF `llama2-chat-13b` model (#7616)
- Pass in `summary_template` properly with `RetrieverQueryEngine.from_args()` (#7621)
- Fix span types in wandb callback (#7631)

## [0.8.23] - 2023-09-09

### Bug Fixes

- Make sure context and system prompt is included in prompt for first chat for llama2 (#7597)
- Avoid negative chunk size error in refine process (#7607)
- Fix relationships for small documents in hierarchical node parser (#7611)
- Update Anyscale Endpoints integration with full streaming and async support (#7602)
- Better support of passing credentials as LLM constructor args in `OpenAI`, `AzureOpenAI`, and `Anyscale` (#7602)

### Breaking Changes

- Update milvus vector store to support filters and dynamic schemas (#7286)
  - See the [updated notebook](https://docs.llamaindex.ai/en/stable/examples/vector_stores/MilvusIndexDemo.html) for usage
- Added NLTK to core dependencies to support the default sentence splitter (#7606)

## [0.8.22] - 2023-09-07

### New Features

- Added support for ElasticSearch Vector Store (#7543)

### Bug Fixes / Nits

- Fixed small `_index` bug in `ElasticSearchReader` (#7570)
- Fixed bug with prompt helper settings in global service contexts (#7576)
- Remove newlines from openai embeddings again (#7588)
- Fixed small bug with setting `query_wrapper_prompt` in the service context (#7585)

### Breaking/Deprecated API Changes

- Clean up vector store interface to use `BaseNode` instead of `NodeWithEmbedding`
  - For majority of users, this is a no-op change
  - For users directly operating with the `VectorStore` abstraction and manually constructing `NodeWithEmbedding` objects, this is a minor breaking change. Use `TextNode` with `embedding` set directly, instead of `NodeWithEmbedding`.

## [0.8.21] - 2023-09-06

### New Features

- add embedding adapter fine-tuning engine + guide (#7565)
- Added support for Azure Cognitive Search vector store (#7469)
- Support delete in supabase (#6951)
- Added support for Espilla vector store (#7539)
- Added support for AnyScale LLM (#7497)

### Bug Fixes / Nits

- Default to user-configurable top-k in `VectorIndexAutoRetriever` (#7556)
- Catch validation errors for structured responses (#7523)
- Fix streaming refine template (#7561)

## [0.8.20] - 2023-09-04

### New Features

- Added Portkey LLM integration (#7508)
- Support postgres/pgvector hybrid search (#7501)
- upgrade recursive retriever node reference notebook (#7537)

## [0.8.19] - 2023-09-03

### New Features

- replace list index with summary index (#7478)
- rename list index to summary index part 2 (#7531)

## [0.8.18] - 2023-09-03

### New Features

- add agent finetuning guide (#7526)

## [0.8.17] - 2023-09-02

### New Features

- Make (some) loaders serializable (#7498)
- add node references to recursive retrieval (#7522)

### Bug Fixes / Nits

- Raise informative error when metadata is too large during splitting (#7513)
- Allow langchain splitter in simple node parser (#7517)

## [0.8.16] - 2023-09-01

### Bug Fixes / Nits

- fix link to Marvin notebook in docs (#7504)
- Ensure metadata is not `None` in `SimpleWebPageReader` (#7499)
- Fixed KGIndex visualization (#7493)
- Improved empty response in KG Index (#7493)

## [0.8.15] - 2023-08-31

### New Features

- Added support for `MarvinEntityExtractor` metadata extractor (#7438)
- Added a url_metadata callback to SimpleWebPageReader (#7445)
- Expanded callback logging events (#7472)

### Bug Fixes / Nits

- Only convert newlines to spaces for text 001 embedding models in OpenAI (#7484)
- Fix `KnowledgeGraphRagRetriever` for non-nebula indexes (#7488)
- Support defined embedding dimension in `PGVectorStore` (#7491)
- Greatly improved similarity calculation speed for the base vector store (#7494)

## [0.8.14] - 2023-08-30

### New Features

- feat: non-kg heterogeneous graph support in Graph RAG (#7459)
- rag guide (#7480)

### Bug Fixes / Nits

- Improve openai fine-tuned model parsing (#7474)
- doing some code de-duplication (#7468)
- support both str and templates for query_wrapper_prompt in HF LLMs (#7473)

## [0.8.13] - 2023-08-29

### New Features

- Add embedding finetuning (#7452)
- Added support for RunGPT LLM (#7401)
- Integration guide and notebook with DeepEval (#7425)
- Added `VectorIndex` and `VectaraRetriever` as a managed index (#7440)
- Added support for `to_tool_list` to detect and use async functions (#7282)

## [0.8.12] - 2023-08-28

### New Features

- add openai finetuning class (#7442)
- Service Context to/from dict (#7395)
- add finetuning guide (#7429)

### Smaller Features / Nits / Bug Fixes

- Add example how to run FalkorDB docker (#7441)
- Update root.md to use get_response_synthesizer expected type. (#7437)
- Bugfix MonsterAPI Pydantic version v2/v1 support. Doc Update (#7432)

## [0.8.11.post3] - 2023-08-27

### New Features

- AutoMergingRetriever (#7420)

## [0.8.10.post1] - 2023-08-25

### New Features

- Added support for `MonsterLLM` using MonsterAPI (#7343)
- Support comments fields in NebulaGraphStore and int type VID (#7402)
- Added configurable endpoint for DynamoDB (#6777)
- Add structured answer filtering for Refine response synthesizer (#7317)

### Bug Fixes / Nits

- Use `utf-8` for json file reader (#7390)
- Fix entity extractor initialization (#7407)

## [0.8.9] - 2023-08-24

### New Features

- Added support for FalkorDB/RedisGraph graph store (#7346)
- Added directed sub-graph RAG (#7378)
- Added support for `BM25Retriever` (#7342)

### Bug Fixes / Nits

- Added `max_tokens` to `Xinference` LLM (#7372)
- Support cache dir creation in multithreaded apps (#7365)
- Ensure temperature is a float for openai (#7382)
- Remove duplicate subjects in knowledge graph retriever (#7378)
- Added support for both pydantic v1 and v2 to allow other apps to move forward (#7394)

### Breaking/Deprecated API Changes

- Refactor prompt template (#7319)
  - Use `BasePromptTemplate` for generic typing
  - Use `PromptTemplate`, `ChatPromptTemplate`, `SelectorPromptTemplate` as core implementations
  - Use `LangchainPromptTemplate` for compatibility with Langchain prompt templates
  - Fully replace specific prompt classes (e.g. `SummaryPrompt`) with generic `BasePromptTemplate` for typing in codebase.
  - Keep `Prompt` as an alias for `PromptTemplate` for backwards compatibility.
  - BREAKING CHANGE: remove support for `Prompt.from_langchain_prompt`, please use `template=LangchainPromptTemplate(lc_template)` instead.

## [0.8.8] - 2023-08-23

### New Features

- `OpenAIFineTuningHandler` for collecting LLM inputs/outputs for OpenAI fine tuning (#7367)

### Bug Fixes / Nits

- Add support for `claude-instant-1.2` (#7369)

## [0.8.7] - 2023-08-22

### New Features

- Support fine-tuned OpenAI models (#7364)
- Added support for Cassandra vector store (#6784)
- Support pydantic fields in tool functions (#7348)

### Bug Fixes / Nits

- Fix infinite looping with forced function call in `OpenAIAgent` (#7363)

## [0.8.6] - 2023-08-22

### New Features

- auto vs. recursive retriever notebook (#7353)
- Reader and Vector Store for BagelDB with example notebooks (#7311)

### Bug Fixes / Nits

- Use service context for intermediate index in retry source query engine (#7341)
- temp fix for prompt helper + chat models (#7350)
- Properly skip unit-tests when packages not installed (#7351)

## [0.8.5.post2] - 2023-08-20

### New Features

- Added FireStore docstore/index store support (#7305)
- add recursive agent notebook (#7330)

### Bug Fixes / Nits

- Fix Azure pydantic error (#7329)
- fix callback trace ids (make them a context var) (#7331)

## [0.8.5.post1] - 2023-08-18

### New Features

- Awadb Vector Store (#7291)

### Bug Fixes / Nits

- Fix bug in OpenAI llm temperature type

## [0.8.5] - 2023-08-18

### New Features

- Expose a system prompt/query wrapper prompt in the service context for open-source LLMs (#6647)
- Changed default MyScale index format to `MSTG` (#7288)
- Added tracing to chat engines/agents (#7304)
- move LLM and embeddings to pydantic (#7289)

### Bug Fixes / Nits

- Fix sentence splitter bug (#7303)
- Fix sentence splitter infinite loop (#7295)

## [0.8.4] - 2023-08-17

### Bug Fixes / Nits

- Improve SQL Query parsing (#7283)
- Fix loading embed_model from global service context (#7284)
- Limit langchain version until we migrate to pydantic v2 (#7297)

## [0.8.3] - 2023-08-16

### New Features

- Added Knowledge Graph RAG Retriever (#7204)

### Bug Fixes / Nits

- accept `api_key` kwarg in OpenAI LLM class constructor (#7263)
- Fix to create separate queue instances for separate instances of `StreamingAgentChatResponse` (#7264)

## [0.8.2.post1] - 2023-08-14

### New Features

- Added support for Rockset as a vector store (#7111)

### Bug Fixes

- Fixed bug in service context definition that could disable LLM (#7261)

## [0.8.2] - 2023-08-14

### New Features

- Enable the LLM or embedding model to be disabled by setting to `None` in the service context (#7255)
- Resolve nearly any huggingface embedding model using the `embed_model="local:<model_name>"` syntax (#7255)
- Async tool-calling support (#7239)

### Bug Fixes / Nits

- Updated supabase kwargs for add and query (#7103)
- Small tweak to default prompts to allow for more general purpose queries (#7254)
- Make callback manager optional for `CustomLLM` + docs update (#7257)

## [0.8.1] - 2023-08-13

### New Features

- feat: add node_postprocessors to ContextChatEngine (#7232)
- add ensemble query engine tutorial (#7247)

### Smaller Features

- Allow EMPTY keys for Fastchat/local OpenAI API endpoints (#7224)

## [0.8.0] - 2023-08-11

### New Features

- Added "LLAMA_INDEX_CACHE_DIR" to control cached files (#7233)
- Default to pydantic selectors when possible (#7154, #7223)
- Remove the need for langchain wrappers on `embed_model` in the service context (#7157)
- Metadata extractors take an `LLM` object now, in addition to `LLMPredictor` (#7202)
- Added local mode + fallback to llama.cpp + llama2 (#7200)
- Added local fallback for embeddings to `BAAI/bge-small-en` (#7200)
- Added `SentenceWindowNodeParser` + `MetadataReplacementPostProcessor` (#7211)

### Breaking Changes

- Change default LLM to gpt-3.5-turbo from text-davinci-003 (#7223)
- Change prompts for compact/refine/tree_summarize to work better with gpt-3.5-turbo (#7150, #7179, #7223)
- Increase default LLM temperature to 0.1 (#7180)

## [0.7.24.post1] - 2023-08-11

### Other Changes

- Reverted #7223 changes to defaults (#7235)

## [0.7.24] - 2023-08-10

### New Features

- Default to pydantic selectors when possible (#7154, #7223)
- Remove the need for langchain wrappers on `embed_model` in the service context (#7157)
- Metadata extractors take an `LLM` object now, in addition to `LLMPredictor` (#7202)
- Added local mode + fallback to llama.cpp + llama2 (#7200)
- Added local fallback for embeddings to `BAAI/bge-small-en` (#7200)
- Added `SentenceWindowNodeParser` + `MetadataReplacementPostProcessor` (#7211)

### Breaking Changes

- Change default LLM to gpt-3.5-turbo from text-davinci-003 (#7223)
- Change prompts for compact/refine/tree_summarize to work better with gpt-3.5-turbo (#7150, #7179, #7223)
- Increase default LLM temperature to 0.1 (#7180)

### Other Changes

- docs: Improvements to Mendable Search (#7220)
- Refactor openai agent (#7077)

### Bug Fixes / Nits

- Use `1 - cosine_distance` for pgvector/postgres vector db (#7217)
- fix metadata formatting and extraction (#7216)
- fix(readers): Fix non-ASCII JSON Reader bug (#7086)
- Chore: change PgVectorStore variable name from `sim` to `distance` for clarity (#7226)

## [0.7.23] - 2023-08-10

### Bug Fixes / Nits

- Fixed metadata formatting with custom tempalates and inheritance (#7216)

## [0.7.23] - 2023-08-10

### New Features

- Add "one click observability" page to docs (#7183)
- Added Xorbits inference for local deployments (#7151)
- Added Zep vector store integration (#7203)
- feat/zep vectorstore (#7203)

### Bug Fixes / Nits

- Update the default `EntityExtractor` model (#7209)
- Make `ChatMemoryBuffer` pickleable (#7205)
- Refactored `BaseOpenAIAgent` (#7077)

## [0.7.22] - 2023-08-08

### New Features

- add ensemble retriever notebook (#7190)
- DOCS: added local llama2 notebook (#7146)

### Bug Fixes / Nits

- Fix for `AttributeError: 'OpenAIAgent' object has no attribute 'callback_manager'` by calling super constructor within `BaseOpenAIAgent`
- Remove backticks from nebula queries (#7192)

## [0.7.21] - 2023-08-07

### New Features

- Added an `EntityExtractor` for metadata extraction (#7163)

## [0.7.20] - 2023-08-06

### New Features

- add router module docs (#7171)
- add retriever router (#7166)

### New Features

- Added a `RouterRetriever` for routing queries to specific retrievers (#7166)

### Bug Fixes / Nits

- Fix for issue where having multiple concurrent streamed responses from `OpenAIAgent` would result in interleaving of tokens across each response stream. (#7164)
- fix llms callbacks issue (args[0] error) (#7165)

## [0.7.19] - 2023-08-04

### New Features

- Added metadata filtering to weaviate (#7130)
- Added token counting (and all callbacks) to agents and streaming (#7122)

## [0.7.18] - 2023-08-03

### New Features

- Added `to/from_string` and `to/from_dict` methods to memory objects (#7128)
- Include columns comments from db tables in table info for SQL queries (#7124)
- Add Neo4j support (#7122)

### Bug Fixes / Nits

- Added `Azure AD` validation support to the `AzureOpenAI` class (#7127)
- add `flush=True` when printing agent/chat engine response stream (#7129)
- Added `Azure AD` support to the `AzureOpenAI` class (#7127)
- Update LLM question generator prompt to mention JSON markdown (#7105)
- Fixed `astream_chat` in chat engines (#7139)

## [0.7.17] - 2023-08-02

### New Features

- Update `ReActAgent` to support memory modules (minor breaking change since the constructor takes `memory` instead of `chat_history`, but the main `from_tools` method remains backward compatible.) (#7116)
- Update `ReActAgent` to support streaming (#7119)
- Added Neo4j graph store and query engine integrations (#7122)
- add object streaming (#7117)

## [0.7.16] - 2023-07-30

### New Features

- Chat source nodes (#7078)

## [0.7.15] - 2023-07-29

### Bug Fixes / Nits

- anthropic api key customization (#7082)
- Fix broken link to API reference in Contributor Docs (#7080)
- Update vector store docs (#7076)
- Update comment (#7073)

## [0.7.14] - 2023-07-28

### New Features

- Added HotpotQADistractor benchmark evaluator (#7034)
- Add metadata filter and delete support for LanceDB (#7048)
- Use MetadataFilters in opensearch (#7005)
- Added support for `KuzuGraphStore` (#6970)
- Added `kg_triplet_extract_fn` to customize how KGs are built (#7068)

### Bug Fixes / Nits

- Fix string formatting in context chat engine (#7050)
- Fixed tracing for async events (#7052)
- Less strict triplet extraction for KGs (#7059)
- Add configurable limit to KG data retrieved (#7059)
- Nebula connection improvements (#7059)
- Bug fix in building source nodes for agent response (#7067)

## [0.7.13] - 2023-07-26

### New Features

- Support function calling api for AzureOpenAI (#7041)

### Bug Fixes / Nits

- tune prompt to get rid of KeyError in SubQ engine (#7039)
- Fix validation of Azure OpenAI keys (#7042)

## [0.7.12] - 2023-07-25

### New Features

- Added `kwargs` to `ComposableGraph` for the underlying query engines (#6990)
- Validate openai key on init (#6940)
- Added async embeddings and async RetrieverQueryEngine (#6587)
- Added async `aquery` and `async_add` to PGVectorStore (#7031)
- Added `.source_nodes` attribute to chat engine and agent responses (#7029)
- Added `OpenInferenceCallback` for storing generation data in OpenInference format (#6998)

### Bug Fixes / Nits

- Fix achat memory initialization for data agents (#7000)
- Add `print_response_stream()` to agengt/chat engine response class (#7018)

### Bug Fixes / Nits

- Fix achat memory initialization for data agents (#7000)
- Add `print_response_stream()` to agengt/chat engine response class (#7018)

## [v0.7.11.post1] - 2023-07-20

### New Features

- Default to pydantic question generation when possible for sub-question query engine (#6979)

### Bug Fixes / Nits

- Fix returned order of messages in large chat memory (#6979)

## [v0.7.11] - 2023-07-19

### New Features

- Added a `SentenceTransformerRerank` node post-processor for fast local re-ranking (#6934)
- Add numpy support for evaluating queries in pandas query engine (#6935)
- Add metadata filtering support for Postgres Vector Storage integration (#6968)
- Proper llama2 support for agents and query engines (#6969)

### Bug Fixes / Nits

- Added `model_name` to LLMMetadata (#6911)
- Fallback to retriever service context in query engines (#6911)
- Fixed `as_chat_engine()` ValueError with extra kwargs (#6971

## [v0.7.10.post1] - 2023-07-18

### New Features

- Add support for Replicate LLM (vicuna & llama 2!)

### Bug Fixes / Nits

- fix streaming for condense chat engine (#6958)

## [v0.7.10] - 2023-07-17

### New Features

- Add support for chroma v0.4.0 (#6937)
- Log embedding vectors to callback manager (#6962)

### Bug Fixes / Nits

- add more robust embedding timeouts (#6779)
- improved connection session management on postgres vector store (#6843)

## [v0.7.9] - 2023-07-15

### New Features

- specify `embed_model="local"` to use default local embbeddings in the service context (#6806)
- Add async `acall` endpoint to `BasePydanticProgram` (defaults to sync version). Implement for `OpenAIPydanticProgram`

### Bug Fixes / Nits

- fix null metadata for searching existing vector dbs (#6912)
- add module guide docs for `SimpleDirectoryReader` (#6916)
- make sure `CondenseQuestionChatEngine` streaming chat endpoints work even if not explicitly setting `streaming=True` in the underlying query engine.

## [v0.7.8] - 2023-07-13

### New Features

- Added embedding speed benchmark (#6876)
- Added BEIR retrieval benchmark (#6825)

### Bug Fixes / Nits

- remove toctrees from deprecated_terms (#6895)
- Relax typing dependencies (#6879)
- docs: modification to evaluation notebook (#6840)
- raise error if the model does not support functions (#6896)
- fix(bench embeddings): bug not taking into account string length (#6899)x

## [v0.7.7] - 2023-07-13

### New Features

- Improved milvus consistency support and output fields support (#6452)
- Added support for knowledge graph querying w/ cypyer+nebula (#6642)
- Added `Document.example()` to create documents for fast prototyping (#6739)
- Replace react chat engine to use native reactive agent (#6870)

### Bug Fixes / Nits

- chore: added a help message to makefile (#6861)

### Bug Fixes / Nits

- Fixed support for using SQLTableSchema context_str attribute (#6891)

## [v0.7.6] - 2023-07-12

### New Features

- Added sources to agent/chat engine responses (#6854)
- Added basic chat buffer memory to agents / chat engines (#6857)
- Adding load and search tool (#6871)
- Add simple agent benchmark (#6869)
- add agent docs (#6866)
- add react agent (#6865)

### Breaking/Deprecated API Changes

- Replace react chat engine with native react agent (#6870)
- Set default chat mode to "best": use openai agent when possible, otherwise use react agent (#6870)

### Bug Fixes / Nits

- Fixed support for legacy vector store metadata (#6867)
- fix chroma notebook in docs (#6872)
- update LC embeddings docs (#6868)

## [v0.7.5] - 2023-07-11

### New Features

- Add `Anthropic` LLM implementation (#6855)

### Bug Fixes / Nits

- Fix indexing error in `SentenceEmbeddingOptimizer` (#6850)
- fix doc for custom embedding model (#6851)
- fix(silent error): Add validation to `SimpleDirectoryReader` (#6819)
- Fix link in docs (#6833)
- Fixes Azure gpt-35-turbo model not recognized (#6828)
- Update Chatbot_SEC.ipynb (#6808)
- Rename leftover original name to LlamaIndex (#6792)
- patch nested traces of the same type (#6791)

## [v0.7.4] - 2023-07-08

### New Features

- `MetadataExtractor` - Documnent Metadata Augmentation via LLM-based feature extractors (#6764)

### Bug Fixes / Nits

- fixed passing in query bundle to node postprocessors (#6780)
- fixed error in callback manager with nested traces (#6791)

## [v0.7.3] - 2023-07-07

### New Features

- Sub question query engine returns source nodes of sub questions in the callback manager (#6745)
- trulens integration (#6741)
- Add sources to subquestion engine (#6745)

### Bug Fixes / Nits

- Added/Fixed streaming support to simple and condense chat engines (#6717)
- fixed `response_mode="no_text"` response synthesizer (#6755)
- fixed error setting `num_output` and `context_window` in service context (#6766)
- Fix missing as_query_engine() in tutorial (#6747)
- Fixed variable sql_query_engine in the notebook (#6778)
- fix required function fields (#6761)
- Remove usage of stop token in Prompt, SQL gen (#6782)

## [v0.7.2] - 2023-07-06

### New Features

- Support Azure OpenAI (#6718)
- Support prefix messages (e.g. system prompt) in chat engine and OpenAI agent (#6723)
- Added `CBEventType.SUB_QUESTIONS` event type for tracking sub question queries/responses (#6716)

### Bug Fixes / Nits

- Fix HF LLM output error (#6737)
- Add system message support for langchain message templates (#6743)
- Fixed applying node-postprocessors (#6749)
- Add missing `CustomLLM` import under `llama_index.llms` (#6752)
- fix(typo): `get_transformer_tokenizer_fn` (#6729)
- feat(formatting): `black[jupyter]` (#6732)
- fix(test): `test_optimizer_chinese` (#6730)

## [v0.7.1] - 2023-07-05

### New Features

- Streaming support for OpenAI agents (#6694)
- add recursive retriever + notebook example (#6682)

## [v0.7.0] - 2023-07-04

### New Features

- Index creation progress bars (#6583)

### Bug Fixes/ Nits

- Improved chat refine template (#6645)

### Breaking/Deprecated API Changes

- Change `BaseOpenAIAgent` to use `llama_index.llms.OpenAI`. Adjust `chat_history` to use `List[ChatMessage]]` as type.
- Remove (previously deprecated) `llama_index.langchain_helpers.chain_wrapper` module.
- Remove (previously deprecated) `llama_index.token_counter.token_counter` module. See [migration guide](/how_to/callbacks/token_counting_migration.html) for more details on new callback based token counting.
- Remove `ChatGPTLLMPredictor` and `HuggingFaceLLMPredictor`. See [migration guide](/how_to/customization/llms_migration_guide.html) for more details on replacements.
- Remove support for setting `cache` via `LLMPredictor` constructor.
- Update `BaseChatEngine` interface:
  - adjust `chat_history` to use `List[ChatMessage]]` as type
  - expose `chat_history` state as a property
  - support overriding `chat_history` in `chat` and `achat` endpoints
- Remove deprecated arguments for `PromptHelper`: `max_input_size`, `embedding_limit`, `max_chunk_overlap`
- Update all notebooks to use native openai integration (#6696)

## [v0.6.38] - 2023-07-02

### New Features

- add optional tqdm progress during index creation (#6583)
- Added async support for "compact" and "refine" response modes (#6590)
- [feature]add transformer tokenize functionalities for optimizer (chinese) (#6659)
- Add simple benchmark for vector store (#6670)
- Introduce `llama_index.llms` module, with new `LLM` interface, and `OpenAI`, `HuggingFaceLLM`, `LangChainLLM` implementations. (#6615)
- Evaporate pydantic program (#6666)

### Bug Fixes / Nits

- Improve metadata/node storage and retrieval for RedisVectorStore (#6678)
- Fixed node vs. document filtering in vector stores (#6677)
- add context retrieval agent notebook link to docs (#6660)
- Allow null values for the 'image' property in the ImageNode class and se… (#6661)
- Fix broken links in docs (#6669)
- update milvus to store node content (#6667)

## [v0.6.37] - 2023-06-30

### New Features

- add context augmented openai agent (#6655)

## [v0.6.36] - 2023-06-29

### New Features

- Redis support for index stores and docstores (#6575)
- DuckDB + SQL query engine notebook (#6628)
- add notebook showcasing deplot data loader (#6638)

### Bug Fixes / Nits

- More robust JSON parsing from LLM for `SelectionOutputParser` (#6610)
- bring our loaders back in line with llama-hub (#6630)
- Remove usage of SQLStructStoreIndex in notebooks (#6585)
- MD reader: remove html tags and leave linebreaks alone (#6618)
- bump min langchain version to latest version (#6632)
- Fix metadata column name in postgres vector store (#6622)
- Postgres metadata fixes (#6626, #6634)
- fixed links to dataloaders in contribution.md (#6636)
- fix: typo in docs in creating custom_llm huggingface example (#6639)
- Updated SelectionOutputParser to handle JSON objects and arrays (#6610)
- Fixed docstring argument typo (#6652)

## [v0.6.35] - 2023-06-28

- refactor structured output + pydantic programs (#6604)

### Bug Fixes / Nits

- Fix serialization for OpenSearch vector stores (#6612)
- patch docs relationships (#6606)
- Bug fix for ignoring directories while parsing git repo (#4196)
- updated Chroma notebook (#6572)
- Backport old node name (#6614)
- Add the ability to change chroma implementation (#6601)

## [v0.6.34] - 2023-06-26

### Patch Update (v0.6.34.post1)

- Patch imports for Document obj for backwards compatibility (#6597)

### New Features

- New `TextNode`/`Document` object classes based on pydantic (#6586)
- `TextNode`/`Document` objects support metadata customization (metadata templates, exclude metadata from LLM or embeddings) (#6586)
- Nodes no longer require flat metadata dictionaries, unless the vector store you use requires it (#6586)

### Bug Fixes / Nits

- use `NLTK_DATA` env var to control NLTK download location (#6579)
- [discord] save author as metadata in group_conversations.py (#6592)
- bs4 -> beautifulsoup4 in requirements (#6582)
- negate euclidean distance (#6564)
- add df output parser notebook link to docs (#6581)

### Breaking/Deprecated API Changes

- `Node` has been renamed to `TextNode` and is imported from `llama_index.schema` (#6586)
- `TextNode` and `Document` must be instantiated with kwargs: `Document(text=text)` (#6586)
- `TextNode` (fka `Node`) has a `id_` or `node_id` property, rather than `doc_id` (#6586)
- `TextNode` and `Document` have a metadata property, which replaces the extra_info property (#6586)
- `TextNode` no longer has a `node_info` property (start/end indexes are accessed directly with `start/end_char_idx` attributes) (#6586)

## [v0.6.33] - 2023-06-25

### New Features

- Add typesense vector store (#6561)
- add df output parser (#6576)

### Bug Fixes / Nits

- Track langchain dependency via bridge module. (#6573)

## [v0.6.32] - 2023-06-23

### New Features

- add object index (#6548)
- add SQL Schema Node Mapping + SQLTableRetrieverQueryEngine + obj index fixes (#6569)
- sql refactor (NLSQLTableQueryEngine) (#6529)

### Bug Fixes / Nits

- Update vector_stores.md (#6562)
- Minor `BaseResponseBuilder` interface cleanup (#6557)
- Refactor TreeSummarize (#6550)

## [v0.6.31] - 2023-06-22

### Bug Fixes / Nits

- properly convert weaviate distance to score (#6545)
- refactor tree summarize and fix bug to not truncate context (#6550)
- fix custom KG retrieval notebook nits (#6551)

## [v0.6.30] - 2023-06-21

### New Features

- multi-selector support in router query engine (#6518)
- pydantic selector support in router query engine using OpenAI function calling API (#6518)
- streaming response support in `CondenseQuestionChatEngine` and `SimpleChatEngine` (#6524)
- metadata filtering support in `QdrantVectorStore` (#6476)
- add `PGVectorStore` to support postgres with pgvector (#6190)

### Bug Fixes / Nits

- better error handling in the mbox reader (#6248)
- Fix blank similarity score when using weaviate (#6512)
- fix for sorted nodes in `PrevNextNodePostprocessor` (#6048)

### Breaking/Deprecated API Changes

- Refactor PandasQueryEngine to take in df directly, deprecate PandasIndex (#6527)

## [v0.6.29] - 2023-06-20

### New Features

- query planning tool with OpenAI Function API (#6520)
- docs: example of kg+vector index (#6497)
- Set context window sizes for Cohere and AI21(J2 model) (#6485)

### Bug Fixes / Nits

- add default input size for Cohere and AI21 (#6485)
- docs: replace comma with colon in dict object (#6439)
- extra space in prompt and error message update (#6443)
- [Issue 6417] Fix prompt_templates docs page (#6499)
- Rip out monkey patch and update model to context window mapping (#6490)

## [v0.6.28] - 2023-06-19

### New Features

- New OpenAI Agent + Query Engine Cookbook (#6496)
- allow recursive data extraction (pydantic program) (#6503)

### Bug Fixes / Nits

- update mongo interface (#6501)
- fixes that we forgot to include for openai pydantic program (#6503) (#6504)
- Fix github pics in Airbyte notebook (#6493)

## [v0.6.27] - 2023-06-16

### New Features

- Add node doc_id filtering to weaviate (#6467)
- New `TokenCountingCallback` to customize and track embedding, prompt, and completion token usage (#6440)
- OpenAI Retrieval Function Agent (#6491)

### Breaking/Deprecated API Changes

- Deprecated current token tracking (llm predictor and embed model will no longer track tokens in the future, please use the `TokenCountingCallback` (#6440)
- Add maximal marginal relevance to the Simple Vector Store, which can be enabled as a query mode (#6446)

### Bug Fixes / Nits

- `as_chat_engine` properly inherits the current service context (#6470)
- Use namespace when deleting from pinecone (#6475)
- Fix paths when using fsspec on windows (#3778)
- Fix for using custom file readers in `SimpleDirectoryReader` (#6477)
- Edit MMR Notebook (#6486)
- FLARE fixes (#6484)

## [v0.6.26] - 2023-06-14

### New Features

- Add OpenAIAgent and tutorial notebook for "build your own agent" (#6461)
- Add OpenAIPydanticProgram (#6462)

### Bug Fixes / Nits

- Fix citation engine import (#6456)

## [v0.6.25] - 2023-06-13

### New Features

- Added FLARE query engine (#6419).

## [v0.6.24] - 2023-06-12

### New Features

- Added better support for vector store with existing data (e.g. allow configurable text key) for Pinecone and Weaviate. (#6393)
- Support batched upsert for Pineone (#6393)
- Added initial [guidance](https://github.com/microsoft/guidance/) integration. Added `GuidancePydanticProgram` for generic structured output generation and `GuidanceQuestionGenerator` for generating sub-questions in `SubQuestionQueryEngine` (#6246).

## [v0.6.23] - 2023-06-11

### Bug Fixes / Nits

- Remove hardcoded chunk size for citation query engine (#6408)
- Mongo demo improvements (#6406)
- Fix notebook (#6418)
- Cleanup RetryQuery notebook (#6381)

## [v0.6.22] - 2023-06-10

### New Features

- Added `SQLJoinQueryEngine` (generalization of `SQLAutoVectorQueryEngine`) (#6265)
- Added support for graph stores under the hood, and initial support for Nebula KG. More docs coming soon! (#2581)
- Added guideline evaluator to allow llm to provide feedback based on user guidelines (#4664)
- Added support for MongoDB Vector stores to enable Atlas knnbeta search (#6379)
- Added new CitationQueryEngine for inline citations of sources in response text (#6239)

### Bug Fixes

- Fixed bug with `delete_ref_doc` not removing all metadata from the docstore (#6192)
- FIxed bug with loading existing QDrantVectorStore (#6230)

### Miscellaneous

- Added changelog officially to github repo (#6191)

## [v0.6.21] - 2023-06-06

### New Features

- SimpleDirectoryReader has new `filename_as_id` flag to automatically set the doc_id (useful for `refresh_ref_docs()`)
- DocArray vector store integration
- Tair vector store integration
- Weights and Biases callback handler for tracing and versioning indexes
- Can initialize indexes directly from a vector store: `index = VectorStoreIndex.from_vector_store(vector_store=vector_store)`

### Bug Fixes

- Fixed multimodal notebook
- Updated/fixed the SQL tutorial in the docs

### Miscellaneous

- Minor docs updates
- Added github pull-requset templates
- Added github issue-forms

## [v0.6.20] - 2023-06-04

### New Features

- Added new JSONQueryEngine that uses JSON schema to deliver more accurate JSON query answers
- Metadata support for redis vector-store
- Added Supabase vector store integration

### Bug Fixes

- Fixed typo in text-to-sql prompt

### Breaking/Deprecated API Changes

- Removed GPT prefix from indexes (old imports/names are still supported though)

### Miscellaneous

- Major docs updates, brought important modules to the top level

## [v0.6.19] - 2023-06-02

### New Features

- Added agent tool abstraction for llama-hub data loaders

### Miscellaneous

- Minor doc updates

## [v0.6.18] - 2023-06-02

### Miscellaneous

- Added `Discover LlamaIndex` video series to the tutorials docs section
- Minor docs updates<|MERGE_RESOLUTION|>--- conflicted
+++ resolved
@@ -1,7 +1,5 @@
 # ChangeLog
 
-<<<<<<< HEAD
-=======
 ## [2024-08-21]
 
 ### `llama-index-core` [0.10.68]
@@ -74,7 +72,6 @@
 
 - fix: setting IDF modifier in QdrantVectorStore for sparse vectors (#15538)
 
->>>>>>> ef9a21c7
 ## [2024-08-18]
 
 ### `llama-index-core` [0.10.67]
