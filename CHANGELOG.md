# ChangeLog

## Unreleased

### New Features
<<<<<<< HEAD
- Support fine-tuned OpenAI models (#7364)
=======
- Support pydantic fields in tool functions (#7348)
>>>>>>> 8857eb23

### Bug Fixes / Nits
- Fix inifinite looping with forced function call in `OpenAIAgent` (#7363)

## [0.8.6] - 2023-08-22

### New Features
- auto vs. recursive retriever notebook (#7353)
- Reader and Vector Store for BagelDB with example notebooks (#7311)

### Bug Fixes / Nits
- Use service context for intermediate index in retry source query engine (#7341)
- temp fix for prompt helper + chat models (#7350)
- Properly skip unit-tests when packages not installed (#7351)

## [0.8.5.post2] - 2023-08-20

### New Features
- Added FireStore docstore/index store support (#7305)
- add recursive agent notebook (#7330)

### Bug Fixes / Nits
- Fix Azure pydantic error (#7329)
- fix callback trace ids (make them a context var)  (#7331)

## [0.8.5.post1] - 2023-08-18

### New Features
- Awadb Vector Store (#7291)

### Bug Fixes / Nits
- Fix bug in OpenAI llm temperature type 

## [0.8.5] - 2023-08-18

### New Features
- Expose a system prompt/query wrapper prompt in the service context for open-source LLMs (#6647)
- Changed default MyScale index format to `MSTG` (#7288)
- Added tracing to chat engines/agents (#7304)
- move LLM and embeddings to pydantic (#7289)

### Bug Fixes / Nits
- Fix sentence splitter bug (#7303)
- Fix sentence splitter infinite loop (#7295)

## [0.8.4] - 2023-08-17

### Bug Fixes / Nits
- Improve SQL Query parsing (#7283)
- Fix loading embed_model from global service context (#7284)
- Limit langchain version until we migrate to pydantic v2 (#7297)

## [0.8.3] - 2023-08-16

### New Features
- Added Knowledge Graph RAG Retriever (#7204)

### Bug Fixes / Nits
- accept `api_key` kwarg in OpenAI LLM class constructor (#7263)
- Fix to create separate queue instances for separate instances of `StreamingAgentChatResponse` (#7264)

## [0.8.2.post1] - 2023-08-14

### New Features
- Added support for Rockset as a vector store (#7111)

### Bug Fixes
- Fixed bug in service context definition that could disable LLM (#7261)

## [0.8.2] - 2023-08-14

### New Features
- Enable the LLM or embedding model to be disabled by setting to `None` in the service context (#7255)
- Resolve nearly any huggingface embedding model using the `embed_model="local:<model_name>"` syntax (#7255)
- Async tool-calling support (#7239)

### Bug Fixes / Nits
- Updated supabase kwargs for add and query (#7103)
- Small tweak to default prompts to allow for more general purpose queries (#7254)
- Make callback manager optional for `CustomLLM` + docs update (#7257)

## [0.8.1] - 2023-08-13

### New Features
- feat: add node_postprocessors to ContextChatEngine (#7232)
- add ensemble query engine tutorial (#7247)

### Smaller Features
- Allow EMPTY keys for Fastchat/local OpenAI API endpoints (#7224) 

## [0.8.0] - 2023-08-11

### New Features
- Added "LLAMA_INDEX_CACHE_DIR" to control cached files (#7233)
- Default to pydantic selectors when possible (#7154, #7223)
- Remove the need for langchain wrappers on `embed_model` in the service context (#7157)
- Metadata extractors take an `LLM` object now, in addition to `LLMPredictor` (#7202)
- Added local mode + fallback to llama.cpp + llama2 (#7200)
- Added local fallback for embeddings to `BAAI/bge-small-en` (#7200)
- Added `SentenceWindowNodeParser` + `MetadataReplacementPostProcessor` (#7211)

### Breaking Changes
- Change default LLM to gpt-3.5-turbo from text-davinci-003 (#7223)
- Change prompts for compact/refine/tree_summarize to work better with gpt-3.5-turbo (#7150, #7179, #7223)
- Increase default LLM temperature to 0.1 (#7180)

## [0.7.24.post1] - 2023-08-11

### Other Changes
- Reverted #7223 changes to defaults (#7235)

## [0.7.24] - 2023-08-10

### New Features
- Default to pydantic selectors when possible (#7154, #7223)
- Remove the need for langchain wrappers on `embed_model` in the service context (#7157)
- Metadata extractors take an `LLM` object now, in addition to `LLMPredictor` (#7202)
- Added local mode + fallback to llama.cpp + llama2 (#7200)
- Added local fallback for embeddings to `BAAI/bge-small-en` (#7200)
- Added `SentenceWindowNodeParser` + `MetadataReplacementPostProcessor` (#7211)

### Breaking Changes
- Change default LLM to gpt-3.5-turbo from text-davinci-003 (#7223)
- Change prompts for compact/refine/tree_summarize to work better with gpt-3.5-turbo (#7150, #7179, #7223)
- Increase default LLM temperature to 0.1 (#7180)

### Other Changes
- docs: Improvements to Mendable Search (#7220)
- Refactor openai agent (#7077)

### Bug Fixes / Nits
- Use `1 - cosine_distance` for pgvector/postgres vector db (#7217)
- fix metadata formatting and extraction (#7216)
- fix(readers): Fix non-ASCII JSON Reader bug (#7086)
- Chore: change PgVectorStore variable name from `sim` to `distance` for clarity (#7226)

## [0.7.23] - 2023-08-10

### Bug Fixes / Nits
- Fixed metadata formatting with custom tempalates and inheritance (#7216)

## [0.7.23] - 2023-08-10

### New Features
- Add "one click observability" page to docs (#7183)
- Added Xorbits inference for local deployments (#7151)
- Added Zep vector store integration (#7203)
- feat/zep vectorstore (#7203)

### Bug Fixes / Nits
- Update the default `EntityExtractor` model (#7209)
- Make `ChatMemoryBuffer` pickleable (#7205)
- Refactored `BaseOpenAIAgent` (#7077)

## [0.7.22] - 2023-08-08

### New Features
- add ensemble retriever notebook (#7190)
- DOCS: added local llama2 notebook (#7146)

### Bug Fixes / Nits
- Fix for `AttributeError: 'OpenAIAgent' object has no attribute 'callback_manager'` by calling super constructor within `BaseOpenAIAgent`
- Remove backticks from nebula queries (#7192)

## [0.7.21] - 2023-08-07

### New Features
- Added an `EntityExtractor` for metadata extraction (#7163)

## [0.7.20] - 2023-08-06

### New Features
- add router module docs (#7171)
- add retriever router (#7166)

### New Features
- Added a `RouterRetriever` for routing queries to specific retrievers (#7166)

### Bug Fixes / Nits
- Fix for issue where having multiple concurrent streamed responses from `OpenAIAgent` would result in interleaving of tokens across each response stream. (#7164)
- fix llms callbacks issue (args[0] error) (#7165)

## [0.7.19] - 2023-08-04

### New Features
- Added metadata filtering to weaviate (#7130)
- Added token counting (and all callbacks) to agents and streaming (#7122)

## [0.7.18] - 2023-08-03

### New Features
- Added `to/from_string` and `to/from_dict` methods to memory objects (#7128)
- Include columns comments from db tables in table info for SQL queries (#7124)
- Add Neo4j support (#7122)

### Bug Fixes / Nits
- Added `Azure AD` validation support to the `AzureOpenAI` class (#7127)
- add `flush=True` when printing agent/chat engine response stream (#7129)
- Added `Azure AD` support to the `AzureOpenAI` class (#7127)
- Update LLM question generator prompt to mention JSON markdown (#7105)
- Fixed `astream_chat` in chat engines (#7139)

## [0.7.17] - 2023-08-02

### New Features
- Update `ReActAgent` to support memory modules (minor breaking change since the constructor takes `memory` instead of `chat_history`, but the main `from_tools` method remains backward compatible.) (#7116)
- Update `ReActAgent` to support streaming (#7119)
- Added Neo4j graph store and query engine integrations (#7122)
- add object streaming (#7117)

## [0.7.16] - 2023-07-30

### New Features

- Chat source nodes (#7078)

## [0.7.15] - 2023-07-29

### Bug Fixes / Nits
- anthropic api key  customization (#7082)
- Fix broken link to API reference in Contributor Docs (#7080)
- Update vector store docs (#7076)
- Update comment (#7073)

## [0.7.14] - 2023-07-28

### New Features

- Added HotpotQADistractor benchmark evaluator (#7034)
- Add metadata filter and delete support for LanceDB (#7048)
- Use MetadataFilters in opensearch (#7005)
- Added support for `KuzuGraphStore` (#6970)
- Added `kg_triplet_extract_fn` to customize how KGs are built (#7068)

### Bug Fixes / Nits

- Fix string formatting in context chat engine (#7050)
- Fixed tracing for async events (#7052)
- Less strict triplet extraction for KGs (#7059)
- Add configurable limit to KG data retrieved (#7059)
- Nebula connection improvements (#7059)
- Bug fix in building source nodes for agent response (#7067)

## [0.7.13] - 2023-07-26

### New Features

- Support function calling api for AzureOpenAI (#7041)

### Bug Fixes / Nits

- tune prompt to get rid of KeyError in SubQ engine (#7039)
- Fix validation of Azure OpenAI keys (#7042)

## [0.7.12] - 2023-07-25

### New Features

- Added `kwargs` to `ComposableGraph` for the underlying query engines (#6990)
- Validate openai key on init (#6940)
- Added async embeddings and async RetrieverQueryEngine (#6587)
- Added async `aquery` and `async_add` to PGVectorStore (#7031)
- Added `.source_nodes` attribute to chat engine and agent responses (#7029)
- Added `OpenInferenceCallback` for storing generation data in OpenInference format (#6998)

### Bug Fixes / Nits

- Fix achat memory initialization for data agents (#7000)
- Add `print_response_stream()` to agengt/chat engine response class (#7018)

### Bug Fixes / Nits

- Fix achat memory initialization for data agents (#7000)
- Add `print_response_stream()` to agengt/chat engine response class (#7018)

## [v0.7.11.post1] - 2023-07-20

### New Features

- Default to pydantic question generation when possible for sub-question query engine (#6979)

### Bug Fixes / Nits

- Fix returned order of messages in large chat memory (#6979)

## [v0.7.11] - 2023-07-19

### New Features

- Added a `SentenceTransformerRerank` node post-processor for fast local re-ranking (#6934)
- Add numpy support for evaluating queries in pandas query engine (#6935)
- Add metadata filtering support for Postgres Vector Storage integration (#6968)
- Proper llama2 support for agents and query engines (#6969)

### Bug Fixes / Nits

- Added `model_name` to LLMMetadata (#6911)
- Fallback to retriever service context in query engines (#6911)
- Fixed `as_chat_engine()` ValueError with extra kwargs (#6971

## [v0.7.10.post1] - 2023-07-18

### New Features

- Add support for Replicate LLM (vicuna & llama 2!)

### Bug Fixes / Nits

- fix streaming for condense chat engine (#6958)

## [v0.7.10] - 2023-07-17

### New Features

- Add support for chroma v0.4.0 (#6937)
- Log embedding vectors to callback manager (#6962)

### Bug Fixes / Nits

- add more robust embedding timeouts (#6779)
- improved connection session management on postgres vector store (#6843)

## [v0.7.9] - 2023-07-15

### New Features

- specify `embed_model="local"` to use default local embbeddings in the service context (#6806)
- Add async `acall` endpoint to `BasePydanticProgram` (defaults to sync version). Implement for `OpenAIPydanticProgram`

### Bug Fixes / Nits

- fix null metadata for searching existing vector dbs (#6912)
- add module guide docs for `SimpleDirectoryReader` (#6916)
- make sure `CondenseQuestionChatEngine` streaming chat endpoints work even if not explicitly setting `streaming=True` in the underlying query engine.

## [v0.7.8] - 2023-07-13

### New Features

- Added embedding speed benchmark (#6876)
- Added BEIR retrieval benchmark (#6825)

### Bug Fixes / Nits

- remove toctrees from deprecated_terms (#6895)
- Relax typing dependencies (#6879)
- docs: modification to evaluation notebook (#6840)
- raise error if the model does not support functions (#6896)
- fix(bench embeddings): bug not taking into account string length (#6899)x

## [v0.7.7] - 2023-07-13

### New Features

- Improved milvus consistency support and output fields support (#6452)
- Added support for knowledge graph querying w/ cypyer+nebula (#6642)
- Added `Document.example()` to create documents for fast prototyping (#6739)
- Replace react chat engine to use native reactive agent (#6870)

### Bug Fixes / Nits

- chore: added a help message to makefile (#6861)

### Bug Fixes / Nits

- Fixed support for using SQLTableSchema context_str attribute (#6891)

## [v0.7.6] - 2023-07-12

### New Features

- Added sources to agent/chat engine responses (#6854)
- Added basic chat buffer memory to agents / chat engines (#6857)
- Adding load and search tool (#6871)
- Add simple agent benchmark (#6869)
- add agent docs (#6866)
- add react agent (#6865)

### Breaking/Deprecated API Changes

- Replace react chat engine with native react agent (#6870)
- Set default chat mode to "best": use openai agent when possible, otherwise use react agent (#6870)

### Bug Fixes / Nits

- Fixed support for legacy vector store metadata (#6867)
- fix chroma notebook in docs (#6872)
- update LC embeddings docs (#6868)

## [v0.7.5] - 2023-07-11

### New Features

- Add `Anthropic` LLM implementation (#6855)

### Bug Fixes / Nits

- Fix indexing error in `SentenceEmbeddingOptimizer` (#6850)
- fix doc for custom embedding model (#6851)
- fix(silent error): Add validation to `SimpleDirectoryReader` (#6819)
- Fix link in docs (#6833)
- Fixes Azure gpt-35-turbo model not recognized (#6828)
- Update Chatbot_SEC.ipynb (#6808)
- Rename leftover original name to LlamaIndex (#6792)
- patch nested traces of the same type (#6791)

## [v0.7.4] - 2023-07-08

### New Features

- `MetadataExtractor` - Documnent Metadata Augmentation via LLM-based feature extractors (#6764)

### Bug Fixes / Nits

- fixed passing in query bundle to node postprocessors (#6780)
- fixed error in callback manager with nested traces (#6791)

## [v0.7.3] - 2023-07-07

### New Features

- Sub question query engine returns source nodes of sub questions in the callback manager (#6745)
- trulens integration (#6741)
- Add sources to subquestion engine (#6745)

### Bug Fixes / Nits

- Added/Fixed streaming support to simple and condense chat engines (#6717)
- fixed `response_mode="no_text"` response synthesizer (#6755)
- fixed error setting `num_output` and `context_window` in service context (#6766)
- Fix missing as_query_engine() in tutorial (#6747)
- Fixed variable sql_query_engine in the notebook (#6778)
- fix required function fields (#6761)
- Remove usage of stop token in Prompt, SQL gen (#6782)

## [v0.7.2] - 2023-07-06

### New Features

- Support Azure OpenAI (#6718)
- Support prefix messages (e.g. system prompt) in chat engine and OpenAI agent (#6723)
- Added `CBEventType.SUB_QUESTIONS` event type for tracking sub question queries/responses (#6716)

### Bug Fixes / Nits

- Fix HF LLM output error (#6737)
- Add system message support for langchain message templates (#6743)
- Fixed applying node-postprocessors (#6749)
- Add missing `CustomLLM` import under `llama_index.llms` (#6752)
- fix(typo): `get_transformer_tokenizer_fn` (#6729)
- feat(formatting): `black[jupyter]` (#6732)
- fix(test): `test_optimizer_chinese` (#6730)

## [v0.7.1] - 2023-07-05

### New Features

- Streaming support for OpenAI agents (#6694)
- add recursive retriever + notebook example (#6682)

## [v0.7.0] - 2023-07-04

### New Features

- Index creation progress bars (#6583)

### Bug Fixes/ Nits

- Improved chat refine template (#6645)

### Breaking/Deprecated API Changes

- Change `BaseOpenAIAgent` to use `llama_index.llms.OpenAI`. Adjust `chat_history` to use `List[ChatMessage]]` as type.
- Remove (previously deprecated) `llama_index.langchain_helpers.chain_wrapper` module.
- Remove (previously deprecated) `llama_index.token_counter.token_counter` module. See [migration guide](/how_to/callbacks/token_counting_migration.html) for more details on new callback based token counting.
- Remove `ChatGPTLLMPredictor` and `HuggingFaceLLMPredictor`. See [migration guide](/how_to/customization/llms_migration_guide.html) for more details on replacements.
- Remove support for setting `cache` via `LLMPredictor` constructor.
- Update `BaseChatEngine` interface:
  - adjust `chat_history` to use `List[ChatMessage]]` as type
  - expose `chat_history` state as a property
  - support overriding `chat_history` in `chat` and `achat` endpoints
- Remove deprecated arguments for `PromptHelper`: `max_input_size`, `embedding_limit`, `max_chunk_overlap`
- Update all notebooks to use native openai integration (#6696)

## [v0.6.38] - 2023-07-02

### New Features

- add optional tqdm progress during index creation (#6583)
- Added async support for "compact" and "refine" response modes (#6590)
- [feature]add transformer tokenize functionalities for optimizer (chinese) (#6659)
- Add simple benchmark for vector store (#6670)
- Introduce `llama_index.llms` module, with new `LLM` interface, and `OpenAI`, `HuggingFaceLLM`, `LangChainLLM` implementations. (#6615)
- Evaporate pydantic program (#6666)

### Bug Fixes / Nits

- Improve metadata/node storage and retrieval for RedisVectorStore (#6678)
- Fixed node vs. document filtering in vector stores (#6677)
- add context retrieval agent notebook link to docs (#6660)
- Allow null values for the 'image' property in the ImageNode class and se… (#6661)
- Fix broken links in docs (#6669)
- update milvus to store node content (#6667)

## [v0.6.37] - 2023-06-30

### New Features

- add context augmented openai agent (#6655)

## [v0.6.36] - 2023-06-29

### New Features

- Redis support for index stores and docstores (#6575)
- DuckDB + SQL query engine notebook (#6628)
- add notebook showcasing deplot data loader (#6638)

### Bug Fixes / Nits

- More robust JSON parsing from LLM for `SelectionOutputParser` (#6610)
- bring our loaders back in line with llama-hub (#6630)
- Remove usage of SQLStructStoreIndex in notebooks (#6585)
- MD reader: remove html tags and leave linebreaks alone (#6618)
- bump min langchain version to latest version (#6632)
- Fix metadata column name in postgres vector store (#6622)
- Postgres metadata fixes (#6626, #6634)
- fixed links to dataloaders in contribution.md (#6636)
- fix: typo in docs in creating custom_llm huggingface example (#6639)
- Updated SelectionOutputParser to handle JSON objects and arrays (#6610)
- Fixed docstring argument typo (#6652)

## [v0.6.35] - 2023-06-28

- refactor structured output + pydantic programs (#6604)

### Bug Fixes / Nits

- Fix serialization for OpenSearch vector stores (#6612)
- patch docs relationships (#6606)
- Bug fix for ignoring directories while parsing git repo (#4196)
- updated Chroma notebook (#6572)
- Backport old node name (#6614)
- Add the ability to change chroma implementation (#6601)

## [v0.6.34] - 2023-06-26

### Patch Update (v0.6.34.post1)

- Patch imports for Document obj for backwards compatibility (#6597)

### New Features

- New `TextNode`/`Document` object classes based on pydantic (#6586)
- `TextNode`/`Document` objects support metadata customization (metadata templates, exclude metadata from LLM or embeddings) (#6586)
- Nodes no longer require flat metadata dictionaries, unless the vector store you use requires it (#6586)

### Bug Fixes / Nits

- use `NLTK_DATA` env var to control NLTK download location (#6579)
- [discord] save author as metadata in group_conversations.py (#6592)
- bs4 -> beautifulsoup4 in requirements (#6582)
- negate euclidean distance (#6564)
- add df output parser notebook link to docs (#6581)

### Breaking/Deprecated API Changes

- `Node` has been renamed to `TextNode` and is imported from `llama_index.schema` (#6586)
- `TextNode` and `Document` must be instansiated with kwargs: `Document(text=text)` (#6586)
- `TextNode` (fka `Node`) has a `id_` or `node_id` property, rather than `doc_id` (#6586)
- `TextNode` and `Document` have a metadata property, which replaces the extra_info property (#6586)
- `TextNode` no longer has a `node_info` property (start/end indexes are accessed directly with `start/end_char_idx` attributes) (#6586)

## [v0.6.33] - 2023-06-25

### New Features

- Add typesense vector store (#6561)
- add df output parser (#6576)

### Bug Fixes / Nits

- Track langchain dependency via bridge module. (#6573)

## [v0.6.32] - 2023-06-23

### New Features

- add object index (#6548)
- add SQL Schema Node Mapping + SQLTableRetrieverQueryEngine + obj index fixes (#6569)
- sql refactor (NLSQLTableQueryEngine) (#6529)

### Bug Fixes / Nits

- Update vector_stores.md (#6562)
- Minor `BaseResponseBuilder` interface cleanup (#6557)
- Refactor TreeSummarize (#6550)

## [v0.6.31] - 2023-06-22

### Bug Fixes / Nits

- properly convert weaviate distance to score (#6545)
- refactor tree summarize and fix bug to not truncate context (#6550)
- fix custom KG retrieval notebook nits (#6551)

## [v0.6.30] - 2023-06-21

### New Features

- multi-selector support in router query engine (#6518)
- pydantic selector support in router query engine using OpenAI function calling API (#6518)
- streaming response support in `CondenseQuestionChatEngine` and `SimpleChatEngine` (#6524)
- metadata filtering support in `QdrantVectorStore` (#6476)
- add `PGVectorStore` to support postgres with pgvector (#6190)

### Bug Fixes / Nits

- better error handling in the mbox reader (#6248)
- Fix blank similarity score when using weaviate (#6512)
- fix for sorted nodes in `PrevNextNodePostprocessor` (#6048)

### Breaking/Deprecated API Changes

- Refactor PandasQueryEngine to take in df directly, deprecate PandasIndex (#6527)

## [v0.6.29] - 2023-06-20

### New Features

- query planning tool with OpenAI Function API (#6520)
- docs: example of kg+vector index (#6497)
- Set context window sizes for Cohere and AI21(J2 model) (#6485)

### Bug Fixes / Nits

- add default input size for Cohere and AI21 (#6485)
- docs: replace comma with colon in dict object (#6439)
- extra space in prompt and error message update (#6443)
- [Issue 6417] Fix prompt_templates docs page (#6499)
- Rip out monkey patch and update model to context window mapping (#6490)

## [v0.6.28] - 2023-06-19

### New Features

- New OpenAI Agent + Query Engine Cookbook (#6496)
- allow recursive data extraction (pydantic program) (#6503)

### Bug Fixes / Nits

- update mongo interface (#6501)
- fixes that we forgot to include for openai pydantic program (#6503) (#6504)
- Fix github pics in Airbyte notebook (#6493)

## [v0.6.27] - 2023-06-16

### New Features

- Add node doc_id filtering to weaviate (#6467)
- New `TokenCountingCallback` to customize and track embedding, prompt, and completion token usage (#6440)
- OpenAI Retrieval Function Agent (#6491)

### Breaking/Deprecated API Changes

- Deprecated current token tracking (llm predictor and embed model will no longer track tokens in the future, please use the `TokenCountingCallback` (#6440)
- Add maximal marginal relevance to the Simple Vector Store, which can be enabled as a query mode (#6446)

### Bug Fixes / Nits

- `as_chat_engine` properly inherits the current service context (#6470)
- Use namespace when deleting from pinecone (#6475)
- Fix paths when using fsspec on windows (#3778)
- Fix for using custom file readers in `SimpleDirectoryReader` (#6477)
- Edit MMR Notebook (#6486)
- FLARE fixes (#6484)

## [v0.6.26] - 2023-06-14

### New Features

- Add OpenAIAgent and tutorial notebook for "build your own agent" (#6461)
- Add OpenAIPydanticProgram (#6462)

### Bug Fixes / Nits

- Fix citation engine import (#6456)

## [v0.6.25] - 2023-06-13

### New Features

- Added FLARE query engine (#6419).

## [v0.6.24] - 2023-06-12

### New Features

- Added better support for vector store with existing data (e.g. allow configurable text key) for Pinecone and Weaviate. (#6393)
- Support batched upsert for Pineone (#6393)
- Added initial [guidance](https://github.com/microsoft/guidance/) integration. Added `GuidancePydanticProgram` for generic structured output generation and `GuidanceQuestionGenerator` for generating sub-questions in `SubQuestionQueryEngine` (#6246).

## [v0.6.23] - 2023-06-11

### Bug Fixes / Nits

- Remove hardcoded chunk size for citation query engine (#6408)
- Mongo demo improvements (#6406)
- Fix notebook (#6418)
- Cleanup RetryQuery notebook (#6381)

## [v0.6.22] - 2023-06-10

### New Features

- Added `SQLJoinQueryEngine` (generalization of `SQLAutoVectorQueryEngine`) (#6265)
- Added support for graph stores under the hood, and initial support for Nebula KG. More docs coming soon! (#2581)
- Added guideline evaluator to allow llm to provide feedback based on user guidelines (#4664)
- Added support for MongoDB Vector stores to enable Atlas knnbeta search (#6379)
- Added new CitationQueryEngine for inline citations of sources in response text (#6239)

### Bug Fixes

- Fixed bug with `delete_ref_doc` not removing all metadata from the docstore (#6192)
- FIxed bug with loading existing QDrantVectorStore (#6230)

### Miscellaneous

- Added changelog officially to github repo (#6191)

## [v0.6.21] - 2023-06-06

### New Features

- SimpleDirectoryReader has new `filename_as_id` flag to automatically set the doc_id (useful for `refresh_ref_docs()`)
- DocArray vector store integration
- Tair vector store integration
- Weights and Biases callback handler for tracing and versioning indexes
- Can initialize indexes directly from a vector store: `index = VectorStoreIndex.from_vector_store(vector_store=vector_store)`

### Bug Fixes

- Fixed multimodal notebook
- Updated/fixed the SQL tutorial in the docs

### Miscellaneous

- Minor docs updates
- Added github pull-requset templates
- Added github issue-forms

## [v0.6.20] - 2023-06-04

### New Features

- Added new JSONQueryEngine that uses JSON schema to deliver more accurate JSON query answers
- Metadata support for redis vector-store
- Added Supabase vector store integration

### Bug Fixes

- Fixed typo in text-to-sql prompt

### Breaking/Deprecated API Changes

- Removed GPT prefix from indexes (old imports/names are still supported though)

### Miscellaneous

- Major docs updates, brought important modules to the top level

## [v0.6.19] - 2023-06-02

### New Features

- Added agent tool abstraction for llama-hub data loaders

### Miscellaneous

- Minor doc updates

## [v0.6.18] - 2023-06-02

### Miscellaneous

- Added `Discover LlamaIndex` video series to the tutorials docs section
- Minor docs updates<|MERGE_RESOLUTION|>--- conflicted
+++ resolved
@@ -3,11 +3,8 @@
 ## Unreleased
 
 ### New Features
-<<<<<<< HEAD
 - Support fine-tuned OpenAI models (#7364)
-=======
 - Support pydantic fields in tool functions (#7348)
->>>>>>> 8857eb23
 
 ### Bug Fixes / Nits
 - Fix inifinite looping with forced function call in `OpenAIAgent` (#7363)
