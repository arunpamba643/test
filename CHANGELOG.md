# ChangeLog

## Unreleased

### Bug Fixes / Nits
<<<<<<< HEAD
- Fix elasticsearch hybrid scoring (#7852)
=======
- Replace `get_color_mapping` and `print_text` Langchain dependency with internal implementation (#7845)
>>>>>>> 52fc6836

## [0.8.35] - 2023-09-27

### Bug Fixes / Nits
- Fix dropping textnodes in recursive retriever (#7840)
- share callback_manager between agent and its llm when callback_manager is None (#7844)
- fix pandas query engine  (#7847)


## [0.8.34] - 2023-09-26

### New Features

- Added `Konko` LLM support (#7775)
- Add before/after context sentence (#7821)
- EverlyAI integration with LlamaIndex through OpenAI library (#7820)
- add Arize Phoenix tracer to global handlers (#7835)

### Bug Fixes / Nits

- Normalize scores returned from ElasticSearch vector store (#7792)
- Fixed `refresh_ref_docs()` bug with order of operations (#7664)
- Delay postgresql connection for `PGVectorStore` until actually needed (#7793)
- Fix KeyError in delete method of `SimpleVectorStore` related to metadata filters (#7829)
- Fix KeyError in delete method of `SimpleVectorStore` related to metadata filters (#7831)
- Addressing PyYAML import error (#7784)
- ElasticsearchStore: Update User-Agent + Add example docker compose (#7832)
- `StorageContext.persist` supporting `Path` (#7783)
- Update ollama.py (#7839)
- fix bug for self.\_session_pool (#7834)

## [0.8.33] - 2023-09-25

### New Features

- add pairwise evaluator + benchmark auto-merging retriever (#7810)

### Bug Fixes / Nits

- Minor cleanup in embedding class (#7813)
- Misc updates to `OpenAIEmbedding` (#7811)

## [0.8.32] - 2023-09-24

### New Features

- Added native support for `HuggingFaceEmbedding`, `InstructorEmbedding`, and `OptimumEmbedding` (#7795)
- Added metadata filtering and hybrid search to MyScale vector store (#7780)
- Allowing custom text field name for Milvus (#7790)
- Add support for `vector_store_query_mode` to `VectorIndexAutoRetriever` (#7797)

### Bug Fixes / Nits

- Update `LanceDBVectorStore` to handle score and distance (#7754)
- Pass LLM to `memory_cls` in `CondenseQuestionChatEngine` (#7785)

## [0.8.31] - 2023-09-22

### New Features

- add pydantic metadata extractor (#7778)
- Allow users to set the embedding dimensions in azure cognitive vector store (#7734)
- Add semantic similarity evaluator (#7770)

### Bug Fixes / Nits

- 📝docs: Update Chatbot Tutorial and Notebook (#7767)
- Fixed response synthesizers with empty nodes (#7773)
- Fix `NotImplementedError` in auto vector retriever (#7764)
- Multiple kwargs values in "KnowledgeGraphQueryEngine" bug-fix (#7763)
- Allow setting azure cognitive search dimensionality (#7734)
- Pass service context to index for dataset generator (#7748)
- Fix output parsers for selector templates (#7774)
- Update Chatbot_SEC.ipynb (#7711)
- linter/typechecker-friendly improvements to cassandra test (#7771)
- Expose debug option of `PgVectorStore` (#7776)
- llms/openai: fix Azure OpenAI by considering `prompt_filter_results` field (#7755)

## [0.8.30] - 2023-09-21

### New Features

- Add support for `gpt-3.5-turbo-instruct` (#7729)
- Add support for `TimescaleVectorStore` (#7727)
- Added `LongContextReorder` for lost-in-the-middle issues (#7719)
- Add retrieval evals (#7738)

### Bug Fixes / Nits

- Added node post-processors to async context chat engine (#7731)
- Added unique index name for postgres tsv column (#7741)

## [0.8.29.post1] - 2023-09-18

### Bug Fixes / Nits

- Fix langchain import error for embeddings (#7714)

## [0.8.29] - 2023-09-18

### New Features

- Added metadata filtering to the base simple vector store (#7564)
- add low-level router guide (#7708)
- Add CustomQueryEngine class (#7703)

### Bug Fixes / Nits

- Fix context window metadata in lite-llm (#7696)

## [0.8.28] - 2023-09-16

### New Features

- Add CorrectnessEvaluator (#7661)
- Added support for `Ollama` LLMs (#7635)
- Added `HWPReader` (#7672)
- Simplified portkey LLM interface (#7669)
- Added async operation support to `ElasticsearchStore` vector store (#7613)
- Added support for `LiteLLM` (#7600)
- Added batch evaluation runner (#7692)

### Bug Fixes / Nits

- Avoid `NotImplementedError` for async langchain embeddings (#7668)
- Imrpoved reliability of LLM selectors (#7678)
- Fixed `query_wrapper_prompt` and `system_prompt` for output parsers and completion models (#7678)
- Fixed node attribute inheritance in citation query engine (#7675)

### Breaking Changes

- Refactor and update `BaseEvaluator` interface to be more consistent (#7661)
  - Use `evaluate` function for generic input
  - Use `evaluate_response` function with `Response` objects from llama index query engine
- Update existing evaluators with more explicit naming
  - `ResponseEvaluator` -> `FaithfulnessEvaluator`
  - `QueryResponseEvaluator` -> `RelevancyEvaluator`
  - old names are kept as class aliases for backwards compatibility

## [0.8.27] - 2023-09-14

### New Features

- add low-level tutorial section (#7673)

### Bug Fixes / Nits

- default delta should be a dict (#7665)
- better query wrapper logic on LLMPredictor (#7667)

## [0.8.26] - 2023-09-12

### New Features

- add non-linear embedding adapter (#7658)
- Add "finetune + RAG" evaluation to knowledge fine-tuning notebook (#7643)

### Bug Fixes / Nits

- Fixed chunk-overlap for sentence splitter (#7590)

## [0.8.25] - 2023-09-12

### New Features

- Added `AGENT_STEP` callback event type (#7652)

### Bug Fixes / Nits

- Allowed `simple` mode to work with `as_chat_engine()` (#7637)
- Fixed index error in azure streaming (#7646)
- Removed `pdb` from llama-cpp (#7651)

## [0.8.24] - 2023-09-11

## New Features

- guide: fine-tuning to memorize knowledge (#7626)
- added ability to customize prompt template for eval modules (#7626)

### Bug Fixes

- Properly detect `llama-cpp-python` version for loading the default GGML or GGUF `llama2-chat-13b` model (#7616)
- Pass in `summary_template` properly with `RetrieverQueryEngine.from_args()` (#7621)
- Fix span types in wandb callback (#7631)

## [0.8.23] - 2023-09-09

### Bug Fixes

- Make sure context and system prompt is included in prompt for first chat for llama2 (#7597)
- Avoid negative chunk size error in refine process (#7607)
- Fix relationships for small documents in hierarchical node parser (#7611)
- Update Anyscale Endpoints integration with full streaming and async support (#7602)
- Better support of passing credentials as LLM constructor args in `OpenAI`, `AzureOpenAI`, and `Anyscale` (#7602)

### Breaking Changes

- Update milvus vector store to support filters and dynamic schemas (#7286)
  - See the [updated notebook](https://gpt-index.readthedocs.io/en/stable/examples/vector_stores/MilvusIndexDemo.html) for usage
- Added NLTK to core dependencies to support the default sentence splitter (#7606)

## [0.8.22] - 2023-09-07

### New Features

- Added support for ElasticSearch Vector Store (#7543)

### Bug Fixes / Nits

- Fixed small `_index` bug in `ElasticSearchReader` (#7570)
- Fixed bug with prompt helper settings in global service contexts (#7576)
- Remove newlines from openai embeddings again (#7588)
- Fixed small bug with setting `query_wrapper_prompt` in the service context (#7585)

### Breaking/Deprecated API Changes

- Clean up vector store interface to use `BaseNode` instead of `NodeWithEmbedding`
  - For majority of users, this is a no-op change
  - For users directly operating with the `VectorStore` abstraction and manually constructing `NodeWithEmbedding` objects, this is a minor breaking change. Use `TextNode` with `embedding` set directly, instead of `NodeWithEmbedding`.

## [0.8.21] - 2023-09-06

### New Features

- add embedding adapter fine-tuning engine + guide (#7565)
- Added support for Azure Cognitive Search vector store (#7469)
- Support delete in supabase (#6951)
- Added support for Espilla vector store (#7539)
- Added support for AnyScale LLM (#7497)

### Bug Fixes / Nits

- Default to user-configurable top-k in `VectorIndexAutoRetriever` (#7556)
- Catch validation errors for structured responses (#7523)
- Fix streaming refine template (#7561)

## [0.8.20] - 2023-09-04

### New Features

- Added Portkey LLM integration (#7508)
- Support postgres/pgvector hybrid search (#7501)
- upgrade recursive retriever node reference notebook (#7537)

## [0.8.19] - 2023-09-03

### New Features

- replace list index with summary index (#7478)
- rename list index to summary index part 2 (#7531)

## [0.8.18] - 2023-09-03

### New Features

- add agent finetuning guide (#7526)

## [0.8.17] - 2023-09-02

### New Features

- Make (some) loaders serializable (#7498)
- add node references to recursive retrieval (#7522)

### Bug Fixes / Nits

- Raise informative error when metadata is too large during splitting (#7513)
- Allow langchain splitter in simple node parser (#7517)

## [0.8.16] - 2023-09-01

### Bug Fixes / Nits

- fix link to Marvin notebook in docs (#7504)
- Ensure metadata is not `None` in `SimpleWebPageReader` (#7499)
- Fixed KGIndex visualization (#7493)
- Improved empty response in KG Index (#7493)

## [0.8.15] - 2023-08-31

### New Features

- Added support for `MarvinEntityExtractor` metadata extractor (#7438)
- Added a url_metadata callback to SimpleWebPageReader (#7445)
- Expanded callback logging events (#7472)

### Bug Fixes / Nits

- Only convert newlines to spaces for text 001 embedding models in OpenAI (#7484)
- Fix `KnowledgeGraphRagRetriever` for non-nebula indexes (#7488)
- Support defined embedding dimension in `PGVectorStore` (#7491)
- Greatly improved similarity calculation speed for the base vector store (#7494)

## [0.8.14] - 2023-08-30

### New Features

- feat: non-kg heterogeneous graph support in Graph RAG (#7459)
- rag guide (#7480)

### Bug Fixes / Nits

- Improve openai fine-tuned model parsing (#7474)
- doing some code de-duplication (#7468)
- support both str and templates for query_wrapper_prompt in HF LLMs (#7473)

## [0.8.13] - 2023-08-29

### New Features

- Add embedding finetuning (#7452)
- Added support for RunGPT LLM (#7401)
- Integration guide and notebook with DeepEval (#7425)
- Added `VectorIndex` and `VectaraRetriever` as a managed index (#7440)
- Added support for `to_tool_list` to detect and use async functions (#7282)

## [0.8.12] - 2023-08-28

### New Features

- add openai finetuning class (#7442)
- Service Context to/from dict (#7395)
- add finetuning guide (#7429)

### Smaller Features / Nits / Bug Fixes

- Add example how to run FalkorDB docker (#7441)
- Update root.md to use get_response_synthesizer expected type. (#7437)
- Bugfix MonsterAPI Pydantic version v2/v1 support. Doc Update (#7432)

## [0.8.11.post3] - 2023-08-27

### New Features

- AutoMergingRetriever (#7420)

## [0.8.10.post1] - 2023-08-25

### New Features

- Added support for `MonsterLLM` using MonsterAPI (#7343)
- Support comments fields in NebulaGraphStore and int type VID (#7402)
- Added configurable endpoint for DynamoDB (#6777)
- Add structured answer filtering for Refine response synthesizer (#7317)

### Bug Fixes / Nits

- Use `utf-8` for json file reader (#7390)
- Fix entity extractor initialization (#7407)

## [0.8.9] - 2023-08-24

### New Features

- Added support for FalkorDB/RedisGraph graph store (#7346)
- Added directed sub-graph RAG (#7378)
- Added support for `BM25Retriever` (#7342)

### Bug Fixes / Nits

- Added `max_tokens` to `Xinference` LLM (#7372)
- Support cache dir creation in multithreaded apps (#7365)
- Ensure temperature is a float for openai (#7382)
- Remove duplicate subjects in knowledge graph retriever (#7378)
- Added support for both pydantic v1 and v2 to allow other apps to move forward (#7394)

### Breaking/Deprecated API Changes

- Refactor prompt template (#7319)
  - Use `BasePromptTemplate` for generic typing
  - Use `PromptTemplate`, `ChatPromptTemplate`, `SelectorPromptTemplate` as core implementations
  - Use `LangchainPromptTemplate` for compatibility with Langchain prompt templates
  - Fully replace specific prompt classes (e.g. `SummaryPrompt`) with generic `BasePromptTemplate` for typing in codebase.
  - Keep `Prompt` as an alias for `PromptTemplate` for backwards compatibility.
  - BREAKING CHANGE: remove support for `Prompt.from_langchain_prompt`, please use `template=LangchainPromptTemplate(lc_template)` instead.

## [0.8.8] - 2023-08-23

### New Features

- `OpenAIFineTuningHandler` for collecting LLM inputs/outputs for OpenAI fine tuning (#7367)

### Bug Fixes / Nits

- Add support for `claude-instant-1.2` (#7369)

## [0.8.7] - 2023-08-22

### New Features

- Support fine-tuned OpenAI models (#7364)
- Added support for Cassandra vector store (#6784)
- Support pydantic fields in tool functions (#7348)

### Bug Fixes / Nits

- Fix inifinite looping with forced function call in `OpenAIAgent` (#7363)

## [0.8.6] - 2023-08-22

### New Features

- auto vs. recursive retriever notebook (#7353)
- Reader and Vector Store for BagelDB with example notebooks (#7311)

### Bug Fixes / Nits

- Use service context for intermediate index in retry source query engine (#7341)
- temp fix for prompt helper + chat models (#7350)
- Properly skip unit-tests when packages not installed (#7351)

## [0.8.5.post2] - 2023-08-20

### New Features

- Added FireStore docstore/index store support (#7305)
- add recursive agent notebook (#7330)

### Bug Fixes / Nits

- Fix Azure pydantic error (#7329)
- fix callback trace ids (make them a context var) (#7331)

## [0.8.5.post1] - 2023-08-18

### New Features

- Awadb Vector Store (#7291)

### Bug Fixes / Nits

- Fix bug in OpenAI llm temperature type

## [0.8.5] - 2023-08-18

### New Features

- Expose a system prompt/query wrapper prompt in the service context for open-source LLMs (#6647)
- Changed default MyScale index format to `MSTG` (#7288)
- Added tracing to chat engines/agents (#7304)
- move LLM and embeddings to pydantic (#7289)

### Bug Fixes / Nits

- Fix sentence splitter bug (#7303)
- Fix sentence splitter infinite loop (#7295)

## [0.8.4] - 2023-08-17

### Bug Fixes / Nits

- Improve SQL Query parsing (#7283)
- Fix loading embed_model from global service context (#7284)
- Limit langchain version until we migrate to pydantic v2 (#7297)

## [0.8.3] - 2023-08-16

### New Features

- Added Knowledge Graph RAG Retriever (#7204)

### Bug Fixes / Nits

- accept `api_key` kwarg in OpenAI LLM class constructor (#7263)
- Fix to create separate queue instances for separate instances of `StreamingAgentChatResponse` (#7264)

## [0.8.2.post1] - 2023-08-14

### New Features

- Added support for Rockset as a vector store (#7111)

### Bug Fixes

- Fixed bug in service context definition that could disable LLM (#7261)

## [0.8.2] - 2023-08-14

### New Features

- Enable the LLM or embedding model to be disabled by setting to `None` in the service context (#7255)
- Resolve nearly any huggingface embedding model using the `embed_model="local:<model_name>"` syntax (#7255)
- Async tool-calling support (#7239)

### Bug Fixes / Nits

- Updated supabase kwargs for add and query (#7103)
- Small tweak to default prompts to allow for more general purpose queries (#7254)
- Make callback manager optional for `CustomLLM` + docs update (#7257)

## [0.8.1] - 2023-08-13

### New Features

- feat: add node_postprocessors to ContextChatEngine (#7232)
- add ensemble query engine tutorial (#7247)

### Smaller Features

- Allow EMPTY keys for Fastchat/local OpenAI API endpoints (#7224)

## [0.8.0] - 2023-08-11

### New Features

- Added "LLAMA_INDEX_CACHE_DIR" to control cached files (#7233)
- Default to pydantic selectors when possible (#7154, #7223)
- Remove the need for langchain wrappers on `embed_model` in the service context (#7157)
- Metadata extractors take an `LLM` object now, in addition to `LLMPredictor` (#7202)
- Added local mode + fallback to llama.cpp + llama2 (#7200)
- Added local fallback for embeddings to `BAAI/bge-small-en` (#7200)
- Added `SentenceWindowNodeParser` + `MetadataReplacementPostProcessor` (#7211)

### Breaking Changes

- Change default LLM to gpt-3.5-turbo from text-davinci-003 (#7223)
- Change prompts for compact/refine/tree_summarize to work better with gpt-3.5-turbo (#7150, #7179, #7223)
- Increase default LLM temperature to 0.1 (#7180)

## [0.7.24.post1] - 2023-08-11

### Other Changes

- Reverted #7223 changes to defaults (#7235)

## [0.7.24] - 2023-08-10

### New Features

- Default to pydantic selectors when possible (#7154, #7223)
- Remove the need for langchain wrappers on `embed_model` in the service context (#7157)
- Metadata extractors take an `LLM` object now, in addition to `LLMPredictor` (#7202)
- Added local mode + fallback to llama.cpp + llama2 (#7200)
- Added local fallback for embeddings to `BAAI/bge-small-en` (#7200)
- Added `SentenceWindowNodeParser` + `MetadataReplacementPostProcessor` (#7211)

### Breaking Changes

- Change default LLM to gpt-3.5-turbo from text-davinci-003 (#7223)
- Change prompts for compact/refine/tree_summarize to work better with gpt-3.5-turbo (#7150, #7179, #7223)
- Increase default LLM temperature to 0.1 (#7180)

### Other Changes

- docs: Improvements to Mendable Search (#7220)
- Refactor openai agent (#7077)

### Bug Fixes / Nits

- Use `1 - cosine_distance` for pgvector/postgres vector db (#7217)
- fix metadata formatting and extraction (#7216)
- fix(readers): Fix non-ASCII JSON Reader bug (#7086)
- Chore: change PgVectorStore variable name from `sim` to `distance` for clarity (#7226)

## [0.7.23] - 2023-08-10

### Bug Fixes / Nits

- Fixed metadata formatting with custom tempalates and inheritance (#7216)

## [0.7.23] - 2023-08-10

### New Features

- Add "one click observability" page to docs (#7183)
- Added Xorbits inference for local deployments (#7151)
- Added Zep vector store integration (#7203)
- feat/zep vectorstore (#7203)

### Bug Fixes / Nits

- Update the default `EntityExtractor` model (#7209)
- Make `ChatMemoryBuffer` pickleable (#7205)
- Refactored `BaseOpenAIAgent` (#7077)

## [0.7.22] - 2023-08-08

### New Features

- add ensemble retriever notebook (#7190)
- DOCS: added local llama2 notebook (#7146)

### Bug Fixes / Nits

- Fix for `AttributeError: 'OpenAIAgent' object has no attribute 'callback_manager'` by calling super constructor within `BaseOpenAIAgent`
- Remove backticks from nebula queries (#7192)

## [0.7.21] - 2023-08-07

### New Features

- Added an `EntityExtractor` for metadata extraction (#7163)

## [0.7.20] - 2023-08-06

### New Features

- add router module docs (#7171)
- add retriever router (#7166)

### New Features

- Added a `RouterRetriever` for routing queries to specific retrievers (#7166)

### Bug Fixes / Nits

- Fix for issue where having multiple concurrent streamed responses from `OpenAIAgent` would result in interleaving of tokens across each response stream. (#7164)
- fix llms callbacks issue (args[0] error) (#7165)

## [0.7.19] - 2023-08-04

### New Features

- Added metadata filtering to weaviate (#7130)
- Added token counting (and all callbacks) to agents and streaming (#7122)

## [0.7.18] - 2023-08-03

### New Features

- Added `to/from_string` and `to/from_dict` methods to memory objects (#7128)
- Include columns comments from db tables in table info for SQL queries (#7124)
- Add Neo4j support (#7122)

### Bug Fixes / Nits

- Added `Azure AD` validation support to the `AzureOpenAI` class (#7127)
- add `flush=True` when printing agent/chat engine response stream (#7129)
- Added `Azure AD` support to the `AzureOpenAI` class (#7127)
- Update LLM question generator prompt to mention JSON markdown (#7105)
- Fixed `astream_chat` in chat engines (#7139)

## [0.7.17] - 2023-08-02

### New Features

- Update `ReActAgent` to support memory modules (minor breaking change since the constructor takes `memory` instead of `chat_history`, but the main `from_tools` method remains backward compatible.) (#7116)
- Update `ReActAgent` to support streaming (#7119)
- Added Neo4j graph store and query engine integrations (#7122)
- add object streaming (#7117)

## [0.7.16] - 2023-07-30

### New Features

- Chat source nodes (#7078)

## [0.7.15] - 2023-07-29

### Bug Fixes / Nits

- anthropic api key customization (#7082)
- Fix broken link to API reference in Contributor Docs (#7080)
- Update vector store docs (#7076)
- Update comment (#7073)

## [0.7.14] - 2023-07-28

### New Features

- Added HotpotQADistractor benchmark evaluator (#7034)
- Add metadata filter and delete support for LanceDB (#7048)
- Use MetadataFilters in opensearch (#7005)
- Added support for `KuzuGraphStore` (#6970)
- Added `kg_triplet_extract_fn` to customize how KGs are built (#7068)

### Bug Fixes / Nits

- Fix string formatting in context chat engine (#7050)
- Fixed tracing for async events (#7052)
- Less strict triplet extraction for KGs (#7059)
- Add configurable limit to KG data retrieved (#7059)
- Nebula connection improvements (#7059)
- Bug fix in building source nodes for agent response (#7067)

## [0.7.13] - 2023-07-26

### New Features

- Support function calling api for AzureOpenAI (#7041)

### Bug Fixes / Nits

- tune prompt to get rid of KeyError in SubQ engine (#7039)
- Fix validation of Azure OpenAI keys (#7042)

## [0.7.12] - 2023-07-25

### New Features

- Added `kwargs` to `ComposableGraph` for the underlying query engines (#6990)
- Validate openai key on init (#6940)
- Added async embeddings and async RetrieverQueryEngine (#6587)
- Added async `aquery` and `async_add` to PGVectorStore (#7031)
- Added `.source_nodes` attribute to chat engine and agent responses (#7029)
- Added `OpenInferenceCallback` for storing generation data in OpenInference format (#6998)

### Bug Fixes / Nits

- Fix achat memory initialization for data agents (#7000)
- Add `print_response_stream()` to agengt/chat engine response class (#7018)

### Bug Fixes / Nits

- Fix achat memory initialization for data agents (#7000)
- Add `print_response_stream()` to agengt/chat engine response class (#7018)

## [v0.7.11.post1] - 2023-07-20

### New Features

- Default to pydantic question generation when possible for sub-question query engine (#6979)

### Bug Fixes / Nits

- Fix returned order of messages in large chat memory (#6979)

## [v0.7.11] - 2023-07-19

### New Features

- Added a `SentenceTransformerRerank` node post-processor for fast local re-ranking (#6934)
- Add numpy support for evaluating queries in pandas query engine (#6935)
- Add metadata filtering support for Postgres Vector Storage integration (#6968)
- Proper llama2 support for agents and query engines (#6969)

### Bug Fixes / Nits

- Added `model_name` to LLMMetadata (#6911)
- Fallback to retriever service context in query engines (#6911)
- Fixed `as_chat_engine()` ValueError with extra kwargs (#6971

## [v0.7.10.post1] - 2023-07-18

### New Features

- Add support for Replicate LLM (vicuna & llama 2!)

### Bug Fixes / Nits

- fix streaming for condense chat engine (#6958)

## [v0.7.10] - 2023-07-17

### New Features

- Add support for chroma v0.4.0 (#6937)
- Log embedding vectors to callback manager (#6962)

### Bug Fixes / Nits

- add more robust embedding timeouts (#6779)
- improved connection session management on postgres vector store (#6843)

## [v0.7.9] - 2023-07-15

### New Features

- specify `embed_model="local"` to use default local embbeddings in the service context (#6806)
- Add async `acall` endpoint to `BasePydanticProgram` (defaults to sync version). Implement for `OpenAIPydanticProgram`

### Bug Fixes / Nits

- fix null metadata for searching existing vector dbs (#6912)
- add module guide docs for `SimpleDirectoryReader` (#6916)
- make sure `CondenseQuestionChatEngine` streaming chat endpoints work even if not explicitly setting `streaming=True` in the underlying query engine.

## [v0.7.8] - 2023-07-13

### New Features

- Added embedding speed benchmark (#6876)
- Added BEIR retrieval benchmark (#6825)

### Bug Fixes / Nits

- remove toctrees from deprecated_terms (#6895)
- Relax typing dependencies (#6879)
- docs: modification to evaluation notebook (#6840)
- raise error if the model does not support functions (#6896)
- fix(bench embeddings): bug not taking into account string length (#6899)x

## [v0.7.7] - 2023-07-13

### New Features

- Improved milvus consistency support and output fields support (#6452)
- Added support for knowledge graph querying w/ cypyer+nebula (#6642)
- Added `Document.example()` to create documents for fast prototyping (#6739)
- Replace react chat engine to use native reactive agent (#6870)

### Bug Fixes / Nits

- chore: added a help message to makefile (#6861)

### Bug Fixes / Nits

- Fixed support for using SQLTableSchema context_str attribute (#6891)

## [v0.7.6] - 2023-07-12

### New Features

- Added sources to agent/chat engine responses (#6854)
- Added basic chat buffer memory to agents / chat engines (#6857)
- Adding load and search tool (#6871)
- Add simple agent benchmark (#6869)
- add agent docs (#6866)
- add react agent (#6865)

### Breaking/Deprecated API Changes

- Replace react chat engine with native react agent (#6870)
- Set default chat mode to "best": use openai agent when possible, otherwise use react agent (#6870)

### Bug Fixes / Nits

- Fixed support for legacy vector store metadata (#6867)
- fix chroma notebook in docs (#6872)
- update LC embeddings docs (#6868)

## [v0.7.5] - 2023-07-11

### New Features

- Add `Anthropic` LLM implementation (#6855)

### Bug Fixes / Nits

- Fix indexing error in `SentenceEmbeddingOptimizer` (#6850)
- fix doc for custom embedding model (#6851)
- fix(silent error): Add validation to `SimpleDirectoryReader` (#6819)
- Fix link in docs (#6833)
- Fixes Azure gpt-35-turbo model not recognized (#6828)
- Update Chatbot_SEC.ipynb (#6808)
- Rename leftover original name to LlamaIndex (#6792)
- patch nested traces of the same type (#6791)

## [v0.7.4] - 2023-07-08

### New Features

- `MetadataExtractor` - Documnent Metadata Augmentation via LLM-based feature extractors (#6764)

### Bug Fixes / Nits

- fixed passing in query bundle to node postprocessors (#6780)
- fixed error in callback manager with nested traces (#6791)

## [v0.7.3] - 2023-07-07

### New Features

- Sub question query engine returns source nodes of sub questions in the callback manager (#6745)
- trulens integration (#6741)
- Add sources to subquestion engine (#6745)

### Bug Fixes / Nits

- Added/Fixed streaming support to simple and condense chat engines (#6717)
- fixed `response_mode="no_text"` response synthesizer (#6755)
- fixed error setting `num_output` and `context_window` in service context (#6766)
- Fix missing as_query_engine() in tutorial (#6747)
- Fixed variable sql_query_engine in the notebook (#6778)
- fix required function fields (#6761)
- Remove usage of stop token in Prompt, SQL gen (#6782)

## [v0.7.2] - 2023-07-06

### New Features

- Support Azure OpenAI (#6718)
- Support prefix messages (e.g. system prompt) in chat engine and OpenAI agent (#6723)
- Added `CBEventType.SUB_QUESTIONS` event type for tracking sub question queries/responses (#6716)

### Bug Fixes / Nits

- Fix HF LLM output error (#6737)
- Add system message support for langchain message templates (#6743)
- Fixed applying node-postprocessors (#6749)
- Add missing `CustomLLM` import under `llama_index.llms` (#6752)
- fix(typo): `get_transformer_tokenizer_fn` (#6729)
- feat(formatting): `black[jupyter]` (#6732)
- fix(test): `test_optimizer_chinese` (#6730)

## [v0.7.1] - 2023-07-05

### New Features

- Streaming support for OpenAI agents (#6694)
- add recursive retriever + notebook example (#6682)

## [v0.7.0] - 2023-07-04

### New Features

- Index creation progress bars (#6583)

### Bug Fixes/ Nits

- Improved chat refine template (#6645)

### Breaking/Deprecated API Changes

- Change `BaseOpenAIAgent` to use `llama_index.llms.OpenAI`. Adjust `chat_history` to use `List[ChatMessage]]` as type.
- Remove (previously deprecated) `llama_index.langchain_helpers.chain_wrapper` module.
- Remove (previously deprecated) `llama_index.token_counter.token_counter` module. See [migration guide](/how_to/callbacks/token_counting_migration.html) for more details on new callback based token counting.
- Remove `ChatGPTLLMPredictor` and `HuggingFaceLLMPredictor`. See [migration guide](/how_to/customization/llms_migration_guide.html) for more details on replacements.
- Remove support for setting `cache` via `LLMPredictor` constructor.
- Update `BaseChatEngine` interface:
  - adjust `chat_history` to use `List[ChatMessage]]` as type
  - expose `chat_history` state as a property
  - support overriding `chat_history` in `chat` and `achat` endpoints
- Remove deprecated arguments for `PromptHelper`: `max_input_size`, `embedding_limit`, `max_chunk_overlap`
- Update all notebooks to use native openai integration (#6696)

## [v0.6.38] - 2023-07-02

### New Features

- add optional tqdm progress during index creation (#6583)
- Added async support for "compact" and "refine" response modes (#6590)
- [feature]add transformer tokenize functionalities for optimizer (chinese) (#6659)
- Add simple benchmark for vector store (#6670)
- Introduce `llama_index.llms` module, with new `LLM` interface, and `OpenAI`, `HuggingFaceLLM`, `LangChainLLM` implementations. (#6615)
- Evaporate pydantic program (#6666)

### Bug Fixes / Nits

- Improve metadata/node storage and retrieval for RedisVectorStore (#6678)
- Fixed node vs. document filtering in vector stores (#6677)
- add context retrieval agent notebook link to docs (#6660)
- Allow null values for the 'image' property in the ImageNode class and se… (#6661)
- Fix broken links in docs (#6669)
- update milvus to store node content (#6667)

## [v0.6.37] - 2023-06-30

### New Features

- add context augmented openai agent (#6655)

## [v0.6.36] - 2023-06-29

### New Features

- Redis support for index stores and docstores (#6575)
- DuckDB + SQL query engine notebook (#6628)
- add notebook showcasing deplot data loader (#6638)

### Bug Fixes / Nits

- More robust JSON parsing from LLM for `SelectionOutputParser` (#6610)
- bring our loaders back in line with llama-hub (#6630)
- Remove usage of SQLStructStoreIndex in notebooks (#6585)
- MD reader: remove html tags and leave linebreaks alone (#6618)
- bump min langchain version to latest version (#6632)
- Fix metadata column name in postgres vector store (#6622)
- Postgres metadata fixes (#6626, #6634)
- fixed links to dataloaders in contribution.md (#6636)
- fix: typo in docs in creating custom_llm huggingface example (#6639)
- Updated SelectionOutputParser to handle JSON objects and arrays (#6610)
- Fixed docstring argument typo (#6652)

## [v0.6.35] - 2023-06-28

- refactor structured output + pydantic programs (#6604)

### Bug Fixes / Nits

- Fix serialization for OpenSearch vector stores (#6612)
- patch docs relationships (#6606)
- Bug fix for ignoring directories while parsing git repo (#4196)
- updated Chroma notebook (#6572)
- Backport old node name (#6614)
- Add the ability to change chroma implementation (#6601)

## [v0.6.34] - 2023-06-26

### Patch Update (v0.6.34.post1)

- Patch imports for Document obj for backwards compatibility (#6597)

### New Features

- New `TextNode`/`Document` object classes based on pydantic (#6586)
- `TextNode`/`Document` objects support metadata customization (metadata templates, exclude metadata from LLM or embeddings) (#6586)
- Nodes no longer require flat metadata dictionaries, unless the vector store you use requires it (#6586)

### Bug Fixes / Nits

- use `NLTK_DATA` env var to control NLTK download location (#6579)
- [discord] save author as metadata in group_conversations.py (#6592)
- bs4 -> beautifulsoup4 in requirements (#6582)
- negate euclidean distance (#6564)
- add df output parser notebook link to docs (#6581)

### Breaking/Deprecated API Changes

- `Node` has been renamed to `TextNode` and is imported from `llama_index.schema` (#6586)
- `TextNode` and `Document` must be instansiated with kwargs: `Document(text=text)` (#6586)
- `TextNode` (fka `Node`) has a `id_` or `node_id` property, rather than `doc_id` (#6586)
- `TextNode` and `Document` have a metadata property, which replaces the extra_info property (#6586)
- `TextNode` no longer has a `node_info` property (start/end indexes are accessed directly with `start/end_char_idx` attributes) (#6586)

## [v0.6.33] - 2023-06-25

### New Features

- Add typesense vector store (#6561)
- add df output parser (#6576)

### Bug Fixes / Nits

- Track langchain dependency via bridge module. (#6573)

## [v0.6.32] - 2023-06-23

### New Features

- add object index (#6548)
- add SQL Schema Node Mapping + SQLTableRetrieverQueryEngine + obj index fixes (#6569)
- sql refactor (NLSQLTableQueryEngine) (#6529)

### Bug Fixes / Nits

- Update vector_stores.md (#6562)
- Minor `BaseResponseBuilder` interface cleanup (#6557)
- Refactor TreeSummarize (#6550)

## [v0.6.31] - 2023-06-22

### Bug Fixes / Nits

- properly convert weaviate distance to score (#6545)
- refactor tree summarize and fix bug to not truncate context (#6550)
- fix custom KG retrieval notebook nits (#6551)

## [v0.6.30] - 2023-06-21

### New Features

- multi-selector support in router query engine (#6518)
- pydantic selector support in router query engine using OpenAI function calling API (#6518)
- streaming response support in `CondenseQuestionChatEngine` and `SimpleChatEngine` (#6524)
- metadata filtering support in `QdrantVectorStore` (#6476)
- add `PGVectorStore` to support postgres with pgvector (#6190)

### Bug Fixes / Nits

- better error handling in the mbox reader (#6248)
- Fix blank similarity score when using weaviate (#6512)
- fix for sorted nodes in `PrevNextNodePostprocessor` (#6048)

### Breaking/Deprecated API Changes

- Refactor PandasQueryEngine to take in df directly, deprecate PandasIndex (#6527)

## [v0.6.29] - 2023-06-20

### New Features

- query planning tool with OpenAI Function API (#6520)
- docs: example of kg+vector index (#6497)
- Set context window sizes for Cohere and AI21(J2 model) (#6485)

### Bug Fixes / Nits

- add default input size for Cohere and AI21 (#6485)
- docs: replace comma with colon in dict object (#6439)
- extra space in prompt and error message update (#6443)
- [Issue 6417] Fix prompt_templates docs page (#6499)
- Rip out monkey patch and update model to context window mapping (#6490)

## [v0.6.28] - 2023-06-19

### New Features

- New OpenAI Agent + Query Engine Cookbook (#6496)
- allow recursive data extraction (pydantic program) (#6503)

### Bug Fixes / Nits

- update mongo interface (#6501)
- fixes that we forgot to include for openai pydantic program (#6503) (#6504)
- Fix github pics in Airbyte notebook (#6493)

## [v0.6.27] - 2023-06-16

### New Features

- Add node doc_id filtering to weaviate (#6467)
- New `TokenCountingCallback` to customize and track embedding, prompt, and completion token usage (#6440)
- OpenAI Retrieval Function Agent (#6491)

### Breaking/Deprecated API Changes

- Deprecated current token tracking (llm predictor and embed model will no longer track tokens in the future, please use the `TokenCountingCallback` (#6440)
- Add maximal marginal relevance to the Simple Vector Store, which can be enabled as a query mode (#6446)

### Bug Fixes / Nits

- `as_chat_engine` properly inherits the current service context (#6470)
- Use namespace when deleting from pinecone (#6475)
- Fix paths when using fsspec on windows (#3778)
- Fix for using custom file readers in `SimpleDirectoryReader` (#6477)
- Edit MMR Notebook (#6486)
- FLARE fixes (#6484)

## [v0.6.26] - 2023-06-14

### New Features

- Add OpenAIAgent and tutorial notebook for "build your own agent" (#6461)
- Add OpenAIPydanticProgram (#6462)

### Bug Fixes / Nits

- Fix citation engine import (#6456)

## [v0.6.25] - 2023-06-13

### New Features

- Added FLARE query engine (#6419).

## [v0.6.24] - 2023-06-12

### New Features

- Added better support for vector store with existing data (e.g. allow configurable text key) for Pinecone and Weaviate. (#6393)
- Support batched upsert for Pineone (#6393)
- Added initial [guidance](https://github.com/microsoft/guidance/) integration. Added `GuidancePydanticProgram` for generic structured output generation and `GuidanceQuestionGenerator` for generating sub-questions in `SubQuestionQueryEngine` (#6246).

## [v0.6.23] - 2023-06-11

### Bug Fixes / Nits

- Remove hardcoded chunk size for citation query engine (#6408)
- Mongo demo improvements (#6406)
- Fix notebook (#6418)
- Cleanup RetryQuery notebook (#6381)

## [v0.6.22] - 2023-06-10

### New Features

- Added `SQLJoinQueryEngine` (generalization of `SQLAutoVectorQueryEngine`) (#6265)
- Added support for graph stores under the hood, and initial support for Nebula KG. More docs coming soon! (#2581)
- Added guideline evaluator to allow llm to provide feedback based on user guidelines (#4664)
- Added support for MongoDB Vector stores to enable Atlas knnbeta search (#6379)
- Added new CitationQueryEngine for inline citations of sources in response text (#6239)

### Bug Fixes

- Fixed bug with `delete_ref_doc` not removing all metadata from the docstore (#6192)
- FIxed bug with loading existing QDrantVectorStore (#6230)

### Miscellaneous

- Added changelog officially to github repo (#6191)

## [v0.6.21] - 2023-06-06

### New Features

- SimpleDirectoryReader has new `filename_as_id` flag to automatically set the doc_id (useful for `refresh_ref_docs()`)
- DocArray vector store integration
- Tair vector store integration
- Weights and Biases callback handler for tracing and versioning indexes
- Can initialize indexes directly from a vector store: `index = VectorStoreIndex.from_vector_store(vector_store=vector_store)`

### Bug Fixes

- Fixed multimodal notebook
- Updated/fixed the SQL tutorial in the docs

### Miscellaneous

- Minor docs updates
- Added github pull-requset templates
- Added github issue-forms

## [v0.6.20] - 2023-06-04

### New Features

- Added new JSONQueryEngine that uses JSON schema to deliver more accurate JSON query answers
- Metadata support for redis vector-store
- Added Supabase vector store integration

### Bug Fixes

- Fixed typo in text-to-sql prompt

### Breaking/Deprecated API Changes

- Removed GPT prefix from indexes (old imports/names are still supported though)

### Miscellaneous

- Major docs updates, brought important modules to the top level

## [v0.6.19] - 2023-06-02

### New Features

- Added agent tool abstraction for llama-hub data loaders

### Miscellaneous

- Minor doc updates

## [v0.6.18] - 2023-06-02

### Miscellaneous

- Added `Discover LlamaIndex` video series to the tutorials docs section
- Minor docs updates<|MERGE_RESOLUTION|>--- conflicted
+++ resolved
@@ -3,11 +3,9 @@
 ## Unreleased
 
 ### Bug Fixes / Nits
-<<<<<<< HEAD
 - Fix elasticsearch hybrid scoring (#7852)
-=======
 - Replace `get_color_mapping` and `print_text` Langchain dependency with internal implementation (#7845)
->>>>>>> 52fc6836
+
 
 ## [0.8.35] - 2023-09-27
 
