--- conflicted
+++ resolved
@@ -3,12 +3,9 @@
 ## Unreleased
 
 ### New Features
-<<<<<<< HEAD
 - Support Azure OpenAI (#6718)
 - Support prefix messages (e.g. system prompt) in chat engine and OpenAI agent (#6723)
-=======
 - Added `CBEventType.SUB_QUESTIONS` event type for tracking sub question queries/responses (#6716)
->>>>>>> 3635692b
 
 ### Bug Fixes / Nits
 - Fix HF LLM output error (#6737)
