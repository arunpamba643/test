# ChangeLog

## Unreleased

### New Features
- Added support for Azure Cognitive Search vector store (#7469)
- Support delete in supabase (#6951)

<<<<<<< HEAD
### Bug Fixes / Nits
- Default to user-configurable top-k in `VectorIndexAutoRetriever` (#7556)
=======
### Bug Fixes
- Catch validation errors for structured responses (#7523)
>>>>>>> 86a17d4b

## [0.8.20] - 2023-09-04

### New Features
- Added Portkey LLM integration (#7508)
- Support postgres/pgvector hybrid search (#7501)
- upgrade recursive retriever node reference notebook (#7537)

## [0.8.19] - 2023-09-03

### New Features
- replace list index with summary index  (#7478)
- rename list index to summary index part 2 (#7531)

## [0.8.18] - 2023-09-03

### New Features
- add agent finetuning guide (#7526)

## [0.8.17] - 2023-09-02

### New Features
- Make (some) loaders serializable (#7498)
- add node references to recursive retrieval (#7522)

### Bug Fixes / Nits
- Raise informative error when metadata is too large during splitting (#7513)
- Allow langchain splitter in simple node parser (#7517)

## [0.8.16] - 2023-09-01

### Bug Fixes / Nits
- fix link to Marvin notebook in docs (#7504)
- Ensure metadata is not `None` in `SimpleWebPageReader` (#7499)
- Fixed KGIndex visualization (#7493)
- Improved empty response in KG Index (#7493)

## [0.8.15] - 2023-08-31

### New Features
- Added support for `MarvinEntityExtractor` metadata extractor (#7438)
- Added a url_metadata callback to SimpleWebPageReader (#7445)
- Expanded callback logging events (#7472)

### Bug Fixes / Nits
- Only convert newlines to spaces for text 001 embedding models in OpenAI (#7484)
- Fix `KnowledgeGraphRagRetriever` for non-nebula indexes (#7488)
- Support defined embedding dimension in `PGVectorStore` (#7491)
- Greatly improved similarity calculation speed for the base vector store (#7494)

## [0.8.14] - 2023-08-30

### New Features
- feat: non-kg heterogeneous graph support in Graph RAG (#7459)
- rag guide (#7480)

### Bug Fixes / Nits
- Improve openai fine-tuned model parsing (#7474)
- doing some code de-duplication (#7468)
- support both str and templates for query_wrapper_prompt in HF LLMs (#7473)

## [0.8.13] - 2023-08-29

### New Features
- Add embedding finetuning (#7452)
- Added support for RunGPT LLM (#7401)
- Integration guide and notebook with DeepEval (#7425)
- Added `VectorIndex` and `VectaraRetriever` as a managed index (#7440)
- Added support for `to_tool_list` to detect and use async functions (#7282)

## [0.8.12] - 2023-08-28

### New Features

- add openai finetuning class (#7442)
- Service Context to/from dict (#7395)
- add finetuning guide (#7429)

### Smaller Features / Nits / Bug Fixes
- Add example how to run FalkorDB docker (#7441)
- Update root.md to use get_response_synthesizer expected type. (#7437) 
- Bugfix MonsterAPI Pydantic version v2/v1 support. Doc Update (#7432)

## [0.8.11.post3] - 2023-08-27

### New Features
- AutoMergingRetriever (#7420)

## [0.8.10.post1] - 2023-08-25

### New Features
- Added support for `MonsterLLM` using MonsterAPI (#7343) 
- Support comments fields in NebulaGraphStore and int type VID (#7402)
- Added configurable endpoint for DynamoDB (#6777)
- Add structured answer filtering for Refine response synthesizer (#7317)

### Bug Fixes / Nits
- Use `utf-8` for json file reader (#7390)
- Fix entity extractor initialization (#7407)

## [0.8.9] - 2023-08-24

### New Features
- Added support for FalkorDB/RedisGraph graph store (#7346)
- Added directed sub-graph RAG (#7378)
- Added support for `BM25Retriever` (#7342)

### Bug Fixes / Nits
- Added `max_tokens` to `Xinference` LLM (#7372)
- Support cache dir creation in multithreaded apps (#7365)
- Ensure temperature is a float for openai (#7382)
- Remove duplicate subjects in knowledge graph retriever (#7378)
- Added support for both pydantic v1 and v2 to allow other apps to move forward (#7394)

### Breaking/Deprecated API Changes
- Refactor prompt template (#7319)
  - Use `BasePromptTemplate` for generic typing
  - Use `PromptTemplate`, `ChatPromptTemplate`, `SelectorPromptTemplate` as core implementations
  - Use `LangchainPromptTemplate` for compatibility with Langchain prompt templates
  - Fully replace specific prompt classes (e.g. `SummaryPrompt`) with generic `BasePromptTemplate` for typing in codebase.
  - Keep `Prompt` as an alias for `PromptTemplate` for backwards compatibility.
  - BREAKING CHANGE: remove support for `Prompt.from_langchain_prompt`, please use `template=LangchainPromptTemplate(lc_template)` instead.


## [0.8.8] - 2023-08-23

### New Features
- `OpenAIFineTuningHandler` for collecting LLM inputs/outputs for OpenAI fine tuning (#7367)

### Bug Fixes / Nits
- Add support for `claude-instant-1.2` (#7369)

## [0.8.7] - 2023-08-22

### New Features
- Support fine-tuned OpenAI models (#7364)
- Added support for Cassandra vector store (#6784)
- Support pydantic fields in tool functions (#7348)

### Bug Fixes / Nits
- Fix inifinite looping with forced function call in `OpenAIAgent` (#7363)

## [0.8.6] - 2023-08-22

### New Features
- auto vs. recursive retriever notebook (#7353)
- Reader and Vector Store for BagelDB with example notebooks (#7311)

### Bug Fixes / Nits
- Use service context for intermediate index in retry source query engine (#7341)
- temp fix for prompt helper + chat models (#7350)
- Properly skip unit-tests when packages not installed (#7351)

## [0.8.5.post2] - 2023-08-20

### New Features
- Added FireStore docstore/index store support (#7305)
- add recursive agent notebook (#7330)

### Bug Fixes / Nits
- Fix Azure pydantic error (#7329)
- fix callback trace ids (make them a context var)  (#7331)

## [0.8.5.post1] - 2023-08-18

### New Features
- Awadb Vector Store (#7291)

### Bug Fixes / Nits
- Fix bug in OpenAI llm temperature type 

## [0.8.5] - 2023-08-18

### New Features
- Expose a system prompt/query wrapper prompt in the service context for open-source LLMs (#6647)
- Changed default MyScale index format to `MSTG` (#7288)
- Added tracing to chat engines/agents (#7304)
- move LLM and embeddings to pydantic (#7289)

### Bug Fixes / Nits
- Fix sentence splitter bug (#7303)
- Fix sentence splitter infinite loop (#7295)

## [0.8.4] - 2023-08-17

### Bug Fixes / Nits
- Improve SQL Query parsing (#7283)
- Fix loading embed_model from global service context (#7284)
- Limit langchain version until we migrate to pydantic v2 (#7297)

## [0.8.3] - 2023-08-16

### New Features
- Added Knowledge Graph RAG Retriever (#7204)

### Bug Fixes / Nits
- accept `api_key` kwarg in OpenAI LLM class constructor (#7263)
- Fix to create separate queue instances for separate instances of `StreamingAgentChatResponse` (#7264)

## [0.8.2.post1] - 2023-08-14

### New Features
- Added support for Rockset as a vector store (#7111)

### Bug Fixes
- Fixed bug in service context definition that could disable LLM (#7261)

## [0.8.2] - 2023-08-14

### New Features
- Enable the LLM or embedding model to be disabled by setting to `None` in the service context (#7255)
- Resolve nearly any huggingface embedding model using the `embed_model="local:<model_name>"` syntax (#7255)
- Async tool-calling support (#7239)

### Bug Fixes / Nits
- Updated supabase kwargs for add and query (#7103)
- Small tweak to default prompts to allow for more general purpose queries (#7254)
- Make callback manager optional for `CustomLLM` + docs update (#7257)

## [0.8.1] - 2023-08-13

### New Features
- feat: add node_postprocessors to ContextChatEngine (#7232)
- add ensemble query engine tutorial (#7247)

### Smaller Features
- Allow EMPTY keys for Fastchat/local OpenAI API endpoints (#7224) 

## [0.8.0] - 2023-08-11

### New Features
- Added "LLAMA_INDEX_CACHE_DIR" to control cached files (#7233)
- Default to pydantic selectors when possible (#7154, #7223)
- Remove the need for langchain wrappers on `embed_model` in the service context (#7157)
- Metadata extractors take an `LLM` object now, in addition to `LLMPredictor` (#7202)
- Added local mode + fallback to llama.cpp + llama2 (#7200)
- Added local fallback for embeddings to `BAAI/bge-small-en` (#7200)
- Added `SentenceWindowNodeParser` + `MetadataReplacementPostProcessor` (#7211)

### Breaking Changes
- Change default LLM to gpt-3.5-turbo from text-davinci-003 (#7223)
- Change prompts for compact/refine/tree_summarize to work better with gpt-3.5-turbo (#7150, #7179, #7223)
- Increase default LLM temperature to 0.1 (#7180)

## [0.7.24.post1] - 2023-08-11

### Other Changes
- Reverted #7223 changes to defaults (#7235)

## [0.7.24] - 2023-08-10

### New Features
- Default to pydantic selectors when possible (#7154, #7223)
- Remove the need for langchain wrappers on `embed_model` in the service context (#7157)
- Metadata extractors take an `LLM` object now, in addition to `LLMPredictor` (#7202)
- Added local mode + fallback to llama.cpp + llama2 (#7200)
- Added local fallback for embeddings to `BAAI/bge-small-en` (#7200)
- Added `SentenceWindowNodeParser` + `MetadataReplacementPostProcessor` (#7211)

### Breaking Changes
- Change default LLM to gpt-3.5-turbo from text-davinci-003 (#7223)
- Change prompts for compact/refine/tree_summarize to work better with gpt-3.5-turbo (#7150, #7179, #7223)
- Increase default LLM temperature to 0.1 (#7180)

### Other Changes
- docs: Improvements to Mendable Search (#7220)
- Refactor openai agent (#7077)

### Bug Fixes / Nits
- Use `1 - cosine_distance` for pgvector/postgres vector db (#7217)
- fix metadata formatting and extraction (#7216)
- fix(readers): Fix non-ASCII JSON Reader bug (#7086)
- Chore: change PgVectorStore variable name from `sim` to `distance` for clarity (#7226)

## [0.7.23] - 2023-08-10

### Bug Fixes / Nits
- Fixed metadata formatting with custom tempalates and inheritance (#7216)

## [0.7.23] - 2023-08-10

### New Features
- Add "one click observability" page to docs (#7183)
- Added Xorbits inference for local deployments (#7151)
- Added Zep vector store integration (#7203)
- feat/zep vectorstore (#7203)

### Bug Fixes / Nits
- Update the default `EntityExtractor` model (#7209)
- Make `ChatMemoryBuffer` pickleable (#7205)
- Refactored `BaseOpenAIAgent` (#7077)

## [0.7.22] - 2023-08-08

### New Features
- add ensemble retriever notebook (#7190)
- DOCS: added local llama2 notebook (#7146)

### Bug Fixes / Nits
- Fix for `AttributeError: 'OpenAIAgent' object has no attribute 'callback_manager'` by calling super constructor within `BaseOpenAIAgent`
- Remove backticks from nebula queries (#7192)

## [0.7.21] - 2023-08-07

### New Features
- Added an `EntityExtractor` for metadata extraction (#7163)

## [0.7.20] - 2023-08-06

### New Features
- add router module docs (#7171)
- add retriever router (#7166)

### New Features
- Added a `RouterRetriever` for routing queries to specific retrievers (#7166)

### Bug Fixes / Nits
- Fix for issue where having multiple concurrent streamed responses from `OpenAIAgent` would result in interleaving of tokens across each response stream. (#7164)
- fix llms callbacks issue (args[0] error) (#7165)

## [0.7.19] - 2023-08-04

### New Features
- Added metadata filtering to weaviate (#7130)
- Added token counting (and all callbacks) to agents and streaming (#7122)

## [0.7.18] - 2023-08-03

### New Features
- Added `to/from_string` and `to/from_dict` methods to memory objects (#7128)
- Include columns comments from db tables in table info for SQL queries (#7124)
- Add Neo4j support (#7122)

### Bug Fixes / Nits
- Added `Azure AD` validation support to the `AzureOpenAI` class (#7127)
- add `flush=True` when printing agent/chat engine response stream (#7129)
- Added `Azure AD` support to the `AzureOpenAI` class (#7127)
- Update LLM question generator prompt to mention JSON markdown (#7105)
- Fixed `astream_chat` in chat engines (#7139)

## [0.7.17] - 2023-08-02

### New Features
- Update `ReActAgent` to support memory modules (minor breaking change since the constructor takes `memory` instead of `chat_history`, but the main `from_tools` method remains backward compatible.) (#7116)
- Update `ReActAgent` to support streaming (#7119)
- Added Neo4j graph store and query engine integrations (#7122)
- add object streaming (#7117)

## [0.7.16] - 2023-07-30

### New Features

- Chat source nodes (#7078)

## [0.7.15] - 2023-07-29

### Bug Fixes / Nits
- anthropic api key  customization (#7082)
- Fix broken link to API reference in Contributor Docs (#7080)
- Update vector store docs (#7076)
- Update comment (#7073)

## [0.7.14] - 2023-07-28

### New Features

- Added HotpotQADistractor benchmark evaluator (#7034)
- Add metadata filter and delete support for LanceDB (#7048)
- Use MetadataFilters in opensearch (#7005)
- Added support for `KuzuGraphStore` (#6970)
- Added `kg_triplet_extract_fn` to customize how KGs are built (#7068)

### Bug Fixes / Nits

- Fix string formatting in context chat engine (#7050)
- Fixed tracing for async events (#7052)
- Less strict triplet extraction for KGs (#7059)
- Add configurable limit to KG data retrieved (#7059)
- Nebula connection improvements (#7059)
- Bug fix in building source nodes for agent response (#7067)

## [0.7.13] - 2023-07-26

### New Features

- Support function calling api for AzureOpenAI (#7041)

### Bug Fixes / Nits

- tune prompt to get rid of KeyError in SubQ engine (#7039)
- Fix validation of Azure OpenAI keys (#7042)

## [0.7.12] - 2023-07-25

### New Features

- Added `kwargs` to `ComposableGraph` for the underlying query engines (#6990)
- Validate openai key on init (#6940)
- Added async embeddings and async RetrieverQueryEngine (#6587)
- Added async `aquery` and `async_add` to PGVectorStore (#7031)
- Added `.source_nodes` attribute to chat engine and agent responses (#7029)
- Added `OpenInferenceCallback` for storing generation data in OpenInference format (#6998)

### Bug Fixes / Nits

- Fix achat memory initialization for data agents (#7000)
- Add `print_response_stream()` to agengt/chat engine response class (#7018)

### Bug Fixes / Nits

- Fix achat memory initialization for data agents (#7000)
- Add `print_response_stream()` to agengt/chat engine response class (#7018)

## [v0.7.11.post1] - 2023-07-20

### New Features

- Default to pydantic question generation when possible for sub-question query engine (#6979)

### Bug Fixes / Nits

- Fix returned order of messages in large chat memory (#6979)

## [v0.7.11] - 2023-07-19

### New Features

- Added a `SentenceTransformerRerank` node post-processor for fast local re-ranking (#6934)
- Add numpy support for evaluating queries in pandas query engine (#6935)
- Add metadata filtering support for Postgres Vector Storage integration (#6968)
- Proper llama2 support for agents and query engines (#6969)

### Bug Fixes / Nits

- Added `model_name` to LLMMetadata (#6911)
- Fallback to retriever service context in query engines (#6911)
- Fixed `as_chat_engine()` ValueError with extra kwargs (#6971

## [v0.7.10.post1] - 2023-07-18

### New Features

- Add support for Replicate LLM (vicuna & llama 2!)

### Bug Fixes / Nits

- fix streaming for condense chat engine (#6958)

## [v0.7.10] - 2023-07-17

### New Features

- Add support for chroma v0.4.0 (#6937)
- Log embedding vectors to callback manager (#6962)

### Bug Fixes / Nits

- add more robust embedding timeouts (#6779)
- improved connection session management on postgres vector store (#6843)

## [v0.7.9] - 2023-07-15

### New Features

- specify `embed_model="local"` to use default local embbeddings in the service context (#6806)
- Add async `acall` endpoint to `BasePydanticProgram` (defaults to sync version). Implement for `OpenAIPydanticProgram`

### Bug Fixes / Nits

- fix null metadata for searching existing vector dbs (#6912)
- add module guide docs for `SimpleDirectoryReader` (#6916)
- make sure `CondenseQuestionChatEngine` streaming chat endpoints work even if not explicitly setting `streaming=True` in the underlying query engine.

## [v0.7.8] - 2023-07-13

### New Features

- Added embedding speed benchmark (#6876)
- Added BEIR retrieval benchmark (#6825)

### Bug Fixes / Nits

- remove toctrees from deprecated_terms (#6895)
- Relax typing dependencies (#6879)
- docs: modification to evaluation notebook (#6840)
- raise error if the model does not support functions (#6896)
- fix(bench embeddings): bug not taking into account string length (#6899)x

## [v0.7.7] - 2023-07-13

### New Features

- Improved milvus consistency support and output fields support (#6452)
- Added support for knowledge graph querying w/ cypyer+nebula (#6642)
- Added `Document.example()` to create documents for fast prototyping (#6739)
- Replace react chat engine to use native reactive agent (#6870)

### Bug Fixes / Nits

- chore: added a help message to makefile (#6861)

### Bug Fixes / Nits

- Fixed support for using SQLTableSchema context_str attribute (#6891)

## [v0.7.6] - 2023-07-12

### New Features

- Added sources to agent/chat engine responses (#6854)
- Added basic chat buffer memory to agents / chat engines (#6857)
- Adding load and search tool (#6871)
- Add simple agent benchmark (#6869)
- add agent docs (#6866)
- add react agent (#6865)

### Breaking/Deprecated API Changes

- Replace react chat engine with native react agent (#6870)
- Set default chat mode to "best": use openai agent when possible, otherwise use react agent (#6870)

### Bug Fixes / Nits

- Fixed support for legacy vector store metadata (#6867)
- fix chroma notebook in docs (#6872)
- update LC embeddings docs (#6868)

## [v0.7.5] - 2023-07-11

### New Features

- Add `Anthropic` LLM implementation (#6855)

### Bug Fixes / Nits

- Fix indexing error in `SentenceEmbeddingOptimizer` (#6850)
- fix doc for custom embedding model (#6851)
- fix(silent error): Add validation to `SimpleDirectoryReader` (#6819)
- Fix link in docs (#6833)
- Fixes Azure gpt-35-turbo model not recognized (#6828)
- Update Chatbot_SEC.ipynb (#6808)
- Rename leftover original name to LlamaIndex (#6792)
- patch nested traces of the same type (#6791)

## [v0.7.4] - 2023-07-08

### New Features

- `MetadataExtractor` - Documnent Metadata Augmentation via LLM-based feature extractors (#6764)

### Bug Fixes / Nits

- fixed passing in query bundle to node postprocessors (#6780)
- fixed error in callback manager with nested traces (#6791)

## [v0.7.3] - 2023-07-07

### New Features

- Sub question query engine returns source nodes of sub questions in the callback manager (#6745)
- trulens integration (#6741)
- Add sources to subquestion engine (#6745)

### Bug Fixes / Nits

- Added/Fixed streaming support to simple and condense chat engines (#6717)
- fixed `response_mode="no_text"` response synthesizer (#6755)
- fixed error setting `num_output` and `context_window` in service context (#6766)
- Fix missing as_query_engine() in tutorial (#6747)
- Fixed variable sql_query_engine in the notebook (#6778)
- fix required function fields (#6761)
- Remove usage of stop token in Prompt, SQL gen (#6782)

## [v0.7.2] - 2023-07-06

### New Features

- Support Azure OpenAI (#6718)
- Support prefix messages (e.g. system prompt) in chat engine and OpenAI agent (#6723)
- Added `CBEventType.SUB_QUESTIONS` event type for tracking sub question queries/responses (#6716)

### Bug Fixes / Nits

- Fix HF LLM output error (#6737)
- Add system message support for langchain message templates (#6743)
- Fixed applying node-postprocessors (#6749)
- Add missing `CustomLLM` import under `llama_index.llms` (#6752)
- fix(typo): `get_transformer_tokenizer_fn` (#6729)
- feat(formatting): `black[jupyter]` (#6732)
- fix(test): `test_optimizer_chinese` (#6730)

## [v0.7.1] - 2023-07-05

### New Features

- Streaming support for OpenAI agents (#6694)
- add recursive retriever + notebook example (#6682)

## [v0.7.0] - 2023-07-04

### New Features

- Index creation progress bars (#6583)

### Bug Fixes/ Nits

- Improved chat refine template (#6645)

### Breaking/Deprecated API Changes

- Change `BaseOpenAIAgent` to use `llama_index.llms.OpenAI`. Adjust `chat_history` to use `List[ChatMessage]]` as type.
- Remove (previously deprecated) `llama_index.langchain_helpers.chain_wrapper` module.
- Remove (previously deprecated) `llama_index.token_counter.token_counter` module. See [migration guide](/how_to/callbacks/token_counting_migration.html) for more details on new callback based token counting.
- Remove `ChatGPTLLMPredictor` and `HuggingFaceLLMPredictor`. See [migration guide](/how_to/customization/llms_migration_guide.html) for more details on replacements.
- Remove support for setting `cache` via `LLMPredictor` constructor.
- Update `BaseChatEngine` interface:
  - adjust `chat_history` to use `List[ChatMessage]]` as type
  - expose `chat_history` state as a property
  - support overriding `chat_history` in `chat` and `achat` endpoints
- Remove deprecated arguments for `PromptHelper`: `max_input_size`, `embedding_limit`, `max_chunk_overlap`
- Update all notebooks to use native openai integration (#6696)

## [v0.6.38] - 2023-07-02

### New Features

- add optional tqdm progress during index creation (#6583)
- Added async support for "compact" and "refine" response modes (#6590)
- [feature]add transformer tokenize functionalities for optimizer (chinese) (#6659)
- Add simple benchmark for vector store (#6670)
- Introduce `llama_index.llms` module, with new `LLM` interface, and `OpenAI`, `HuggingFaceLLM`, `LangChainLLM` implementations. (#6615)
- Evaporate pydantic program (#6666)

### Bug Fixes / Nits

- Improve metadata/node storage and retrieval for RedisVectorStore (#6678)
- Fixed node vs. document filtering in vector stores (#6677)
- add context retrieval agent notebook link to docs (#6660)
- Allow null values for the 'image' property in the ImageNode class and se… (#6661)
- Fix broken links in docs (#6669)
- update milvus to store node content (#6667)

## [v0.6.37] - 2023-06-30

### New Features

- add context augmented openai agent (#6655)

## [v0.6.36] - 2023-06-29

### New Features

- Redis support for index stores and docstores (#6575)
- DuckDB + SQL query engine notebook (#6628)
- add notebook showcasing deplot data loader (#6638)

### Bug Fixes / Nits

- More robust JSON parsing from LLM for `SelectionOutputParser` (#6610)
- bring our loaders back in line with llama-hub (#6630)
- Remove usage of SQLStructStoreIndex in notebooks (#6585)
- MD reader: remove html tags and leave linebreaks alone (#6618)
- bump min langchain version to latest version (#6632)
- Fix metadata column name in postgres vector store (#6622)
- Postgres metadata fixes (#6626, #6634)
- fixed links to dataloaders in contribution.md (#6636)
- fix: typo in docs in creating custom_llm huggingface example (#6639)
- Updated SelectionOutputParser to handle JSON objects and arrays (#6610)
- Fixed docstring argument typo (#6652)

## [v0.6.35] - 2023-06-28

- refactor structured output + pydantic programs (#6604)

### Bug Fixes / Nits

- Fix serialization for OpenSearch vector stores (#6612)
- patch docs relationships (#6606)
- Bug fix for ignoring directories while parsing git repo (#4196)
- updated Chroma notebook (#6572)
- Backport old node name (#6614)
- Add the ability to change chroma implementation (#6601)

## [v0.6.34] - 2023-06-26

### Patch Update (v0.6.34.post1)

- Patch imports for Document obj for backwards compatibility (#6597)

### New Features

- New `TextNode`/`Document` object classes based on pydantic (#6586)
- `TextNode`/`Document` objects support metadata customization (metadata templates, exclude metadata from LLM or embeddings) (#6586)
- Nodes no longer require flat metadata dictionaries, unless the vector store you use requires it (#6586)

### Bug Fixes / Nits

- use `NLTK_DATA` env var to control NLTK download location (#6579)
- [discord] save author as metadata in group_conversations.py (#6592)
- bs4 -> beautifulsoup4 in requirements (#6582)
- negate euclidean distance (#6564)
- add df output parser notebook link to docs (#6581)

### Breaking/Deprecated API Changes

- `Node` has been renamed to `TextNode` and is imported from `llama_index.schema` (#6586)
- `TextNode` and `Document` must be instansiated with kwargs: `Document(text=text)` (#6586)
- `TextNode` (fka `Node`) has a `id_` or `node_id` property, rather than `doc_id` (#6586)
- `TextNode` and `Document` have a metadata property, which replaces the extra_info property (#6586)
- `TextNode` no longer has a `node_info` property (start/end indexes are accessed directly with `start/end_char_idx` attributes) (#6586)

## [v0.6.33] - 2023-06-25

### New Features

- Add typesense vector store (#6561)
- add df output parser (#6576)

### Bug Fixes / Nits

- Track langchain dependency via bridge module. (#6573)

## [v0.6.32] - 2023-06-23

### New Features

- add object index (#6548)
- add SQL Schema Node Mapping + SQLTableRetrieverQueryEngine + obj index fixes (#6569)
- sql refactor (NLSQLTableQueryEngine) (#6529)

### Bug Fixes / Nits

- Update vector_stores.md (#6562)
- Minor `BaseResponseBuilder` interface cleanup (#6557)
- Refactor TreeSummarize (#6550)

## [v0.6.31] - 2023-06-22

### Bug Fixes / Nits

- properly convert weaviate distance to score (#6545)
- refactor tree summarize and fix bug to not truncate context (#6550)
- fix custom KG retrieval notebook nits (#6551)

## [v0.6.30] - 2023-06-21

### New Features

- multi-selector support in router query engine (#6518)
- pydantic selector support in router query engine using OpenAI function calling API (#6518)
- streaming response support in `CondenseQuestionChatEngine` and `SimpleChatEngine` (#6524)
- metadata filtering support in `QdrantVectorStore` (#6476)
- add `PGVectorStore` to support postgres with pgvector (#6190)

### Bug Fixes / Nits

- better error handling in the mbox reader (#6248)
- Fix blank similarity score when using weaviate (#6512)
- fix for sorted nodes in `PrevNextNodePostprocessor` (#6048)

### Breaking/Deprecated API Changes

- Refactor PandasQueryEngine to take in df directly, deprecate PandasIndex (#6527)

## [v0.6.29] - 2023-06-20

### New Features

- query planning tool with OpenAI Function API (#6520)
- docs: example of kg+vector index (#6497)
- Set context window sizes for Cohere and AI21(J2 model) (#6485)

### Bug Fixes / Nits

- add default input size for Cohere and AI21 (#6485)
- docs: replace comma with colon in dict object (#6439)
- extra space in prompt and error message update (#6443)
- [Issue 6417] Fix prompt_templates docs page (#6499)
- Rip out monkey patch and update model to context window mapping (#6490)

## [v0.6.28] - 2023-06-19

### New Features

- New OpenAI Agent + Query Engine Cookbook (#6496)
- allow recursive data extraction (pydantic program) (#6503)

### Bug Fixes / Nits

- update mongo interface (#6501)
- fixes that we forgot to include for openai pydantic program (#6503) (#6504)
- Fix github pics in Airbyte notebook (#6493)

## [v0.6.27] - 2023-06-16

### New Features

- Add node doc_id filtering to weaviate (#6467)
- New `TokenCountingCallback` to customize and track embedding, prompt, and completion token usage (#6440)
- OpenAI Retrieval Function Agent (#6491)

### Breaking/Deprecated API Changes

- Deprecated current token tracking (llm predictor and embed model will no longer track tokens in the future, please use the `TokenCountingCallback` (#6440)
- Add maximal marginal relevance to the Simple Vector Store, which can be enabled as a query mode (#6446)

### Bug Fixes / Nits

- `as_chat_engine` properly inherits the current service context (#6470)
- Use namespace when deleting from pinecone (#6475)
- Fix paths when using fsspec on windows (#3778)
- Fix for using custom file readers in `SimpleDirectoryReader` (#6477)
- Edit MMR Notebook (#6486)
- FLARE fixes (#6484)

## [v0.6.26] - 2023-06-14

### New Features

- Add OpenAIAgent and tutorial notebook for "build your own agent" (#6461)
- Add OpenAIPydanticProgram (#6462)

### Bug Fixes / Nits

- Fix citation engine import (#6456)

## [v0.6.25] - 2023-06-13

### New Features

- Added FLARE query engine (#6419).

## [v0.6.24] - 2023-06-12

### New Features

- Added better support for vector store with existing data (e.g. allow configurable text key) for Pinecone and Weaviate. (#6393)
- Support batched upsert for Pineone (#6393)
- Added initial [guidance](https://github.com/microsoft/guidance/) integration. Added `GuidancePydanticProgram` for generic structured output generation and `GuidanceQuestionGenerator` for generating sub-questions in `SubQuestionQueryEngine` (#6246).

## [v0.6.23] - 2023-06-11

### Bug Fixes / Nits

- Remove hardcoded chunk size for citation query engine (#6408)
- Mongo demo improvements (#6406)
- Fix notebook (#6418)
- Cleanup RetryQuery notebook (#6381)

## [v0.6.22] - 2023-06-10

### New Features

- Added `SQLJoinQueryEngine` (generalization of `SQLAutoVectorQueryEngine`) (#6265)
- Added support for graph stores under the hood, and initial support for Nebula KG. More docs coming soon! (#2581)
- Added guideline evaluator to allow llm to provide feedback based on user guidelines (#4664)
- Added support for MongoDB Vector stores to enable Atlas knnbeta search (#6379)
- Added new CitationQueryEngine for inline citations of sources in response text (#6239)

### Bug Fixes

- Fixed bug with `delete_ref_doc` not removing all metadata from the docstore (#6192)
- FIxed bug with loading existing QDrantVectorStore (#6230)

### Miscellaneous

- Added changelog officially to github repo (#6191)

## [v0.6.21] - 2023-06-06

### New Features

- SimpleDirectoryReader has new `filename_as_id` flag to automatically set the doc_id (useful for `refresh_ref_docs()`)
- DocArray vector store integration
- Tair vector store integration
- Weights and Biases callback handler for tracing and versioning indexes
- Can initialize indexes directly from a vector store: `index = VectorStoreIndex.from_vector_store(vector_store=vector_store)`

### Bug Fixes

- Fixed multimodal notebook
- Updated/fixed the SQL tutorial in the docs

### Miscellaneous

- Minor docs updates
- Added github pull-requset templates
- Added github issue-forms

## [v0.6.20] - 2023-06-04

### New Features

- Added new JSONQueryEngine that uses JSON schema to deliver more accurate JSON query answers
- Metadata support for redis vector-store
- Added Supabase vector store integration

### Bug Fixes

- Fixed typo in text-to-sql prompt

### Breaking/Deprecated API Changes

- Removed GPT prefix from indexes (old imports/names are still supported though)

### Miscellaneous

- Major docs updates, brought important modules to the top level

## [v0.6.19] - 2023-06-02

### New Features

- Added agent tool abstraction for llama-hub data loaders

### Miscellaneous

- Minor doc updates

## [v0.6.18] - 2023-06-02

### Miscellaneous

- Added `Discover LlamaIndex` video series to the tutorials docs section
- Minor docs updates<|MERGE_RESOLUTION|>--- conflicted
+++ resolved
@@ -6,13 +6,9 @@
 - Added support for Azure Cognitive Search vector store (#7469)
 - Support delete in supabase (#6951)
 
-<<<<<<< HEAD
 ### Bug Fixes / Nits
 - Default to user-configurable top-k in `VectorIndexAutoRetriever` (#7556)
-=======
-### Bug Fixes
 - Catch validation errors for structured responses (#7523)
->>>>>>> 86a17d4b
 
 ## [0.8.20] - 2023-09-04
 
