--- conflicted
+++ resolved
@@ -1,4 +1,9 @@
 # ChangeLog
+
+## Unreleased
+
+### New Features
+- Improved milvus consistency support and output fields support (#6452)
 
 ## [v0.7.6] - 2023-07-12
 
@@ -16,12 +21,8 @@
 
 ### Bug Fixes / Nits
 - Fixed support for legacy vector store metadata (#6867)
-<<<<<<< HEAD
-- Improved milvus consistency support and output fields support (#6452)
-=======
 - fix chroma notebook in docs (#6872)
 - update LC embeddings docs (#6868)
->>>>>>> 8a45f987
 
 ## [v0.7.5] - 2023-07-11
 
