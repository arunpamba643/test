--- conflicted
+++ resolved
@@ -1,7 +1,5 @@
 # ChangeLog
 
-<<<<<<< HEAD
-=======
 ## [0.9.6] - 2023-11-22
 
 ### New Features
@@ -153,7 +151,6 @@
 - Fix bug in pydantic programs with new OpenAI client (#8793)
 - Fixed bug with un-listable fsspec objects (#8795)
 
->>>>>>> 0e3f4960
 ## [0.8.65] - 2023-11-08
 
 ### New Features
