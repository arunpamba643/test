# ChangeLog

<<<<<<< HEAD
## Unreleased

### New Features

- Add Amazon `BedrockEmbedding` (#8550)
=======
## [0.8.55] - 2023-10-29

### New Features

- allow prompts to take in functions with `function_mappings` (#8548)
- add advanced prompt + "prompt engineering for RAG" notebook (#8555)
- Leverage Replicate API for serving LLaVa modal (#8539)

### Bug Fixes / Nits

- Update pull request template with google colab support inclusion (#8525)
>>>>>>> b6255bfe

## [0.8.54] - 2023-10-28

### New Features

- notebook showing how to fine-tune llama2 on structured outputs (#8540)
  - added GradientAIFineTuningHandler
  - added pydantic_program_mode to ServiceContext
- Initialize MultiModal Retrieval using LlamaIndex (#8507)

### Bug Fixes / Nits

- Add missing import to `ChatEngine` usage pattern `.md` doc (#8518)
- :bug: fixed async add (#8531)
- fix: add the needed CondenseQuestionChatEngine import in the usage_pa… (#8518)
- Add import LongLLMLinguaPostprocessor for LongLLMLingua.ipynb (#8519)

## [0.8.53] - 2023-10-27

### New Features

- Docs refactor (#8500)
  An overhaul of the docs organization. Major changes
  - Added a big new "understanding" section
  - Added a big new "optimizing" section
  - Overhauled Getting Started content
  - Categorized and moved module guides to a single section

## [0.8.52] - 2023-10-26

### New Features

- Add longllmlingua (#8485)
- Add google colab support for notebooks (#7560)

### Bug Fixes / Nits

- Adapt Cassandra VectorStore constructor DB connection through cassio.init (#8255)
- Allow configuration of service context and storage context in managed index (#8487)

## [0.8.51.post1] - 2023-10-25

### New Features

- Add Llava MultiModal QA examples for Tesla 10k RAG (#8271)
- fix bug streaming on react chat agent not working as expected (#8459)

### Bug Fixes / Nits

- patch: add selected result to response metadata for router query engines, fix bug (#8483)
- add Jina AI embeddings notebook + huggingface embedding fix (#8478)
- add `is_chat_model` to replicate (#8469)
- Brought back `toml-sort` to `pre-commit` (#8267)
- Added `LocationConstraint` for local `test_s3_kvstore` (#8263)

## [0.8.50] - 2023-10-24

### New Features

- Expose prompts in different modules (query engines, synthesizers, and more) (#8275)

## [0.8.49] - 2023-10-23

### New Features

- New LLM integrations
  - Support for Hugging Face Inference API's `conversational`, `text_generation`,
    and `feature_extraction` endpoints via `huggingface_hub[inference]` (#8098)
  - Add Amazon Bedrock LLMs (#8223)
  - Add AI21 Labs LLMs (#8233)
  - Add OpenAILike LLM class for OpenAI-compatible api servers (#7973)
- New / updated vector store integrations
  - Add DashVector (#7772)
  - Add Tencent VectorDB (#8173)
  - Add option for custom Postgres schema on PGVectorStore instead of only allowing public schema (#8080)
- Add Gradient fine tuning engine (#8208)
- docs(FAQ): frequently asked questions (#8249)

### Bug Fixes / Nits

- Fix inconsistencies with `ReActAgent.stream_chat` (#8147)
- Deprecate some functions for GuardrailsOutputParser (#8016)
- Simplify dependencies (#8236)
- Bug fixes for LiteLLM (#7885)
- Update for Predibase LLM (#8211)

## [0.8.48] - 2023-10-20

### New Features

- Add `DELETE` for MyScale vector store (#8159)
- Add SQL Retriever (#8197)
- add semantic kernel document format (#8226)
- Improve MyScale Hybrid Search and Add `DELETE` for MyScale vector store (#8159)

### Bug Fixes / Nits

- Fixed additional kwargs in ReActAgent.from_tools() (#8206)
- Fixed missing spaces in prompt templates (#8190)
- Remove auto-download of llama2-13B on exception (#8225)

## [0.8.47] - 2023-10-19

### New Features

- add response synthesis to text-to-SQL (#8196)
- Added support for `LLMRailsEmbedding` (#8169)
- Inferring MPS device with PyTorch (#8195)
- Consolidated query/text prepending (#8189)

## [0.8.46] - 2023-10-18

### New Features

- Add fine-tuning router support + embedding selector (#8174)
- add more document converters (#8156)

### Bug Fixes / Nits

- Add normalization to huggingface embeddings (#8145)
- Improve MyScale Hybrid Search (#8159)
- Fixed duplicate `FORMAT_STR` being inside prompt (#8171)
- Added: support for output_kwargs={'max_colwidth': xx} for PandasQueryEngine (#8110)
- Minor fix in the description for an argument in cohere llm (#8163)
- Fix Firestore client info (#8166)

## [0.8.45] - 2023-10-13

### New Features

- Added support for fine-tuning cross encoders (#7705)
- Added `QueryFusionRetriever` for merging multiple retrievers + query augmentation (#8100)
- Added `nb-clean` to `pre-commit` to minimize PR diffs (#8108)
- Support for `TextEmbeddingInference` embeddings (#8122)

### Bug Fixes / Nits

- Improved the `BM25Retriever` interface to accept `BaseNode` objects (#8096)
- Fixed bug with `BM25Retriever` tokenizer not working as expected (#8096)
- Brought mypy to pass in Python 3.8 (#8107)
- `ReActAgent` adding missing `super().__init__` call (#8125)

## [0.8.44] - 2023-10-12

### New Features

- add pgvector sql query engine (#8087)
- Added HoneyHive one-click observability (#7944)
- Add support for both SQLAlchemy V1 and V2 (#8060)

## [0.8.43.post1] - 2023-10-11

### New Features

- Moves `codespell` to `pre-commit` (#8040)
- Added `prettier` for autoformatting extensions besides `.py` (#8072)

### Bug Fixes / Nits

- Fixed forgotten f-str in `HuggingFaceLLM` (#8075)
- Relaxed numpy/panadas reqs

## [0.8.43] - 2023-10-10

### New Features

- Added support for `GradientEmbedding` embed models (#8050)

### Bug Fixes / Nits

- added `messages_to_prompt` kwarg to `HuggingFaceLLM` (#8054)
- improved selection and sql parsing for open-source models (#8054)
- fixed bug when agents hallucinate too many kwargs for a tool (#8054)
- improved prompts and debugging for selection+question generation (#8056)

## [0.8.42] - 2023-10-10

### New Features

- `LocalAI` more intuitive module-level var names (#8028)
- Enable `codespell` for markdown docs (#7972)
- add unstructured table element node parser (#8036)
- Add: Async upserting for Qdrant vector store (#7968)
- Add cohere llm (#8023)

### Bug Fixes / Nits

- Parse multi-line outputs in react agent answers (#8029)
- Add properly named kwargs to keyword `as_retriever` calls (#8011)
- Updating Reference to RAGAS LlamaIndex Integration (#8035)
- Vectara bugfix (#8032)
- Fix: ChromaVectorStore can attempt to add in excess of chromadb batch… (#8019)
- Fix get_content method in Mbox reader (#8012)
- Apply kwarg filters in WeaviateVectorStore (#8017)
- Avoid ZeroDivisionError (#8027)
- `LocalAI` intuitive module-level var names (#8028)
- zep/fix: imports & typing (#8030)
- refactor: use `str.join` (#8020)
- use proper metadata str for node parsing (#7987)

## [0.8.41] - 2023-10-07

### New Features

- You.com retriever (#8024)
- Pull fields from mongodb into metadata with `metadata_names` argument (#8001)
- Simplified `LocalAI.__init__` preserving the same behaviors (#7982)

### Bug Fixes / Nits

- Use longest metadata string for metadata aware text splitting (#7987)
- Handle lists of strings in mongodb reader (#8002)
- Removes `OpenAI.class_type` as it was dead code (#7983)
- Fixing `HuggingFaceLLM.device_map` type hint (#7989)

## [0.8.40] - 2023-10-05

### New Features

- Added support for `Clarifai` LLM (#7967)
- Add support for function fine-tuning (#7971)

### Breaking Changes

- Update document summary index (#7815)
  - change default retrieval mode to embedding
  - embed summaries into vector store by default at indexing time (instead of calculating embedding on the fly)
  - support configuring top k in llm retriever

## [0.8.39] - 2023-10-03

### New Features

- Added support for pydantic object outputs with query engines (#7893)
- `ClarifaiEmbedding` class added for embedding support (#7940)
- Markdown node parser, flat file reader and simple file node parser (#7863)
- Added support for mongdb atlas `$vectorSearch` (#7866)

### Bug Fixes / Nits

- Adds support for using message metadata in discord reader (#7906)
- Fix `LocalAI` chat capability without `max_tokens` (#7942)
- Added `codespell` for automated checking (#7941)
- `ruff` modernization and autofixes (#7889)
- Implement own SQLDatabase class (#7929)
- Update LlamaCPP context_params property (#7945)
- fix duplicate embedding (#7949)
- Adds `codespell` tool for enforcing good spelling (#7941)
- Supporting `mypy` local usage with `venv` (#7952)
- Vectara - minor update (#7954)
- Avoiding `pydantic` reinstalls in CI (#7956)
- move tree_sitter_languages into data_requirements.txt (#7955)
- Add `cache_okay` param to `PGVectorStore` to help suppress TSVector warnings (#7950)

## [0.8.38] - 2023-10-02

### New Features

- Updated `KeywordNodePostprocessor` to use spacy to support more languages (#7894)
- `LocalAI` supporting global or per-query `/chat/completions` vs `/completions` (#7921)
- Added notebook on using REBEL + Wikipedia filtering for knowledge graphs (#7919)
- Added support for `ElasticsearchEmbedding` (#7914)

## [0.8.37] - 2023-09-30

### New Features

- Supporting `LocalAI` LLMs (#7913)
- Validations protecting against misconfigured chunk sizes (#7917)

### Bug Fixes / Nits

- Simplify NL SQL response to SQL parsing, with expanded NL SQL prompt (#7868)
- Improve vector store retrieval speed for vectordb integrations (#7876)
- Added replacing {{ and }}, and fixed JSON parsing recursion (#7888)
- Nice-ified JSON decoding error (#7891)
- Nice-ified SQL error from LLM not providing SQL (#7900)
- Nice-ified `ImportError` for `HuggingFaceLLM` (#7904)
- eval fixes: fix dataset response generation, add score to evaluators (#7915)

## [0.8.36] - 2023-09-27

### New Features

- add "build RAG from scratch notebook" - OSS/local (#7864)

### Bug Fixes / Nits

- Fix elasticsearch hybrid scoring (#7852)
- Replace `get_color_mapping` and `print_text` Langchain dependency with internal implementation (#7845)
- Fix async streaming with azure (#7856)
- Avoid `NotImplementedError()` in sub question generator (#7855)
- Patch predibase initialization (#7859)
- Bumped min langchain version and changed prompt imports from langchain (#7862)

## [0.8.35] - 2023-09-27

### Bug Fixes / Nits

- Fix dropping textnodes in recursive retriever (#7840)
- share callback_manager between agent and its llm when callback_manager is None (#7844)
- fix pandas query engine (#7847)

## [0.8.34] - 2023-09-26

### New Features

- Added `Konko` LLM support (#7775)
- Add before/after context sentence (#7821)
- EverlyAI integration with LlamaIndex through OpenAI library (#7820)
- add Arize Phoenix tracer to global handlers (#7835)

### Bug Fixes / Nits

- Normalize scores returned from ElasticSearch vector store (#7792)
- Fixed `refresh_ref_docs()` bug with order of operations (#7664)
- Delay postgresql connection for `PGVectorStore` until actually needed (#7793)
- Fix KeyError in delete method of `SimpleVectorStore` related to metadata filters (#7829)
- Fix KeyError in delete method of `SimpleVectorStore` related to metadata filters (#7831)
- Addressing PyYAML import error (#7784)
- ElasticsearchStore: Update User-Agent + Add example docker compose (#7832)
- `StorageContext.persist` supporting `Path` (#7783)
- Update ollama.py (#7839)
- fix bug for self.\_session_pool (#7834)

## [0.8.33] - 2023-09-25

### New Features

- add pairwise evaluator + benchmark auto-merging retriever (#7810)

### Bug Fixes / Nits

- Minor cleanup in embedding class (#7813)
- Misc updates to `OpenAIEmbedding` (#7811)

## [0.8.32] - 2023-09-24

### New Features

- Added native support for `HuggingFaceEmbedding`, `InstructorEmbedding`, and `OptimumEmbedding` (#7795)
- Added metadata filtering and hybrid search to MyScale vector store (#7780)
- Allowing custom text field name for Milvus (#7790)
- Add support for `vector_store_query_mode` to `VectorIndexAutoRetriever` (#7797)

### Bug Fixes / Nits

- Update `LanceDBVectorStore` to handle score and distance (#7754)
- Pass LLM to `memory_cls` in `CondenseQuestionChatEngine` (#7785)

## [0.8.31] - 2023-09-22

### New Features

- add pydantic metadata extractor (#7778)
- Allow users to set the embedding dimensions in azure cognitive vector store (#7734)
- Add semantic similarity evaluator (#7770)

### Bug Fixes / Nits

- 📝docs: Update Chatbot Tutorial and Notebook (#7767)
- Fixed response synthesizers with empty nodes (#7773)
- Fix `NotImplementedError` in auto vector retriever (#7764)
- Multiple kwargs values in "KnowledgeGraphQueryEngine" bug-fix (#7763)
- Allow setting azure cognitive search dimensionality (#7734)
- Pass service context to index for dataset generator (#7748)
- Fix output parsers for selector templates (#7774)
- Update Chatbot_SEC.ipynb (#7711)
- linter/typechecker-friendly improvements to cassandra test (#7771)
- Expose debug option of `PgVectorStore` (#7776)
- llms/openai: fix Azure OpenAI by considering `prompt_filter_results` field (#7755)

## [0.8.30] - 2023-09-21

### New Features

- Add support for `gpt-3.5-turbo-instruct` (#7729)
- Add support for `TimescaleVectorStore` (#7727)
- Added `LongContextReorder` for lost-in-the-middle issues (#7719)
- Add retrieval evals (#7738)

### Bug Fixes / Nits

- Added node post-processors to async context chat engine (#7731)
- Added unique index name for postgres tsv column (#7741)

## [0.8.29.post1] - 2023-09-18

### Bug Fixes / Nits

- Fix langchain import error for embeddings (#7714)

## [0.8.29] - 2023-09-18

### New Features

- Added metadata filtering to the base simple vector store (#7564)
- add low-level router guide (#7708)
- Add CustomQueryEngine class (#7703)

### Bug Fixes / Nits

- Fix context window metadata in lite-llm (#7696)

## [0.8.28] - 2023-09-16

### New Features

- Add CorrectnessEvaluator (#7661)
- Added support for `Ollama` LLMs (#7635)
- Added `HWPReader` (#7672)
- Simplified portkey LLM interface (#7669)
- Added async operation support to `ElasticsearchStore` vector store (#7613)
- Added support for `LiteLLM` (#7600)
- Added batch evaluation runner (#7692)

### Bug Fixes / Nits

- Avoid `NotImplementedError` for async langchain embeddings (#7668)
- Imrpoved reliability of LLM selectors (#7678)
- Fixed `query_wrapper_prompt` and `system_prompt` for output parsers and completion models (#7678)
- Fixed node attribute inheritance in citation query engine (#7675)

### Breaking Changes

- Refactor and update `BaseEvaluator` interface to be more consistent (#7661)
  - Use `evaluate` function for generic input
  - Use `evaluate_response` function with `Response` objects from llama index query engine
- Update existing evaluators with more explicit naming
  - `ResponseEvaluator` -> `FaithfulnessEvaluator`
  - `QueryResponseEvaluator` -> `RelevancyEvaluator`
  - old names are kept as class aliases for backwards compatibility

## [0.8.27] - 2023-09-14

### New Features

- add low-level tutorial section (#7673)

### Bug Fixes / Nits

- default delta should be a dict (#7665)
- better query wrapper logic on LLMPredictor (#7667)

## [0.8.26] - 2023-09-12

### New Features

- add non-linear embedding adapter (#7658)
- Add "finetune + RAG" evaluation to knowledge fine-tuning notebook (#7643)

### Bug Fixes / Nits

- Fixed chunk-overlap for sentence splitter (#7590)

## [0.8.25] - 2023-09-12

### New Features

- Added `AGENT_STEP` callback event type (#7652)

### Bug Fixes / Nits

- Allowed `simple` mode to work with `as_chat_engine()` (#7637)
- Fixed index error in azure streaming (#7646)
- Removed `pdb` from llama-cpp (#7651)

## [0.8.24] - 2023-09-11

## New Features

- guide: fine-tuning to memorize knowledge (#7626)
- added ability to customize prompt template for eval modules (#7626)

### Bug Fixes

- Properly detect `llama-cpp-python` version for loading the default GGML or GGUF `llama2-chat-13b` model (#7616)
- Pass in `summary_template` properly with `RetrieverQueryEngine.from_args()` (#7621)
- Fix span types in wandb callback (#7631)

## [0.8.23] - 2023-09-09

### Bug Fixes

- Make sure context and system prompt is included in prompt for first chat for llama2 (#7597)
- Avoid negative chunk size error in refine process (#7607)
- Fix relationships for small documents in hierarchical node parser (#7611)
- Update Anyscale Endpoints integration with full streaming and async support (#7602)
- Better support of passing credentials as LLM constructor args in `OpenAI`, `AzureOpenAI`, and `Anyscale` (#7602)

### Breaking Changes

- Update milvus vector store to support filters and dynamic schemas (#7286)
  - See the [updated notebook](https://gpt-index.readthedocs.io/en/stable/examples/vector_stores/MilvusIndexDemo.html) for usage
- Added NLTK to core dependencies to support the default sentence splitter (#7606)

## [0.8.22] - 2023-09-07

### New Features

- Added support for ElasticSearch Vector Store (#7543)

### Bug Fixes / Nits

- Fixed small `_index` bug in `ElasticSearchReader` (#7570)
- Fixed bug with prompt helper settings in global service contexts (#7576)
- Remove newlines from openai embeddings again (#7588)
- Fixed small bug with setting `query_wrapper_prompt` in the service context (#7585)

### Breaking/Deprecated API Changes

- Clean up vector store interface to use `BaseNode` instead of `NodeWithEmbedding`
  - For majority of users, this is a no-op change
  - For users directly operating with the `VectorStore` abstraction and manually constructing `NodeWithEmbedding` objects, this is a minor breaking change. Use `TextNode` with `embedding` set directly, instead of `NodeWithEmbedding`.

## [0.8.21] - 2023-09-06

### New Features

- add embedding adapter fine-tuning engine + guide (#7565)
- Added support for Azure Cognitive Search vector store (#7469)
- Support delete in supabase (#6951)
- Added support for Espilla vector store (#7539)
- Added support for AnyScale LLM (#7497)

### Bug Fixes / Nits

- Default to user-configurable top-k in `VectorIndexAutoRetriever` (#7556)
- Catch validation errors for structured responses (#7523)
- Fix streaming refine template (#7561)

## [0.8.20] - 2023-09-04

### New Features

- Added Portkey LLM integration (#7508)
- Support postgres/pgvector hybrid search (#7501)
- upgrade recursive retriever node reference notebook (#7537)

## [0.8.19] - 2023-09-03

### New Features

- replace list index with summary index (#7478)
- rename list index to summary index part 2 (#7531)

## [0.8.18] - 2023-09-03

### New Features

- add agent finetuning guide (#7526)

## [0.8.17] - 2023-09-02

### New Features

- Make (some) loaders serializable (#7498)
- add node references to recursive retrieval (#7522)

### Bug Fixes / Nits

- Raise informative error when metadata is too large during splitting (#7513)
- Allow langchain splitter in simple node parser (#7517)

## [0.8.16] - 2023-09-01

### Bug Fixes / Nits

- fix link to Marvin notebook in docs (#7504)
- Ensure metadata is not `None` in `SimpleWebPageReader` (#7499)
- Fixed KGIndex visualization (#7493)
- Improved empty response in KG Index (#7493)

## [0.8.15] - 2023-08-31

### New Features

- Added support for `MarvinEntityExtractor` metadata extractor (#7438)
- Added a url_metadata callback to SimpleWebPageReader (#7445)
- Expanded callback logging events (#7472)

### Bug Fixes / Nits

- Only convert newlines to spaces for text 001 embedding models in OpenAI (#7484)
- Fix `KnowledgeGraphRagRetriever` for non-nebula indexes (#7488)
- Support defined embedding dimension in `PGVectorStore` (#7491)
- Greatly improved similarity calculation speed for the base vector store (#7494)

## [0.8.14] - 2023-08-30

### New Features

- feat: non-kg heterogeneous graph support in Graph RAG (#7459)
- rag guide (#7480)

### Bug Fixes / Nits

- Improve openai fine-tuned model parsing (#7474)
- doing some code de-duplication (#7468)
- support both str and templates for query_wrapper_prompt in HF LLMs (#7473)

## [0.8.13] - 2023-08-29

### New Features

- Add embedding finetuning (#7452)
- Added support for RunGPT LLM (#7401)
- Integration guide and notebook with DeepEval (#7425)
- Added `VectorIndex` and `VectaraRetriever` as a managed index (#7440)
- Added support for `to_tool_list` to detect and use async functions (#7282)

## [0.8.12] - 2023-08-28

### New Features

- add openai finetuning class (#7442)
- Service Context to/from dict (#7395)
- add finetuning guide (#7429)

### Smaller Features / Nits / Bug Fixes

- Add example how to run FalkorDB docker (#7441)
- Update root.md to use get_response_synthesizer expected type. (#7437)
- Bugfix MonsterAPI Pydantic version v2/v1 support. Doc Update (#7432)

## [0.8.11.post3] - 2023-08-27

### New Features

- AutoMergingRetriever (#7420)

## [0.8.10.post1] - 2023-08-25

### New Features

- Added support for `MonsterLLM` using MonsterAPI (#7343)
- Support comments fields in NebulaGraphStore and int type VID (#7402)
- Added configurable endpoint for DynamoDB (#6777)
- Add structured answer filtering for Refine response synthesizer (#7317)

### Bug Fixes / Nits

- Use `utf-8` for json file reader (#7390)
- Fix entity extractor initialization (#7407)

## [0.8.9] - 2023-08-24

### New Features

- Added support for FalkorDB/RedisGraph graph store (#7346)
- Added directed sub-graph RAG (#7378)
- Added support for `BM25Retriever` (#7342)

### Bug Fixes / Nits

- Added `max_tokens` to `Xinference` LLM (#7372)
- Support cache dir creation in multithreaded apps (#7365)
- Ensure temperature is a float for openai (#7382)
- Remove duplicate subjects in knowledge graph retriever (#7378)
- Added support for both pydantic v1 and v2 to allow other apps to move forward (#7394)

### Breaking/Deprecated API Changes

- Refactor prompt template (#7319)
  - Use `BasePromptTemplate` for generic typing
  - Use `PromptTemplate`, `ChatPromptTemplate`, `SelectorPromptTemplate` as core implementations
  - Use `LangchainPromptTemplate` for compatibility with Langchain prompt templates
  - Fully replace specific prompt classes (e.g. `SummaryPrompt`) with generic `BasePromptTemplate` for typing in codebase.
  - Keep `Prompt` as an alias for `PromptTemplate` for backwards compatibility.
  - BREAKING CHANGE: remove support for `Prompt.from_langchain_prompt`, please use `template=LangchainPromptTemplate(lc_template)` instead.

## [0.8.8] - 2023-08-23

### New Features

- `OpenAIFineTuningHandler` for collecting LLM inputs/outputs for OpenAI fine tuning (#7367)

### Bug Fixes / Nits

- Add support for `claude-instant-1.2` (#7369)

## [0.8.7] - 2023-08-22

### New Features

- Support fine-tuned OpenAI models (#7364)
- Added support for Cassandra vector store (#6784)
- Support pydantic fields in tool functions (#7348)

### Bug Fixes / Nits

- Fix infinite looping with forced function call in `OpenAIAgent` (#7363)

## [0.8.6] - 2023-08-22

### New Features

- auto vs. recursive retriever notebook (#7353)
- Reader and Vector Store for BagelDB with example notebooks (#7311)

### Bug Fixes / Nits

- Use service context for intermediate index in retry source query engine (#7341)
- temp fix for prompt helper + chat models (#7350)
- Properly skip unit-tests when packages not installed (#7351)

## [0.8.5.post2] - 2023-08-20

### New Features

- Added FireStore docstore/index store support (#7305)
- add recursive agent notebook (#7330)

### Bug Fixes / Nits

- Fix Azure pydantic error (#7329)
- fix callback trace ids (make them a context var) (#7331)

## [0.8.5.post1] - 2023-08-18

### New Features

- Awadb Vector Store (#7291)

### Bug Fixes / Nits

- Fix bug in OpenAI llm temperature type

## [0.8.5] - 2023-08-18

### New Features

- Expose a system prompt/query wrapper prompt in the service context for open-source LLMs (#6647)
- Changed default MyScale index format to `MSTG` (#7288)
- Added tracing to chat engines/agents (#7304)
- move LLM and embeddings to pydantic (#7289)

### Bug Fixes / Nits

- Fix sentence splitter bug (#7303)
- Fix sentence splitter infinite loop (#7295)

## [0.8.4] - 2023-08-17

### Bug Fixes / Nits

- Improve SQL Query parsing (#7283)
- Fix loading embed_model from global service context (#7284)
- Limit langchain version until we migrate to pydantic v2 (#7297)

## [0.8.3] - 2023-08-16

### New Features

- Added Knowledge Graph RAG Retriever (#7204)

### Bug Fixes / Nits

- accept `api_key` kwarg in OpenAI LLM class constructor (#7263)
- Fix to create separate queue instances for separate instances of `StreamingAgentChatResponse` (#7264)

## [0.8.2.post1] - 2023-08-14

### New Features

- Added support for Rockset as a vector store (#7111)

### Bug Fixes

- Fixed bug in service context definition that could disable LLM (#7261)

## [0.8.2] - 2023-08-14

### New Features

- Enable the LLM or embedding model to be disabled by setting to `None` in the service context (#7255)
- Resolve nearly any huggingface embedding model using the `embed_model="local:<model_name>"` syntax (#7255)
- Async tool-calling support (#7239)

### Bug Fixes / Nits

- Updated supabase kwargs for add and query (#7103)
- Small tweak to default prompts to allow for more general purpose queries (#7254)
- Make callback manager optional for `CustomLLM` + docs update (#7257)

## [0.8.1] - 2023-08-13

### New Features

- feat: add node_postprocessors to ContextChatEngine (#7232)
- add ensemble query engine tutorial (#7247)

### Smaller Features

- Allow EMPTY keys for Fastchat/local OpenAI API endpoints (#7224)

## [0.8.0] - 2023-08-11

### New Features

- Added "LLAMA_INDEX_CACHE_DIR" to control cached files (#7233)
- Default to pydantic selectors when possible (#7154, #7223)
- Remove the need for langchain wrappers on `embed_model` in the service context (#7157)
- Metadata extractors take an `LLM` object now, in addition to `LLMPredictor` (#7202)
- Added local mode + fallback to llama.cpp + llama2 (#7200)
- Added local fallback for embeddings to `BAAI/bge-small-en` (#7200)
- Added `SentenceWindowNodeParser` + `MetadataReplacementPostProcessor` (#7211)

### Breaking Changes

- Change default LLM to gpt-3.5-turbo from text-davinci-003 (#7223)
- Change prompts for compact/refine/tree_summarize to work better with gpt-3.5-turbo (#7150, #7179, #7223)
- Increase default LLM temperature to 0.1 (#7180)

## [0.7.24.post1] - 2023-08-11

### Other Changes

- Reverted #7223 changes to defaults (#7235)

## [0.7.24] - 2023-08-10

### New Features

- Default to pydantic selectors when possible (#7154, #7223)
- Remove the need for langchain wrappers on `embed_model` in the service context (#7157)
- Metadata extractors take an `LLM` object now, in addition to `LLMPredictor` (#7202)
- Added local mode + fallback to llama.cpp + llama2 (#7200)
- Added local fallback for embeddings to `BAAI/bge-small-en` (#7200)
- Added `SentenceWindowNodeParser` + `MetadataReplacementPostProcessor` (#7211)

### Breaking Changes

- Change default LLM to gpt-3.5-turbo from text-davinci-003 (#7223)
- Change prompts for compact/refine/tree_summarize to work better with gpt-3.5-turbo (#7150, #7179, #7223)
- Increase default LLM temperature to 0.1 (#7180)

### Other Changes

- docs: Improvements to Mendable Search (#7220)
- Refactor openai agent (#7077)

### Bug Fixes / Nits

- Use `1 - cosine_distance` for pgvector/postgres vector db (#7217)
- fix metadata formatting and extraction (#7216)
- fix(readers): Fix non-ASCII JSON Reader bug (#7086)
- Chore: change PgVectorStore variable name from `sim` to `distance` for clarity (#7226)

## [0.7.23] - 2023-08-10

### Bug Fixes / Nits

- Fixed metadata formatting with custom tempalates and inheritance (#7216)

## [0.7.23] - 2023-08-10

### New Features

- Add "one click observability" page to docs (#7183)
- Added Xorbits inference for local deployments (#7151)
- Added Zep vector store integration (#7203)
- feat/zep vectorstore (#7203)

### Bug Fixes / Nits

- Update the default `EntityExtractor` model (#7209)
- Make `ChatMemoryBuffer` pickleable (#7205)
- Refactored `BaseOpenAIAgent` (#7077)

## [0.7.22] - 2023-08-08

### New Features

- add ensemble retriever notebook (#7190)
- DOCS: added local llama2 notebook (#7146)

### Bug Fixes / Nits

- Fix for `AttributeError: 'OpenAIAgent' object has no attribute 'callback_manager'` by calling super constructor within `BaseOpenAIAgent`
- Remove backticks from nebula queries (#7192)

## [0.7.21] - 2023-08-07

### New Features

- Added an `EntityExtractor` for metadata extraction (#7163)

## [0.7.20] - 2023-08-06

### New Features

- add router module docs (#7171)
- add retriever router (#7166)

### New Features

- Added a `RouterRetriever` for routing queries to specific retrievers (#7166)

### Bug Fixes / Nits

- Fix for issue where having multiple concurrent streamed responses from `OpenAIAgent` would result in interleaving of tokens across each response stream. (#7164)
- fix llms callbacks issue (args[0] error) (#7165)

## [0.7.19] - 2023-08-04

### New Features

- Added metadata filtering to weaviate (#7130)
- Added token counting (and all callbacks) to agents and streaming (#7122)

## [0.7.18] - 2023-08-03

### New Features

- Added `to/from_string` and `to/from_dict` methods to memory objects (#7128)
- Include columns comments from db tables in table info for SQL queries (#7124)
- Add Neo4j support (#7122)

### Bug Fixes / Nits

- Added `Azure AD` validation support to the `AzureOpenAI` class (#7127)
- add `flush=True` when printing agent/chat engine response stream (#7129)
- Added `Azure AD` support to the `AzureOpenAI` class (#7127)
- Update LLM question generator prompt to mention JSON markdown (#7105)
- Fixed `astream_chat` in chat engines (#7139)

## [0.7.17] - 2023-08-02

### New Features

- Update `ReActAgent` to support memory modules (minor breaking change since the constructor takes `memory` instead of `chat_history`, but the main `from_tools` method remains backward compatible.) (#7116)
- Update `ReActAgent` to support streaming (#7119)
- Added Neo4j graph store and query engine integrations (#7122)
- add object streaming (#7117)

## [0.7.16] - 2023-07-30

### New Features

- Chat source nodes (#7078)

## [0.7.15] - 2023-07-29

### Bug Fixes / Nits

- anthropic api key customization (#7082)
- Fix broken link to API reference in Contributor Docs (#7080)
- Update vector store docs (#7076)
- Update comment (#7073)

## [0.7.14] - 2023-07-28

### New Features

- Added HotpotQADistractor benchmark evaluator (#7034)
- Add metadata filter and delete support for LanceDB (#7048)
- Use MetadataFilters in opensearch (#7005)
- Added support for `KuzuGraphStore` (#6970)
- Added `kg_triplet_extract_fn` to customize how KGs are built (#7068)

### Bug Fixes / Nits

- Fix string formatting in context chat engine (#7050)
- Fixed tracing for async events (#7052)
- Less strict triplet extraction for KGs (#7059)
- Add configurable limit to KG data retrieved (#7059)
- Nebula connection improvements (#7059)
- Bug fix in building source nodes for agent response (#7067)

## [0.7.13] - 2023-07-26

### New Features

- Support function calling api for AzureOpenAI (#7041)

### Bug Fixes / Nits

- tune prompt to get rid of KeyError in SubQ engine (#7039)
- Fix validation of Azure OpenAI keys (#7042)

## [0.7.12] - 2023-07-25

### New Features

- Added `kwargs` to `ComposableGraph` for the underlying query engines (#6990)
- Validate openai key on init (#6940)
- Added async embeddings and async RetrieverQueryEngine (#6587)
- Added async `aquery` and `async_add` to PGVectorStore (#7031)
- Added `.source_nodes` attribute to chat engine and agent responses (#7029)
- Added `OpenInferenceCallback` for storing generation data in OpenInference format (#6998)

### Bug Fixes / Nits

- Fix achat memory initialization for data agents (#7000)
- Add `print_response_stream()` to agengt/chat engine response class (#7018)

### Bug Fixes / Nits

- Fix achat memory initialization for data agents (#7000)
- Add `print_response_stream()` to agengt/chat engine response class (#7018)

## [v0.7.11.post1] - 2023-07-20

### New Features

- Default to pydantic question generation when possible for sub-question query engine (#6979)

### Bug Fixes / Nits

- Fix returned order of messages in large chat memory (#6979)

## [v0.7.11] - 2023-07-19

### New Features

- Added a `SentenceTransformerRerank` node post-processor for fast local re-ranking (#6934)
- Add numpy support for evaluating queries in pandas query engine (#6935)
- Add metadata filtering support for Postgres Vector Storage integration (#6968)
- Proper llama2 support for agents and query engines (#6969)

### Bug Fixes / Nits

- Added `model_name` to LLMMetadata (#6911)
- Fallback to retriever service context in query engines (#6911)
- Fixed `as_chat_engine()` ValueError with extra kwargs (#6971

## [v0.7.10.post1] - 2023-07-18

### New Features

- Add support for Replicate LLM (vicuna & llama 2!)

### Bug Fixes / Nits

- fix streaming for condense chat engine (#6958)

## [v0.7.10] - 2023-07-17

### New Features

- Add support for chroma v0.4.0 (#6937)
- Log embedding vectors to callback manager (#6962)

### Bug Fixes / Nits

- add more robust embedding timeouts (#6779)
- improved connection session management on postgres vector store (#6843)

## [v0.7.9] - 2023-07-15

### New Features

- specify `embed_model="local"` to use default local embbeddings in the service context (#6806)
- Add async `acall` endpoint to `BasePydanticProgram` (defaults to sync version). Implement for `OpenAIPydanticProgram`

### Bug Fixes / Nits

- fix null metadata for searching existing vector dbs (#6912)
- add module guide docs for `SimpleDirectoryReader` (#6916)
- make sure `CondenseQuestionChatEngine` streaming chat endpoints work even if not explicitly setting `streaming=True` in the underlying query engine.

## [v0.7.8] - 2023-07-13

### New Features

- Added embedding speed benchmark (#6876)
- Added BEIR retrieval benchmark (#6825)

### Bug Fixes / Nits

- remove toctrees from deprecated_terms (#6895)
- Relax typing dependencies (#6879)
- docs: modification to evaluation notebook (#6840)
- raise error if the model does not support functions (#6896)
- fix(bench embeddings): bug not taking into account string length (#6899)x

## [v0.7.7] - 2023-07-13

### New Features

- Improved milvus consistency support and output fields support (#6452)
- Added support for knowledge graph querying w/ cypyer+nebula (#6642)
- Added `Document.example()` to create documents for fast prototyping (#6739)
- Replace react chat engine to use native reactive agent (#6870)

### Bug Fixes / Nits

- chore: added a help message to makefile (#6861)

### Bug Fixes / Nits

- Fixed support for using SQLTableSchema context_str attribute (#6891)

## [v0.7.6] - 2023-07-12

### New Features

- Added sources to agent/chat engine responses (#6854)
- Added basic chat buffer memory to agents / chat engines (#6857)
- Adding load and search tool (#6871)
- Add simple agent benchmark (#6869)
- add agent docs (#6866)
- add react agent (#6865)

### Breaking/Deprecated API Changes

- Replace react chat engine with native react agent (#6870)
- Set default chat mode to "best": use openai agent when possible, otherwise use react agent (#6870)

### Bug Fixes / Nits

- Fixed support for legacy vector store metadata (#6867)
- fix chroma notebook in docs (#6872)
- update LC embeddings docs (#6868)

## [v0.7.5] - 2023-07-11

### New Features

- Add `Anthropic` LLM implementation (#6855)

### Bug Fixes / Nits

- Fix indexing error in `SentenceEmbeddingOptimizer` (#6850)
- fix doc for custom embedding model (#6851)
- fix(silent error): Add validation to `SimpleDirectoryReader` (#6819)
- Fix link in docs (#6833)
- Fixes Azure gpt-35-turbo model not recognized (#6828)
- Update Chatbot_SEC.ipynb (#6808)
- Rename leftover original name to LlamaIndex (#6792)
- patch nested traces of the same type (#6791)

## [v0.7.4] - 2023-07-08

### New Features

- `MetadataExtractor` - Documnent Metadata Augmentation via LLM-based feature extractors (#6764)

### Bug Fixes / Nits

- fixed passing in query bundle to node postprocessors (#6780)
- fixed error in callback manager with nested traces (#6791)

## [v0.7.3] - 2023-07-07

### New Features

- Sub question query engine returns source nodes of sub questions in the callback manager (#6745)
- trulens integration (#6741)
- Add sources to subquestion engine (#6745)

### Bug Fixes / Nits

- Added/Fixed streaming support to simple and condense chat engines (#6717)
- fixed `response_mode="no_text"` response synthesizer (#6755)
- fixed error setting `num_output` and `context_window` in service context (#6766)
- Fix missing as_query_engine() in tutorial (#6747)
- Fixed variable sql_query_engine in the notebook (#6778)
- fix required function fields (#6761)
- Remove usage of stop token in Prompt, SQL gen (#6782)

## [v0.7.2] - 2023-07-06

### New Features

- Support Azure OpenAI (#6718)
- Support prefix messages (e.g. system prompt) in chat engine and OpenAI agent (#6723)
- Added `CBEventType.SUB_QUESTIONS` event type for tracking sub question queries/responses (#6716)

### Bug Fixes / Nits

- Fix HF LLM output error (#6737)
- Add system message support for langchain message templates (#6743)
- Fixed applying node-postprocessors (#6749)
- Add missing `CustomLLM` import under `llama_index.llms` (#6752)
- fix(typo): `get_transformer_tokenizer_fn` (#6729)
- feat(formatting): `black[jupyter]` (#6732)
- fix(test): `test_optimizer_chinese` (#6730)

## [v0.7.1] - 2023-07-05

### New Features

- Streaming support for OpenAI agents (#6694)
- add recursive retriever + notebook example (#6682)

## [v0.7.0] - 2023-07-04

### New Features

- Index creation progress bars (#6583)

### Bug Fixes/ Nits

- Improved chat refine template (#6645)

### Breaking/Deprecated API Changes

- Change `BaseOpenAIAgent` to use `llama_index.llms.OpenAI`. Adjust `chat_history` to use `List[ChatMessage]]` as type.
- Remove (previously deprecated) `llama_index.langchain_helpers.chain_wrapper` module.
- Remove (previously deprecated) `llama_index.token_counter.token_counter` module. See [migration guide](/how_to/callbacks/token_counting_migration.html) for more details on new callback based token counting.
- Remove `ChatGPTLLMPredictor` and `HuggingFaceLLMPredictor`. See [migration guide](/how_to/customization/llms_migration_guide.html) for more details on replacements.
- Remove support for setting `cache` via `LLMPredictor` constructor.
- Update `BaseChatEngine` interface:
  - adjust `chat_history` to use `List[ChatMessage]]` as type
  - expose `chat_history` state as a property
  - support overriding `chat_history` in `chat` and `achat` endpoints
- Remove deprecated arguments for `PromptHelper`: `max_input_size`, `embedding_limit`, `max_chunk_overlap`
- Update all notebooks to use native openai integration (#6696)

## [v0.6.38] - 2023-07-02

### New Features

- add optional tqdm progress during index creation (#6583)
- Added async support for "compact" and "refine" response modes (#6590)
- [feature]add transformer tokenize functionalities for optimizer (chinese) (#6659)
- Add simple benchmark for vector store (#6670)
- Introduce `llama_index.llms` module, with new `LLM` interface, and `OpenAI`, `HuggingFaceLLM`, `LangChainLLM` implementations. (#6615)
- Evaporate pydantic program (#6666)

### Bug Fixes / Nits

- Improve metadata/node storage and retrieval for RedisVectorStore (#6678)
- Fixed node vs. document filtering in vector stores (#6677)
- add context retrieval agent notebook link to docs (#6660)
- Allow null values for the 'image' property in the ImageNode class and se… (#6661)
- Fix broken links in docs (#6669)
- update milvus to store node content (#6667)

## [v0.6.37] - 2023-06-30

### New Features

- add context augmented openai agent (#6655)

## [v0.6.36] - 2023-06-29

### New Features

- Redis support for index stores and docstores (#6575)
- DuckDB + SQL query engine notebook (#6628)
- add notebook showcasing deplot data loader (#6638)

### Bug Fixes / Nits

- More robust JSON parsing from LLM for `SelectionOutputParser` (#6610)
- bring our loaders back in line with llama-hub (#6630)
- Remove usage of SQLStructStoreIndex in notebooks (#6585)
- MD reader: remove html tags and leave linebreaks alone (#6618)
- bump min langchain version to latest version (#6632)
- Fix metadata column name in postgres vector store (#6622)
- Postgres metadata fixes (#6626, #6634)
- fixed links to dataloaders in contribution.md (#6636)
- fix: typo in docs in creating custom_llm huggingface example (#6639)
- Updated SelectionOutputParser to handle JSON objects and arrays (#6610)
- Fixed docstring argument typo (#6652)

## [v0.6.35] - 2023-06-28

- refactor structured output + pydantic programs (#6604)

### Bug Fixes / Nits

- Fix serialization for OpenSearch vector stores (#6612)
- patch docs relationships (#6606)
- Bug fix for ignoring directories while parsing git repo (#4196)
- updated Chroma notebook (#6572)
- Backport old node name (#6614)
- Add the ability to change chroma implementation (#6601)

## [v0.6.34] - 2023-06-26

### Patch Update (v0.6.34.post1)

- Patch imports for Document obj for backwards compatibility (#6597)

### New Features

- New `TextNode`/`Document` object classes based on pydantic (#6586)
- `TextNode`/`Document` objects support metadata customization (metadata templates, exclude metadata from LLM or embeddings) (#6586)
- Nodes no longer require flat metadata dictionaries, unless the vector store you use requires it (#6586)

### Bug Fixes / Nits

- use `NLTK_DATA` env var to control NLTK download location (#6579)
- [discord] save author as metadata in group_conversations.py (#6592)
- bs4 -> beautifulsoup4 in requirements (#6582)
- negate euclidean distance (#6564)
- add df output parser notebook link to docs (#6581)

### Breaking/Deprecated API Changes

- `Node` has been renamed to `TextNode` and is imported from `llama_index.schema` (#6586)
- `TextNode` and `Document` must be instantiated with kwargs: `Document(text=text)` (#6586)
- `TextNode` (fka `Node`) has a `id_` or `node_id` property, rather than `doc_id` (#6586)
- `TextNode` and `Document` have a metadata property, which replaces the extra_info property (#6586)
- `TextNode` no longer has a `node_info` property (start/end indexes are accessed directly with `start/end_char_idx` attributes) (#6586)

## [v0.6.33] - 2023-06-25

### New Features

- Add typesense vector store (#6561)
- add df output parser (#6576)

### Bug Fixes / Nits

- Track langchain dependency via bridge module. (#6573)

## [v0.6.32] - 2023-06-23

### New Features

- add object index (#6548)
- add SQL Schema Node Mapping + SQLTableRetrieverQueryEngine + obj index fixes (#6569)
- sql refactor (NLSQLTableQueryEngine) (#6529)

### Bug Fixes / Nits

- Update vector_stores.md (#6562)
- Minor `BaseResponseBuilder` interface cleanup (#6557)
- Refactor TreeSummarize (#6550)

## [v0.6.31] - 2023-06-22

### Bug Fixes / Nits

- properly convert weaviate distance to score (#6545)
- refactor tree summarize and fix bug to not truncate context (#6550)
- fix custom KG retrieval notebook nits (#6551)

## [v0.6.30] - 2023-06-21

### New Features

- multi-selector support in router query engine (#6518)
- pydantic selector support in router query engine using OpenAI function calling API (#6518)
- streaming response support in `CondenseQuestionChatEngine` and `SimpleChatEngine` (#6524)
- metadata filtering support in `QdrantVectorStore` (#6476)
- add `PGVectorStore` to support postgres with pgvector (#6190)

### Bug Fixes / Nits

- better error handling in the mbox reader (#6248)
- Fix blank similarity score when using weaviate (#6512)
- fix for sorted nodes in `PrevNextNodePostprocessor` (#6048)

### Breaking/Deprecated API Changes

- Refactor PandasQueryEngine to take in df directly, deprecate PandasIndex (#6527)

## [v0.6.29] - 2023-06-20

### New Features

- query planning tool with OpenAI Function API (#6520)
- docs: example of kg+vector index (#6497)
- Set context window sizes for Cohere and AI21(J2 model) (#6485)

### Bug Fixes / Nits

- add default input size for Cohere and AI21 (#6485)
- docs: replace comma with colon in dict object (#6439)
- extra space in prompt and error message update (#6443)
- [Issue 6417] Fix prompt_templates docs page (#6499)
- Rip out monkey patch and update model to context window mapping (#6490)

## [v0.6.28] - 2023-06-19

### New Features

- New OpenAI Agent + Query Engine Cookbook (#6496)
- allow recursive data extraction (pydantic program) (#6503)

### Bug Fixes / Nits

- update mongo interface (#6501)
- fixes that we forgot to include for openai pydantic program (#6503) (#6504)
- Fix github pics in Airbyte notebook (#6493)

## [v0.6.27] - 2023-06-16

### New Features

- Add node doc_id filtering to weaviate (#6467)
- New `TokenCountingCallback` to customize and track embedding, prompt, and completion token usage (#6440)
- OpenAI Retrieval Function Agent (#6491)

### Breaking/Deprecated API Changes

- Deprecated current token tracking (llm predictor and embed model will no longer track tokens in the future, please use the `TokenCountingCallback` (#6440)
- Add maximal marginal relevance to the Simple Vector Store, which can be enabled as a query mode (#6446)

### Bug Fixes / Nits

- `as_chat_engine` properly inherits the current service context (#6470)
- Use namespace when deleting from pinecone (#6475)
- Fix paths when using fsspec on windows (#3778)
- Fix for using custom file readers in `SimpleDirectoryReader` (#6477)
- Edit MMR Notebook (#6486)
- FLARE fixes (#6484)

## [v0.6.26] - 2023-06-14

### New Features

- Add OpenAIAgent and tutorial notebook for "build your own agent" (#6461)
- Add OpenAIPydanticProgram (#6462)

### Bug Fixes / Nits

- Fix citation engine import (#6456)

## [v0.6.25] - 2023-06-13

### New Features

- Added FLARE query engine (#6419).

## [v0.6.24] - 2023-06-12

### New Features

- Added better support for vector store with existing data (e.g. allow configurable text key) for Pinecone and Weaviate. (#6393)
- Support batched upsert for Pineone (#6393)
- Added initial [guidance](https://github.com/microsoft/guidance/) integration. Added `GuidancePydanticProgram` for generic structured output generation and `GuidanceQuestionGenerator` for generating sub-questions in `SubQuestionQueryEngine` (#6246).

## [v0.6.23] - 2023-06-11

### Bug Fixes / Nits

- Remove hardcoded chunk size for citation query engine (#6408)
- Mongo demo improvements (#6406)
- Fix notebook (#6418)
- Cleanup RetryQuery notebook (#6381)

## [v0.6.22] - 2023-06-10

### New Features

- Added `SQLJoinQueryEngine` (generalization of `SQLAutoVectorQueryEngine`) (#6265)
- Added support for graph stores under the hood, and initial support for Nebula KG. More docs coming soon! (#2581)
- Added guideline evaluator to allow llm to provide feedback based on user guidelines (#4664)
- Added support for MongoDB Vector stores to enable Atlas knnbeta search (#6379)
- Added new CitationQueryEngine for inline citations of sources in response text (#6239)

### Bug Fixes

- Fixed bug with `delete_ref_doc` not removing all metadata from the docstore (#6192)
- FIxed bug with loading existing QDrantVectorStore (#6230)

### Miscellaneous

- Added changelog officially to github repo (#6191)

## [v0.6.21] - 2023-06-06

### New Features

- SimpleDirectoryReader has new `filename_as_id` flag to automatically set the doc_id (useful for `refresh_ref_docs()`)
- DocArray vector store integration
- Tair vector store integration
- Weights and Biases callback handler for tracing and versioning indexes
- Can initialize indexes directly from a vector store: `index = VectorStoreIndex.from_vector_store(vector_store=vector_store)`

### Bug Fixes

- Fixed multimodal notebook
- Updated/fixed the SQL tutorial in the docs

### Miscellaneous

- Minor docs updates
- Added github pull-requset templates
- Added github issue-forms

## [v0.6.20] - 2023-06-04

### New Features

- Added new JSONQueryEngine that uses JSON schema to deliver more accurate JSON query answers
- Metadata support for redis vector-store
- Added Supabase vector store integration

### Bug Fixes

- Fixed typo in text-to-sql prompt

### Breaking/Deprecated API Changes

- Removed GPT prefix from indexes (old imports/names are still supported though)

### Miscellaneous

- Major docs updates, brought important modules to the top level

## [v0.6.19] - 2023-06-02

### New Features

- Added agent tool abstraction for llama-hub data loaders

### Miscellaneous

- Minor doc updates

## [v0.6.18] - 2023-06-02

### Miscellaneous

- Added `Discover LlamaIndex` video series to the tutorials docs section
- Minor docs updates<|MERGE_RESOLUTION|>--- conflicted
+++ resolved
@@ -1,12 +1,11 @@
 # ChangeLog
 
-<<<<<<< HEAD
 ## Unreleased
 
 ### New Features
 
 - Add Amazon `BedrockEmbedding` (#8550)
-=======
+
 ## [0.8.55] - 2023-10-29
 
 ### New Features
@@ -18,7 +17,6 @@
 ### Bug Fixes / Nits
 
 - Update pull request template with google colab support inclusion (#8525)
->>>>>>> b6255bfe
 
 ## [0.8.54] - 2023-10-28
 
