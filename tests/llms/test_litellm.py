from typing import Any, AsyncGenerator, Generator

try:
    import litellm
except ImportError:
    litellm = None  # type: ignore

import pytest
<<<<<<< HEAD
from pytest import MonkeyPatch

import sys, os
sys.path.insert(
    0, os.path.abspath("../..")
)  # Adds the parent directory to the system path for testing

=======
>>>>>>> 6b40cf37
from llama_index.llms.base import ChatMessage
from llama_index.llms.litellm import LiteLLM
from pytest import MonkeyPatch

from tests.conftest import CachedOpenAIApiKeys


def mock_completion(*args: Any, **kwargs: Any) -> dict:
    # Example taken from https://platform.openai.com/docs/api-reference/completions/create
    return {
        "id": "cmpl-uqkvlQyYK7bGYrRHQ0eXlWi7",
        "object": "text_completion",
        "created": 1589478378,
        "model": "text-davinci-003",
        "choices": [
            {
                "text": "\n\nThis is indeed a test",
                "index": 0,
                "logprobs": None,
                "finish_reason": "length",
            }
        ],
        "usage": {"prompt_tokens": 5, "completion_tokens": 7, "total_tokens": 12},
    }


async def mock_async_completion(*args: Any, **kwargs: Any) -> dict:
    return mock_completion(*args, **kwargs)


def mock_chat_completion(*args: Any, **kwargs: Any) -> dict:
    # Example taken from https://platform.openai.com/docs/api-reference/chat/create
    return {
        "id": "chatcmpl-abc123",
        "object": "chat.completion",
        "created": 1677858242,
        "model": "gpt-3.5-turbo-0301",
        "usage": {"prompt_tokens": 13, "completion_tokens": 7, "total_tokens": 20},
        "choices": [
            {
                "message": {"role": "assistant", "content": "\n\nThis is a test!"},
                "finish_reason": "stop",
                "index": 0,
            }
        ],
    }


def mock_completion_stream(*args: Any, **kwargs: Any) -> Generator[dict, None, None]:
    # Example taken from https://github.com/openai/openai-cookbook/blob/main/examples/How_to_stream_completions.ipynb
    responses = [
        {
            "choices": [
                {
                    "text": "1",
                }
            ],
        },
        {
            "choices": [
                {
                    "text": "2",
                }
            ],
        },
    ]
    yield from responses


async def mock_async_completion_stream(
    *args: Any, **kwargs: Any
) -> AsyncGenerator[dict, None]:
    async def gen() -> AsyncGenerator[dict, None]:
        for response in mock_completion_stream(*args, **kwargs):
            yield response

    return gen()


def mock_chat_completion_stream(
    *args: Any, **kwargs: Any
) -> Generator[dict, None, None]:
    # Example taken from: https://github.com/openai/openai-cookbook/blob/main/examples/How_to_stream_completions.ipynb
    responses = [
        {
            "choices": [
                {"delta": {"role": "assistant"}, "finish_reason": None, "index": 0}
            ],
            "created": 1677825464,
            "id": "chatcmpl-6ptKyqKOGXZT6iQnqiXAH8adNLUzD",
            "model": "gpt-3.5-turbo-0301",
            "object": "chat.completion.chunk",
        },
        {
            "choices": [
                {"delta": {"content": "\n\n"}, "finish_reason": None, "index": 0}
            ],
            "created": 1677825464,
            "id": "chatcmpl-6ptKyqKOGXZT6iQnqiXAH8adNLUzD",
            "model": "gpt-3.5-turbo-0301",
            "object": "chat.completion.chunk",
        },
        {
            "choices": [{"delta": {"content": "2"}, "finish_reason": None, "index": 0}],
            "created": 1677825464,
            "id": "chatcmpl-6ptKyqKOGXZT6iQnqiXAH8adNLUzD",
            "model": "gpt-3.5-turbo-0301",
            "object": "chat.completion.chunk",
        },
        {
            "choices": [{"delta": {}, "finish_reason": "stop", "index": 0}],
            "created": 1677825464,
            "id": "chatcmpl-6ptKyqKOGXZT6iQnqiXAH8adNLUzD",
            "model": "gpt-3.5-turbo-0301",
            "object": "chat.completion.chunk",
        },
    ]
    yield from responses


@pytest.mark.skipif(litellm is None, reason="litellm not installed")
def test_chat_model_basic(monkeypatch: MonkeyPatch) -> None:
    with CachedOpenAIApiKeys(set_fake_key=True):
        monkeypatch.setattr(
            "llama_index.llms.litellm.completion_with_retry", mock_chat_completion
        )

        llm = LiteLLM(model="gpt-3.5-turbo")
        prompt = "test prompt"
        message = ChatMessage(role="user", content="test message")

        response = llm.complete(prompt)
        assert response.text == "\n\nThis is a test!"

        chat_response = llm.chat([message])
        assert chat_response.message.content == "\n\nThis is a test!"


@pytest.mark.skipif(litellm is None, reason="litellm not installed")
def test_metadata() -> None:
    llm = LiteLLM(model="gpt-3.5-turbo")
    assert isinstance(llm.metadata.context_window, int)


def test_deep_infra():
    from llama_index.llms import LiteLLM, ChatMessage
    # # deep infra call
    llm = LiteLLM(
        model="deepinfra/meta-llama/Llama-2-70b-chat-hf", 
        max_tokens=10,
        api_key=""
    )
    message = ChatMessage(role="user", content="why does LiteLLM love LlamaIndex")
    chat_response = llm.chat([message])
    print("\ndeepinfra Chat response\n")
    print(chat_response)

def test_openai():
    from llama_index.llms import LiteLLM, ChatMessage
    llm = LiteLLM(
        model="gpt-3.5-turbo",
        api_key=""
    )
    message = ChatMessage(role="user", content="why does LiteLLM love LlamaIndex")
    chat_response = llm.chat([message])
    print("gpt-3.5-turbo Chat response\n")
    print(chat_response)


def test_tg_ai():
    from llama_index.llms import LiteLLM, ChatMessage
    # # deep infra call
    llm = LiteLLM(
        model="together_ai/togethercomputer/Llama-2-7B-32K-Instruct", 
        max_tokens=10,
        api_key=""
    )
    message = ChatMessage(role="user", content="why does LiteLLM love LlamaIndex")
    chat_response = llm.chat([message])
    print("\ntogetherai Chat response\n")
    print(chat_response)<|MERGE_RESOLUTION|>--- conflicted
+++ resolved
@@ -6,7 +6,6 @@
     litellm = None  # type: ignore
 
 import pytest
-<<<<<<< HEAD
 from pytest import MonkeyPatch
 
 import sys, os
@@ -14,8 +13,6 @@
     0, os.path.abspath("../..")
 )  # Adds the parent directory to the system path for testing
 
-=======
->>>>>>> 6b40cf37
 from llama_index.llms.base import ChatMessage
 from llama_index.llms.litellm import LiteLLM
 from pytest import MonkeyPatch
