--- conflicted
+++ resolved
@@ -247,11 +247,7 @@
     assert result_nodes[1].node.get_text() == "This is another test."
     assert result_nodes[1].node.get_doc_id() == "3v2"
     assert cast(Dict, result_nodes[1].node_info)["date"] == "2020-01-03"
-<<<<<<< HEAD
     assert result_nodes[2].node.get_text() == "This is a test."
-    assert cast(Dict, result_nodes[2].node_info)["date"] == "2020-01-02"
-=======
-    assert result_nodes[2].get_text() == "This is a test."
     assert cast(Dict, result_nodes[2].node_info)["date"] == "2020-01-02"
 
 
@@ -321,5 +317,4 @@
     assert len(result_nodes_with_score) == 1
     assert result_nodes_with_score[0].node.get_text() == "Hello world."
     assert cast(Dict, nodes[0].node_info)[key] != 0
-    assert cast(Dict, nodes[3].node_info)[key] == 3
->>>>>>> c54a6f2b
+    assert cast(Dict, nodes[3].node_info)[key] == 3