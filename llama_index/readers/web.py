"""Web scraper."""
import logging
from typing import Any, Callable, Dict, List, Optional, Tuple

import requests

from llama_index.bridge.pydantic import PrivateAttr
from llama_index.readers.base import BasePydanticReader
from llama_index.schema import Document

logger = logging.getLogger(__name__)


class SimpleWebPageReader(BasePydanticReader):
    """Simple web page reader.

    Reads pages from the web.

    Args:
        html_to_text (bool): Whether to convert HTML to text.
            Requires `html2text` package.
        metadata_fn (Optional[Callable[[str], Dict]]): A function that takes in
            a URL and returns a dictionary of metadata.
            Default is None.
    """

    is_remote: bool = True
    html_to_text: bool

    _metadata_fn: Optional[Callable[[str], Dict]] = PrivateAttr()

    def __init__(
        self,
        html_to_text: bool = False,
        metadata_fn: Optional[Callable[[str], Dict]] = None,
    ) -> None:
        """Initialize with parameters."""
        try:
            import html2text  # noqa
        except ImportError:
            raise ImportError(
                "`html2text` package not found, please run `pip install html2text`"
            )
        self._metadata_fn = metadata_fn
        super().__init__(html_to_text=html_to_text)

    @classmethod
    def class_name(cls) -> str:
        return "SimpleWebPageReader"

    def load_data(self, urls: List[str]) -> List[Document]:
        """Load data from the input directory.

        Args:
            urls (List[str]): List of URLs to scrape.

        Returns:
            List[Document]: List of documents.

        """
        if not isinstance(urls, list):
            raise ValueError("urls must be a list of strings.")
        documents = []
        for url in urls:
            response = requests.get(url, headers=None).text
            if self.html_to_text:
                import html2text

                response = html2text.html2text(response)

            metadata: Optional[Dict] = None
            if self._metadata_fn is not None:
                metadata = self._metadata_fn(url)

<<<<<<< HEAD
            documents.append(Document(text=response, id_=url, metadata=metadata or {}))
=======
            documents.append(Document(id_=url, text=response, metadata=metadata or {}))
>>>>>>> 61196dab

        return documents


class TrafilaturaWebReader(BasePydanticReader):
    """Trafilatura web page reader.

    Reads pages from the web.
    Requires the `trafilatura` package.

    """

    is_remote: bool = True
    error_on_missing: bool

    def __init__(self, error_on_missing: bool = False) -> None:
        """Initialize with parameters.

        Args:
            error_on_missing (bool): Throw an error when data cannot be parsed
        """
        try:
            import trafilatura  # noqa
        except ImportError:
            raise ImportError(
                "`trafilatura` package not found, please run `pip install trafilatura`"
            )
        super().__init__(error_on_missing=error_on_missing)

    @classmethod
    def class_name(cls) -> str:
        return "TrafilaturaWebReader"

    def load_data(self, urls: List[str]) -> List[Document]:
        """Load data from the urls.

        Args:
            urls (List[str]): List of URLs to scrape.

        Returns:
            List[Document]: List of documents.

        """
        import trafilatura

        if not isinstance(urls, list):
            raise ValueError("urls must be a list of strings.")
        documents = []
        for url in urls:
            downloaded = trafilatura.fetch_url(url)
            if not downloaded:
                if self.error_on_missing:
                    raise ValueError(f"Trafilatura fails to get string from url: {url}")
                continue
            response = trafilatura.extract(downloaded)
            if not response:
                if self.error_on_missing:
                    raise ValueError(f"Trafilatura fails to parse page: {url}")
                continue
            documents.append(Document(id_=url, text=response))

        return documents


def _substack_reader(soup: Any) -> Tuple[str, Dict[str, Any]]:
    """Extract text from Substack blog post."""
    metadata = {
        "Title of this Substack post": soup.select_one("h1.post-title").getText(),
        "Subtitle": soup.select_one("h3.subtitle").getText(),
        "Author": soup.select_one("span.byline-names").getText(),
    }
    text = soup.select_one("div.available-content").getText()
    return text, metadata


DEFAULT_WEBSITE_EXTRACTOR: Dict[str, Callable[[Any], Tuple[str, Dict[str, Any]]]] = {
    "substack.com": _substack_reader,
}


class BeautifulSoupWebReader(BasePydanticReader):
    """BeautifulSoup web page reader.

    Reads pages from the web.
    Requires the `bs4` and `urllib` packages.

    Args:
        website_extractor (Optional[Dict[str, Callable]]): A mapping of website
            hostname (e.g. google.com) to a function that specifies how to
            extract text from the BeautifulSoup obj. See DEFAULT_WEBSITE_EXTRACTOR.
    """

    is_remote: bool = True
    _website_extractor: Dict[str, Callable] = PrivateAttr()

    def __init__(
        self,
        website_extractor: Optional[Dict[str, Callable]] = None,
    ) -> None:
        """Initialize with parameters."""
        try:
            from urllib.parse import urlparse  # noqa

            import requests  # noqa
            from bs4 import BeautifulSoup  # noqa
        except ImportError:
            raise ImportError(
                "`bs4`, `requests`, and `urllib` must be installed to scrape websites."
                "Please run `pip install bs4 requests urllib`."
            )

        self._website_extractor = website_extractor or DEFAULT_WEBSITE_EXTRACTOR
        super().__init__()

    @classmethod
    def class_name(cls) -> str:
        return "BeautifulSoupWebReader"

    def load_data(
        self, urls: List[str], custom_hostname: Optional[str] = None
    ) -> List[Document]:
        """Load data from the urls.

        Args:
            urls (List[str]): List of URLs to scrape.
            custom_hostname (Optional[str]): Force a certain hostname in the case
                a website is displayed under custom URLs (e.g. Substack blogs)

        Returns:
            List[Document]: List of documents.

        """
        from urllib.parse import urlparse

        import requests
        from bs4 import BeautifulSoup

        documents = []
        for url in urls:
            try:
                page = requests.get(url)
            except Exception:
                raise ValueError(f"One of the inputs is not a valid url: {url}")

            hostname = custom_hostname or urlparse(url).hostname or ""

            soup = BeautifulSoup(page.content, "html.parser")

            data = ""
            metadata = {"URL": url}
            if hostname in self._website_extractor:
                data, metadata = self._website_extractor[hostname](soup)
                metadata.update(metadata)
            else:
                data = soup.getText()

            documents.append(Document(id_=url, text=data, metadata=metadata))

        return documents


class RssReader(BasePydanticReader):
    """RSS reader.

    Reads content from an RSS feed.

    """

    is_remote: bool = True
    html_to_text: bool

    def __init__(self, html_to_text: bool = False) -> None:
        """Initialize with parameters.

        Args:
            html_to_text (bool): Whether to convert HTML to text.
                Requires `html2text` package.

        """
        try:
            import feedparser  # noqa
        except ImportError:
            raise ImportError(
                "`feedparser` package not found, please run `pip install feedparser`"
            )

        if html_to_text:
            try:
                import html2text  # noqa
            except ImportError:
                raise ImportError(
                    "`html2text` package not found, please run `pip install html2text`"
                )
        super().__init__(html_to_text=html_to_text)

    @classmethod
    def class_name(cls) -> str:
        return "RssReader"

    def load_data(self, urls: List[str]) -> List[Document]:
        """Load data from RSS feeds.

        Args:
            urls (List[str]): List of RSS URLs to load.

        Returns:
            List[Document]: List of documents.

        """
        import feedparser

        if not isinstance(urls, list):
            raise ValueError("urls must be a list of strings.")

        documents = []

        for url in urls:
            parsed = feedparser.parse(url)
            for entry in parsed.entries:
                doc_id = entry.id or entry.link
                if "content" in entry:
                    data = entry.content[0].value
                else:
                    data = entry.description or entry.summary

                if self.html_to_text:
                    import html2text

                    data = html2text.html2text(data)

                metadata = {"title": entry.title, "link": entry.link}
                documents.append(Document(id_=doc_id, text=data, metadata=metadata))

        return documents


if __name__ == "__main__":
    reader = SimpleWebPageReader()
    logger.info(reader.load_data(["http://www.google.com"]))<|MERGE_RESOLUTION|>--- conflicted
+++ resolved
@@ -72,11 +72,8 @@
             if self._metadata_fn is not None:
                 metadata = self._metadata_fn(url)
 
-<<<<<<< HEAD
             documents.append(Document(text=response, id_=url, metadata=metadata or {}))
-=======
             documents.append(Document(id_=url, text=response, metadata=metadata or {}))
->>>>>>> 61196dab
 
         return documents
 
