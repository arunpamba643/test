"""General utils functions."""

import random
import sys
import time
import traceback
import uuid
from contextlib import contextmanager
from dataclasses import dataclass
from itertools import islice
from typing import (
    Any,
    Callable,
    Generator,
    List,
    Optional,
    Set,
    Type,
    cast,
    Union,
    Iterable,
)
import os


class GlobalsHelper:
    """Helper to retrieve globals.

    Helpful for global caching of certain variables that can be expensive to load.
    (e.g. tokenization)

    """

    _tokenizer: Optional[Callable[[str], List]] = None
    _stopwords: Optional[List[str]] = None

    @property
    def tokenizer(self) -> Callable[[str], List]:
        """Get tokenizer."""
        if self._tokenizer is None:
<<<<<<< HEAD
            # if python version >= 3.8, then use tiktoken
            # else use GPT2TokenizerFast
            if sys.version_info >= (3, 8):
                tiktoken_import_err = (
                    "`tiktoken` package not found, please run `pip install tiktoken`"
                )
                try:
                    import tiktoken
                except ImportError:
                    raise ImportError(tiktoken_import_err)
                enc = tiktoken.get_encoding("gpt2")
                self._tokenizer = cast(Callable[[str], List], enc.encode)
            else:
                try:
                    import transformers
                except ImportError:
                    raise ImportError(
                        "`transformers` package not found, "
                        "please run `pip install transformers`"
                    )

                tokenizer = transformers.GPT2TokenizerFast.from_pretrained("gpt2")

                def tokenizer_fn(text: str) -> List:
                    return tokenizer(text)["input_ids"]

                self._tokenizer = tokenizer_fn
=======
            tiktoken_import_err = (
                "`tiktoken` package not found, please run `pip install tiktoken`"
            )
            try:
                import tiktoken
            except ImportError:
                raise ImportError(tiktoken_import_err)
            enc = tiktoken.get_encoding("gpt2")
            self._tokenizer = cast(Callable[[str], List], enc.encode)
>>>>>>> 3ea488a5
        return self._tokenizer

    @property
    def stopwords(self) -> List[str]:
        """Get stopwords."""
        if self._stopwords is None:
            try:
                import nltk
                from nltk.corpus import stopwords
            except ImportError:
                raise ImportError(
                    "`nltk` package not found, please run `pip install nltk`"
                )
            try:
                nltk.data.find("corpora/stopwords")
            except LookupError:
                nltk_data_dir = os.environ.get("NLTK_DATA", None)
                nltk.download("stopwords", download_dir=nltk_data_dir)
            self._stopwords = stopwords.words("english")
        return self._stopwords


globals_helper = GlobalsHelper()


def get_new_id(d: Set) -> str:
    """Get a new ID."""
    while True:
        new_id = str(uuid.uuid4())
        if new_id not in d:
            break
    return new_id


def get_new_int_id(d: Set) -> int:
    """Get a new integer ID."""
    while True:
        new_id = random.randint(0, sys.maxsize)
        if new_id not in d:
            break
    return new_id


@contextmanager
def temp_set_attrs(obj: Any, **kwargs: Any) -> Generator:
    """Temporary setter.

    Utility class for setting a temporary value for an attribute on a class.
    Taken from: https://tinyurl.com/2p89xymh

    """
    prev_values = {k: getattr(obj, k) for k in kwargs}
    for k, v in kwargs.items():
        setattr(obj, k, v)
    try:
        yield
    finally:
        for k, v in prev_values.items():
            setattr(obj, k, v)


@dataclass
class ErrorToRetry:
    """Exception types that should be retried.

    Args:
        exception_cls (Type[Exception]): Class of exception.
        check_fn (Optional[Callable[[Any]], bool]]):
            A function that takes an exception instance as input and returns
            whether to retry.

    """

    exception_cls: Type[Exception]
    check_fn: Optional[Callable[[Any], bool]] = None


def retry_on_exceptions_with_backoff(
    lambda_fn: Callable,
    errors_to_retry: List[ErrorToRetry],
    max_tries: int = 10,
    min_backoff_secs: float = 0.5,
    max_backoff_secs: float = 60.0,
) -> Any:
    """Execute lambda function with retries and exponential backoff.

    Args:
        lambda_fn (Callable): Function to be called and output we want.
        errors_to_retry (List[ErrorToRetry]): List of errors to retry.
            At least one needs to be provided.
        max_tries (int): Maximum number of tries, including the first. Defaults to 10.
        min_backoff_secs (float): Minimum amount of backoff time between attempts.
            Defaults to 0.5.
        max_backoff_secs (float): Maximum amount of backoff time between attempts.
            Defaults to 60.

    """
    if not errors_to_retry:
        raise ValueError("At least one error to retry needs to be provided")

    error_checks = {
        error_to_retry.exception_cls: error_to_retry.check_fn
        for error_to_retry in errors_to_retry
    }
    exception_class_tuples = tuple(error_checks.keys())

    backoff_secs = min_backoff_secs
    tries = 0

    while True:
        try:
            return lambda_fn()
        except exception_class_tuples as e:
            traceback.print_exc()
            tries += 1
            if tries >= max_tries:
                raise
            check_fn = error_checks.get(e.__class__)
            if check_fn and not check_fn(e):
                raise
            time.sleep(backoff_secs)
            backoff_secs = min(backoff_secs * 2, max_backoff_secs)


def truncate_text(text: str, max_length: int) -> str:
    """Truncate text to a maximum length."""
    return text[: max_length - 3] + "..."


def iter_batch(iterable: Union[Iterable, Generator], size: int) -> Iterable:
    """Iterate over an iterable in batches.

    >>> list(iter_batch([1,2,3,4,5], 3))
    [[1, 2, 3], [4, 5]]
    """
    source_iter = iter(iterable)
    while source_iter:
        b = list(islice(source_iter, size))
        if len(b) == 0:
            break
        yield b


def concat_dirs(dir1: str, dir2: str) -> str:
    """
    Concat dir1 and dir2 while avoiding backslashes when running on windows.
    os.path.join(dir1,dir2) will add a backslash before dir2 if dir1 does not
    end with a slash, so we make sure it does.
    """
    dir1 += "/" if dir1[-1] != "/" else ""
    return os.path.join(dir1, dir2)


def count_tokens(text: str) -> int:
    tokens = globals_helper.tokenizer(text)
    return len(tokens)<|MERGE_RESOLUTION|>--- conflicted
+++ resolved
@@ -38,35 +38,6 @@
     def tokenizer(self) -> Callable[[str], List]:
         """Get tokenizer."""
         if self._tokenizer is None:
-<<<<<<< HEAD
-            # if python version >= 3.8, then use tiktoken
-            # else use GPT2TokenizerFast
-            if sys.version_info >= (3, 8):
-                tiktoken_import_err = (
-                    "`tiktoken` package not found, please run `pip install tiktoken`"
-                )
-                try:
-                    import tiktoken
-                except ImportError:
-                    raise ImportError(tiktoken_import_err)
-                enc = tiktoken.get_encoding("gpt2")
-                self._tokenizer = cast(Callable[[str], List], enc.encode)
-            else:
-                try:
-                    import transformers
-                except ImportError:
-                    raise ImportError(
-                        "`transformers` package not found, "
-                        "please run `pip install transformers`"
-                    )
-
-                tokenizer = transformers.GPT2TokenizerFast.from_pretrained("gpt2")
-
-                def tokenizer_fn(text: str) -> List:
-                    return tokenizer(text)["input_ids"]
-
-                self._tokenizer = tokenizer_fn
-=======
             tiktoken_import_err = (
                 "`tiktoken` package not found, please run `pip install tiktoken`"
             )
@@ -76,7 +47,6 @@
                 raise ImportError(tiktoken_import_err)
             enc = tiktoken.get_encoding("gpt2")
             self._tokenizer = cast(Callable[[str], List], enc.encode)
->>>>>>> 3ea488a5
         return self._tokenizer
 
     @property
