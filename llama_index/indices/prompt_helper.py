--- conflicted
+++ resolved
@@ -9,16 +9,12 @@
 """
 
 import logging
-<<<<<<< HEAD
-from pydantic import Field, PrivateAttr
-=======
->>>>>>> 9c6bd9f5
 from typing import Callable, List, Optional, Sequence
 
 try:
-    from pydantic.v1 import BaseModel, Field, PrivateAttr
+    from pydantic.v1 import Field, PrivateAttr
 except ImportError:
-    from pydantic import BaseModel, Field, PrivateAttr
+    from pydantic import Field, PrivateAttr
 
 
 from llama_index.constants import DEFAULT_CONTEXT_WINDOW, DEFAULT_NUM_OUTPUTS
