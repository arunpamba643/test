--- conflicted
+++ resolved
@@ -257,10 +257,6 @@
         return OutputKeys.from_keys(self._output_keys)
 
 
-<<<<<<< HEAD
-# accept both QueryComponent and ChainableMixin as inputs to query pipeline
-# ChainableMixin modules will be converted to components via `as_query_component`
-=======
 class Link(BaseModel):
     """Link between two components."""
 
@@ -285,5 +281,6 @@
         super().__init__(src=src, dest=dest, src_key=src_key, dest_key=dest_key)
 
 
->>>>>>> e53306d4
+# accept both QueryComponent and ChainableMixin as inputs to query pipeline
+# ChainableMixin modules will be converted to components via `as_query_component`
 QUERY_COMPONENT_TYPE = Union[QueryComponent, ChainableMixin]