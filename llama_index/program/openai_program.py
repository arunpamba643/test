import logging
from typing import Any, Dict, Generator, List, Optional, Tuple, Type, Union, cast

from llama_index.agent.openai_agent import resolve_tool_choice
from llama_index.llms.base import LLM
from llama_index.llms.openai import OpenAI
<<<<<<< HEAD
from llama_index.llms.openai_utils import to_openai_tool
=======
from llama_index.llms.openai_utils import OpenAIToolCall, to_openai_tool
>>>>>>> 0e3f4960
from llama_index.program.llm_prompt_program import BaseLLMFunctionProgram
from llama_index.program.utils import create_list_model
from llama_index.prompts.base import BasePromptTemplate, PromptTemplate
from llama_index.types import Model

_logger = logging.getLogger(__name__)


def _default_tool_choice(
    output_cls: Type[Model], allow_multiple: bool = False
) -> Union[str, Dict[str, Any]]:
    """Default OpenAI tool to choose."""
    if allow_multiple:
        return "auto"
    else:
        schema = output_cls.schema()
        return resolve_tool_choice(schema["title"])


def _get_json_str(raw_str: str, start_idx: int) -> Tuple[Optional[str], int]:
    """Extract JSON str from raw string and start index."""
    raw_str = raw_str[start_idx:]
    stack_count = 0
    for i, c in enumerate(raw_str):
        if c == "{":
            stack_count += 1
        if c == "}":
            stack_count -= 1
            if stack_count == 0:
                return raw_str[: i + 1], i + 2 + start_idx

    return None, start_idx


def _parse_tool_calls(
<<<<<<< HEAD
    tool_calls: List[dict],
=======
    tool_calls: List[OpenAIToolCall],
>>>>>>> 0e3f4960
    output_cls: Type[Model],
    allow_multiple: bool = False,
    verbose: bool = False,
) -> Union[Model, List[Model]]:
    outputs = []
    for tool_call in tool_calls:
<<<<<<< HEAD
        function_call = tool_call["function"]
        if verbose:
            name = function_call["name"]
            arguments_str = function_call["arguments"]
            print(f"Function call: {name} with args: {arguments_str}")

        if isinstance(function_call["arguments"], dict):
            output = output_cls.parse_obj(function_call["arguments"])
        else:
            output = output_cls.parse_raw(function_call["arguments"])
=======
        function_call = tool_call.function
        # validations to get passed mypy
        assert function_call is not None
        assert function_call.name is not None
        assert function_call.arguments is not None
        if verbose:
            name = function_call.name
            arguments_str = function_call.arguments
            print(f"Function call: {name} with args: {arguments_str}")

        if isinstance(function_call.arguments, dict):
            output = output_cls.parse_obj(function_call.arguments)
        else:
            output = output_cls.parse_raw(function_call.arguments)
>>>>>>> 0e3f4960

        outputs.append(output)

    if allow_multiple:
        return outputs
    else:
        if len(outputs) > 1:
            _logger.warning(
                "Multiple outputs found, returning first one. "
                "If you want to return all outputs, set output_multiple=True."
            )

        return outputs[0]


class OpenAIPydanticProgram(BaseLLMFunctionProgram[LLM]):
    """
    An OpenAI-based function that returns a pydantic model.

    Note: this interface is not yet stable.
    """

    def __init__(
        self,
        output_cls: Type[Model],
        llm: LLM,
        prompt: BasePromptTemplate,
        tool_choice: Union[str, Dict[str, Any]],
        allow_multiple: bool = False,
        verbose: bool = False,
    ) -> None:
        """Init params."""
        self._output_cls = output_cls
        self._llm = llm
        self._prompt = prompt
        self._verbose = verbose
        self._allow_multiple = allow_multiple
        self._tool_choice = tool_choice

    @classmethod
    def from_defaults(
        cls,
        output_cls: Type[Model],
        prompt_template_str: Optional[str] = None,
        prompt: Optional[PromptTemplate] = None,
        llm: Optional[LLM] = None,
        verbose: bool = False,
        allow_multiple: bool = False,
        tool_choice: Optional[Union[str, Dict[str, Any]]] = None,
        **kwargs: Any,
    ) -> "OpenAIPydanticProgram":
        llm = llm or OpenAI(model="gpt-3.5-turbo-0613")

        if not isinstance(llm, OpenAI):
            raise ValueError(
                "OpenAIPydanticProgram only supports OpenAI LLMs. " f"Got: {type(llm)}"
            )

        if not llm.metadata.is_function_calling_model:
            raise ValueError(
                f"Model name {llm.metadata.model_name} does not support "
                "function calling API. "
            )

        if prompt is None and prompt_template_str is None:
            raise ValueError("Must provide either prompt or prompt_template_str.")
        if prompt is not None and prompt_template_str is not None:
            raise ValueError("Must provide either prompt or prompt_template_str.")
        if prompt_template_str is not None:
            prompt = PromptTemplate(prompt_template_str)

        tool_choice = tool_choice or _default_tool_choice(output_cls, allow_multiple)

        return cls(
            output_cls=output_cls,
            llm=llm,
            prompt=cast(PromptTemplate, prompt),
            tool_choice=tool_choice,
            allow_multiple=allow_multiple,
            verbose=verbose,
        )

    @property
    def output_cls(self) -> Type[Model]:
        return self._output_cls

    @property
    def prompt(self) -> BasePromptTemplate:
        return self._prompt

    @prompt.setter
    def prompt(self, prompt: BasePromptTemplate) -> None:
        self._prompt = prompt

    def __call__(
        self,
        *args: Any,
        **kwargs: Any,
    ) -> Union[Model, List[Model]]:
        openai_fn_spec = to_openai_tool(self._output_cls)

        messages = self._prompt.format_messages(llm=self._llm, **kwargs)

        chat_response = self._llm.chat(
            messages=messages,
            tools=[openai_fn_spec],
            tool_choice=self._tool_choice,
        )
        message = chat_response.message
        if "tool_calls" not in message.additional_kwargs:
            raise ValueError(
                "Expected tool_calls in ai_message.additional_kwargs, "
                "but none found."
            )

        tool_calls = message.additional_kwargs["tool_calls"]
        return _parse_tool_calls(
            tool_calls,
            output_cls=self.output_cls,
            allow_multiple=self._allow_multiple,
            verbose=self._verbose,
        )

    async def acall(
        self,
        *args: Any,
        **kwargs: Any,
    ) -> Union[Model, List[Model]]:
        openai_fn_spec = to_openai_tool(self._output_cls)

        messages = self._prompt.format_messages(llm=self._llm, **kwargs)

        chat_response = await self._llm.achat(
            messages=messages,
            tools=[openai_fn_spec],
            tool_choice=self._tool_choice,
        )
        message = chat_response.message
        if "tool_calls" not in message.additional_kwargs:
            raise ValueError(
                "Expected function call in ai_message.additional_kwargs, "
                "but none found."
            )

        tool_calls = message.additional_kwargs["tool_calls"]
        return _parse_tool_calls(
            tool_calls,
            output_cls=self.output_cls,
            allow_multiple=self._allow_multiple,
            verbose=self._verbose,
        )

    def stream_list(self, *args: Any, **kwargs: Any) -> Generator[Model, None, None]:
        """Streams a list of objects."""
        messages = self._prompt.format_messages(llm=self._llm, **kwargs)

        list_output_cls = create_list_model(self._output_cls)
        openai_fn_spec = to_openai_tool(list_output_cls)

        chat_response_gen = self._llm.stream_chat(
            messages=messages,
            tools=[openai_fn_spec],
            tool_choice=_default_tool_choice(list_output_cls),
        )
        # extract function call arguments
        # obj_start_idx finds start position (before a new "{" in JSON)
        obj_start_idx: int = -1  # NOTE: uninitialized
        for stream_resp in chat_response_gen:
            kwargs = stream_resp.message.additional_kwargs
            tool_calls = kwargs["tool_calls"]
            if len(tool_calls) == 0:
                continue

            # NOTE: right now assume only one tool call
            # TODO: handle parallel tool calls in streaming setting
<<<<<<< HEAD
            fn_args = kwargs["tool_calls"][0]["function"]["arguments"]
=======
            fn_args = kwargs["tool_calls"][0].function.arguments
>>>>>>> 0e3f4960

            # this is inspired by `get_object` from `MultiTaskBase` in
            # the openai_function_call repo

            if fn_args.find("[") != -1:
                if obj_start_idx == -1:
                    obj_start_idx = fn_args.find("[") + 1
            else:
                # keep going until we find the start position
                continue

            new_obj_json_str, obj_start_idx = _get_json_str(fn_args, obj_start_idx)
            if new_obj_json_str is not None:
                obj_json_str = new_obj_json_str
                obj = self._output_cls.parse_raw(obj_json_str)
                if self._verbose:
                    print(f"Extracted object: {obj.json()}")
                yield obj<|MERGE_RESOLUTION|>--- conflicted
+++ resolved
@@ -4,11 +4,7 @@
 from llama_index.agent.openai_agent import resolve_tool_choice
 from llama_index.llms.base import LLM
 from llama_index.llms.openai import OpenAI
-<<<<<<< HEAD
-from llama_index.llms.openai_utils import to_openai_tool
-=======
 from llama_index.llms.openai_utils import OpenAIToolCall, to_openai_tool
->>>>>>> 0e3f4960
 from llama_index.program.llm_prompt_program import BaseLLMFunctionProgram
 from llama_index.program.utils import create_list_model
 from llama_index.prompts.base import BasePromptTemplate, PromptTemplate
@@ -44,29 +40,13 @@
 
 
 def _parse_tool_calls(
-<<<<<<< HEAD
-    tool_calls: List[dict],
-=======
     tool_calls: List[OpenAIToolCall],
->>>>>>> 0e3f4960
     output_cls: Type[Model],
     allow_multiple: bool = False,
     verbose: bool = False,
 ) -> Union[Model, List[Model]]:
     outputs = []
     for tool_call in tool_calls:
-<<<<<<< HEAD
-        function_call = tool_call["function"]
-        if verbose:
-            name = function_call["name"]
-            arguments_str = function_call["arguments"]
-            print(f"Function call: {name} with args: {arguments_str}")
-
-        if isinstance(function_call["arguments"], dict):
-            output = output_cls.parse_obj(function_call["arguments"])
-        else:
-            output = output_cls.parse_raw(function_call["arguments"])
-=======
         function_call = tool_call.function
         # validations to get passed mypy
         assert function_call is not None
@@ -81,7 +61,6 @@
             output = output_cls.parse_obj(function_call.arguments)
         else:
             output = output_cls.parse_raw(function_call.arguments)
->>>>>>> 0e3f4960
 
         outputs.append(output)
 
@@ -257,11 +236,7 @@
 
             # NOTE: right now assume only one tool call
             # TODO: handle parallel tool calls in streaming setting
-<<<<<<< HEAD
-            fn_args = kwargs["tool_calls"][0]["function"]["arguments"]
-=======
             fn_args = kwargs["tool_calls"][0].function.arguments
->>>>>>> 0e3f4960
 
             # this is inspired by `get_object` from `MultiTaskBase` in
             # the openai_function_call repo
