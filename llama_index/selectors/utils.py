--- conflicted
+++ resolved
@@ -1,20 +1,12 @@
 from typing import Optional
 
-<<<<<<< HEAD
+from llama_index.core.base_selector import BaseSelector
 from llama_index.llms import LLM
-=======
-from llama_index.core.base_selector import BaseSelector
->>>>>>> 55e3011d
 from llama_index.selectors.llm_selectors import LLMMultiSelector, LLMSingleSelector
 from llama_index.selectors.pydantic_selectors import (
     PydanticMultiSelector,
     PydanticSingleSelector,
 )
-<<<<<<< HEAD
-from llama_index.selectors.types import BaseSelector
-=======
-from llama_index.service_context import ServiceContext
->>>>>>> 55e3011d
 
 
 def get_selector_from_llm(llm: LLM, is_multi: bool = False) -> BaseSelector:
