"""Document store."""

from typing import Dict, Optional, Sequence

from llama_index.data_structs.node import Node
from llama_index.schema import BaseDocument
from llama_index.storage.docstore.types import BaseDocumentStore, RefDocInfo
from llama_index.storage.docstore.utils import doc_to_json, json_to_doc
from llama_index.storage.kvstore.types import BaseKVStore

DEFAULT_NAMESPACE = "docstore"


class KVDocumentStore(BaseDocumentStore):
    """Document (Node) store.

    NOTE: at the moment, this store is primarily used to store Node objects.
    Each node will be assigned an ID.

    The same docstore can be reused across index structures. This
    allows you to reuse the same storage for multiple index structures;
    otherwise, each index would create a docstore under the hood.

    .. code-block:: python
        nodes = SimpleNodeParser.get_nodes_from_documents()
        docstore = SimpleDocumentStore()
        docstore.add_documents(nodes)
        storage_context = StorageContext.from_defaults(docstore=docstore)

        list_index = ListIndex(nodes, storage_context=storage_context)
        vector_index = VectorStoreIndex(nodes, storage_context=storage_context)
        keyword_table_index = SimpleKeywordTableIndex(
            nodes,
            storage_context=storage_context
        )

    This will use the same docstore for multiple index structures.

    Args:
        kvstore (BaseKVStore): key-value store
        namespace (str): namespace for the docstore

    """

    def __init__(
        self,
        kvstore: BaseKVStore,
        namespace: Optional[str] = None,
    ) -> None:
        """Init a KVDocumentStore."""
        self._kvstore = kvstore
        namespace = namespace or DEFAULT_NAMESPACE
        self._node_collection = f"{namespace}/data"
        self._ref_doc_collection = f"{namespace}/ref_doc_info"
        self._metadata_collection = f"{namespace}/metadata"

    @property
    def docs(self) -> Dict[str, BaseDocument]:
        """Get all documents.

        Returns:
            Dict[str, BaseDocument]: documents

        """
        json_dict = self._kvstore.get_all(collection=self._node_collection)
        return {key: json_to_doc(json) for key, json in json_dict.items()}

    def add_documents(
        self, docs: Sequence[BaseDocument], allow_update: bool = True
    ) -> None:
        """Add a document to the store.

        Args:
            docs (List[BaseDocument]): documents
            allow_update (bool): allow update of docstore from document

        """
        for doc in docs:
            if doc.is_doc_id_none:
                raise ValueError("doc_id not set")

            # NOTE: doc could already exist in the store, but we overwrite it
            if not allow_update and self.document_exists(doc.get_doc_id()):
                raise ValueError(
                    f"doc_id {doc.get_doc_id()} already exists. "
                    "Set allow_update to True to overwrite."
                )
<<<<<<< HEAD
            key = doc.get_doc_id()
            # remove non-utf8 characters (e.g. mongodb cannot handle)
            doc_text = str(doc.text)
            doc.text = doc_text.encode("utf-8", "ignore").decode("utf-8")
=======
            node_key = doc.get_doc_id()
>>>>>>> 07543270
            data = doc_to_json(doc)
            self._kvstore.put(node_key, data, collection=self._node_collection)

            # update doc_collection if needed
            metadata = {"doc_hash": doc.get_doc_hash()}
            if isinstance(doc, Node) and doc.ref_doc_id is not None:
                ref_doc_info = self.get_ref_doc_info(doc.ref_doc_id) or RefDocInfo()
                ref_doc_info.doc_ids.append(doc.get_doc_id())
                if not ref_doc_info.extra_info:
                    ref_doc_info.extra_info = doc.extra_info or {}
                self._kvstore.put(
                    doc.ref_doc_id,
                    ref_doc_info.to_dict(),
                    collection=self._ref_doc_collection,
                )

                # update metadata with map
                metadata["ref_doc_id"] = doc.ref_doc_id
                self._kvstore.put(
                    node_key, metadata, collection=self._metadata_collection
                )
            else:
                self._kvstore.put(
                    node_key, metadata, collection=self._metadata_collection
                )

    def get_document(
        self, doc_id: str, raise_error: bool = True
    ) -> Optional[BaseDocument]:
        """Get a document from the store.

        Args:
            doc_id (str): document id
            raise_error (bool): raise error if doc_id not found

        """
        json = self._kvstore.get(doc_id, collection=self._node_collection)
        if json is None:
            if raise_error:
                raise ValueError(f"doc_id {doc_id} not found.")
            else:
                return None
        return json_to_doc(json)

    def get_ref_doc_info(self, ref_doc_id: str) -> Optional[RefDocInfo]:
        """Get the RefDocInfo for a given ref_doc_id."""
        ref_doc_info = self._kvstore.get(
            ref_doc_id, collection=self._ref_doc_collection
        )
        if not ref_doc_info:
            return None
        return RefDocInfo(**ref_doc_info)

    def get_all_ref_doc_info(self) -> Optional[Dict[str, RefDocInfo]]:
        """Get a mapping of ref_doc_id -> RefDocInfo for all ingested documents."""
        ref_doc_infos = self._kvstore.get_all(collection=self._ref_doc_collection)
        if ref_doc_infos is None:
            return None
        return {key: RefDocInfo(**val) for key, val in ref_doc_infos.items()}

    def ref_doc_exists(self, ref_doc_id: str) -> bool:
        """Check if a ref_doc_id has been ingested."""
        return self.get_ref_doc_info(ref_doc_id) is not None

    def document_exists(self, doc_id: str) -> bool:
        """Check if document exists."""
        return self._kvstore.get(doc_id, self._node_collection) is not None

    def _remove_ref_doc_node(self, doc_id: str) -> None:
        """Helper function to remove node doc_id from ref_doc_collection."""
        metadata = self._kvstore.get(doc_id, collection=self._metadata_collection)
        if metadata is None:
            return

        ref_doc_id = metadata.get("ref_doc_id", None)

        if ref_doc_id is None:
            return

        ref_doc_info = self._kvstore.get(
            ref_doc_id, collection=self._ref_doc_collection
        )

        if ref_doc_info is not None:
            ref_doc_obj = RefDocInfo(**ref_doc_info)

            ref_doc_obj.doc_ids.remove(doc_id)

            # delete ref_doc from collection if it has no more doc_ids
            if len(ref_doc_obj.doc_ids) > 0:
                self._kvstore.put(
                    ref_doc_id,
                    ref_doc_obj.to_dict(),
                    collection=self._ref_doc_collection,
                )

            self._kvstore.delete(ref_doc_id, collection=self._metadata_collection)

    def delete_document(
        self, doc_id: str, raise_error: bool = True, remove_ref_doc_node: bool = True
    ) -> None:
        """Delete a document from the store."""
        if remove_ref_doc_node:
            self._remove_ref_doc_node(doc_id)

        delete_success = self._kvstore.delete(doc_id, collection=self._node_collection)
        _ = self._kvstore.delete(doc_id, collection=self._metadata_collection)

        if not delete_success and raise_error:
            raise ValueError(f"doc_id {doc_id} not found.")

    def delete_ref_doc(self, ref_doc_id: str, raise_error: bool = True) -> None:
        """Delete a ref_doc and all it's associated nodes."""
        ref_doc_info = self.get_ref_doc_info(ref_doc_id)
        if ref_doc_info is None:
            if raise_error:
                raise ValueError(f"ref_doc_id {ref_doc_id} not found.")
            else:
                return

        for doc_id in ref_doc_info.doc_ids:
            self.delete_document(doc_id, raise_error=False, remove_ref_doc_node=False)

        self._kvstore.delete(ref_doc_id, collection=self._metadata_collection)
        self._kvstore.delete(ref_doc_id, collection=self._ref_doc_collection)

    def set_document_hash(self, doc_id: str, doc_hash: str) -> None:
        """Set the hash for a given doc_id."""
        metadata = {"doc_hash": doc_hash}
        self._kvstore.put(doc_id, metadata, collection=self._metadata_collection)

    def get_document_hash(self, doc_id: str) -> Optional[str]:
        """Get the stored hash for a document, if it exists."""
        metadata = self._kvstore.get(doc_id, collection=self._metadata_collection)
        if metadata is not None:
            return metadata.get("doc_hash", None)
        else:
            return None<|MERGE_RESOLUTION|>--- conflicted
+++ resolved
@@ -85,14 +85,12 @@
                     f"doc_id {doc.get_doc_id()} already exists. "
                     "Set allow_update to True to overwrite."
                 )
-<<<<<<< HEAD
-            key = doc.get_doc_id()
+                
             # remove non-utf8 characters (e.g. mongodb cannot handle)
             doc_text = str(doc.text)
             doc.text = doc_text.encode("utf-8", "ignore").decode("utf-8")
-=======
+
             node_key = doc.get_doc_id()
->>>>>>> 07543270
             data = doc_to_json(doc)
             self._kvstore.put(node_key, data, collection=self._node_collection)
 
