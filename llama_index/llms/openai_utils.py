import logging
import os
from typing import Any, Callable, Dict, List, Optional, Sequence, Tuple, Type, Union

import openai
from openai import ChatCompletion, Completion
from tenacity import (
    before_sleep_log,
    retry,
    retry_if_exception_type,
    stop_after_attempt,
    stop_after_delay,
    wait_exponential,
    wait_random_exponential,
)
from tenacity.stop import stop_base

from llama_index.bridge.pydantic import BaseModel
from llama_index.llms.base import ChatMessage
from llama_index.llms.generic_utils import get_from_param_or_env

DEFAULT_OPENAI_API_TYPE = "open_ai"
DEFAULT_OPENAI_API_BASE = "https://api.openai.com/v1"
DEFAULT_OPENAI_API_VERSION = ""


GPT4_MODELS = {
    # stable model names:
    #   resolves to gpt-4-0314 before 2023-06-27,
    #   resolves to gpt-4-0613 after
    "gpt-4": 8192,
    "gpt-4-32k": 32768,
    # 0613 models (function calling):
    #   https://openai.com/blog/function-calling-and-other-api-updates
    "gpt-4-0613": 8192,
    "gpt-4-32k-0613": 32768,
    # 0314 models
    "gpt-4-0314": 8192,
    "gpt-4-32k-0314": 32768,
}

AZURE_TURBO_MODELS = {
    "gpt-35-turbo-16k": 16384,
    "gpt-35-turbo": 4096,
}

TURBO_MODELS = {
    # stable model names:
    #   resolves to gpt-3.5-turbo-0301 before 2023-06-27,
    #   resolves to gpt-3.5-turbo-0613 after
    "gpt-3.5-turbo": 4096,
    # resolves to gpt-3.5-turbo-16k-0613
    "gpt-3.5-turbo-16k": 16384,
    # 0613 models (function calling):
    #   https://openai.com/blog/function-calling-and-other-api-updates
    "gpt-3.5-turbo-0613": 4096,
    "gpt-3.5-turbo-16k-0613": 16384,
    # 0301 models
    "gpt-3.5-turbo-0301": 4096,
}

GPT3_5_MODELS = {
    "text-davinci-003": 4097,
    "text-davinci-002": 4097,
    # instruct models
    "gpt-3.5-turbo-instruct": 4096,
}

GPT3_MODELS = {
    "text-ada-001": 2049,
    "text-babbage-001": 2040,
    "text-curie-001": 2049,
    "ada": 2049,
    "babbage": 2049,
    "curie": 2049,
    "davinci": 2049,
}

ALL_AVAILABLE_MODELS = {
    **GPT4_MODELS,
    **TURBO_MODELS,
    **GPT3_5_MODELS,
    **GPT3_MODELS,
    **AZURE_TURBO_MODELS,
}

CHAT_MODELS = {
    **GPT4_MODELS,
    **TURBO_MODELS,
    **AZURE_TURBO_MODELS,
}


DISCONTINUED_MODELS = {
    "code-davinci-002": 8001,
    "code-davinci-001": 8001,
    "code-cushman-002": 2048,
    "code-cushman-001": 2048,
}

MISSING_API_KEY_ERROR_MESSAGE = """No API key found for OpenAI.
Please set either the OPENAI_API_KEY environment variable or \
openai.api_key prior to initialization.
API keys can be found or created at \
https://platform.openai.com/account/api-keys
"""

logger = logging.getLogger(__name__)

CompletionClientType = Union[Type[Completion], Type[ChatCompletion]]


<<<<<<< HEAD
def _create_retry_decorator(
    max_retries: int, min_seconds: int = 4, max_seconds: int = 10
) -> Callable[[Any], Any]:
    # Wait 2^x * 1 second between each retry starting with
    # min_seconds, then up to max_seconds, then max_seconds afterwards
    # By default:
    # 4 seconds, then up to 10 seconds, then 10 seconds afterwards
=======
def create_retry_decorator(
    max_retries: int,
    random_exponential: bool = False,
    stop_after_delay_seconds: Optional[float] = None,
    min_seconds: float = 4,
    max_seconds: float = 10,
) -> Callable[[Any], Any]:
    wait_strategy = (
        wait_random_exponential(min=min_seconds, max=max_seconds)
        if random_exponential
        else wait_exponential(multiplier=1, min=min_seconds, max=max_seconds)
    )

    stop_strategy: stop_base = stop_after_attempt(max_retries)
    if stop_after_delay_seconds is not None:
        stop_strategy = stop_strategy | stop_after_delay(stop_after_delay_seconds)

>>>>>>> 049ce384
    return retry(
        reraise=True,
        stop=stop_strategy,
        wait=wait_strategy,
        retry=(
            retry_if_exception_type(
                (
                    openai.error.Timeout,
                    openai.error.APIError,
                    openai.error.APIConnectionError,
                    openai.error.RateLimitError,
                    openai.error.ServiceUnavailableError,
                )
            )
        ),
        before_sleep=before_sleep_log(logger, logging.WARNING),
    )


def completion_with_retry(
    is_chat_model: bool,
    max_retries: int,
    min_seconds: int = 4,
    max_seconds: int = 10,
    **kwargs: Any,
) -> Any:
    """Use tenacity to retry the completion call."""
<<<<<<< HEAD
    retry_decorator = _create_retry_decorator(
        max_retries=max_retries, min_seconds=min_seconds, max_seconds=max_seconds
    )
=======
    retry_decorator = create_retry_decorator(max_retries=max_retries)
>>>>>>> 049ce384

    @retry_decorator
    def _completion_with_retry(**kwargs: Any) -> Any:
        client = get_completion_endpoint(is_chat_model)
        return client.create(**kwargs)

    return _completion_with_retry(**kwargs)


async def acompletion_with_retry(
    is_chat_model: bool,
    max_retries: int,
    min_seconds: int = 4,
    max_seconds: int = 10,
    **kwargs: Any,
) -> Any:
    """Use tenacity to retry the async completion call."""
<<<<<<< HEAD
    retry_decorator = _create_retry_decorator(
        max_retries=max_retries, min_seconds=min_seconds, max_seconds=max_seconds
    )
=======
    retry_decorator = create_retry_decorator(max_retries=max_retries)
>>>>>>> 049ce384

    @retry_decorator
    async def _completion_with_retry(**kwargs: Any) -> Any:
        # Use OpenAI's async api https://github.com/openai/openai-python#async-api
        client = get_completion_endpoint(is_chat_model)
        return await client.acreate(**kwargs)

    return await _completion_with_retry(**kwargs)


def openai_modelname_to_contextsize(modelname: str) -> int:
    """Calculate the maximum number of tokens possible to generate for a model.

    Args:
        modelname: The modelname we want to know the context size for.

    Returns:
        The maximum context size

    Example:
        .. code-block:: python

            max_tokens = openai.modelname_to_contextsize("text-davinci-003")

    Modified from:
        https://github.com/hwchase17/langchain/blob/master/langchain/llms/openai.py
    """
    # handling finetuned models
    if modelname.startswith("ft:"):
        modelname = modelname.split(":")[1]
    elif ":ft-" in modelname:  # legacy fine-tuning
        modelname = modelname.split(":")[0]

    if modelname in DISCONTINUED_MODELS:
        raise ValueError(
            f"OpenAI model {modelname} has been discontinued. "
            "Please choose another model."
        )
    if modelname not in ALL_AVAILABLE_MODELS:
        raise ValueError(
            f"Unknown model {modelname!r}. Please provide a valid OpenAI model name in:"
            f" {', '.join(ALL_AVAILABLE_MODELS.keys())}"
        )
    return ALL_AVAILABLE_MODELS[modelname]


def is_chat_model(model: str) -> bool:
    return model in CHAT_MODELS


def is_function_calling_model(model: str) -> bool:
    is_chat_model_ = is_chat_model(model)
    is_old = "0314" in model or "0301" in model
    return is_chat_model_ and not is_old


def get_completion_endpoint(is_chat_model: bool) -> CompletionClientType:
    if is_chat_model:
        return openai.ChatCompletion
    else:
        return openai.Completion


def to_openai_message_dict(message: ChatMessage, drop_none: bool = False) -> dict:
    """Convert generic message to OpenAI message dict."""
    message_dict = {
        "role": message.role,
        "content": message.content,
    }

    # NOTE: openai messages have additional arguments:
    # - function messages have `name`
    # - assistant messages have optional `function_call`
    message_dict.update(message.additional_kwargs)

    null_keys = [key for key, value in message_dict.items() if value is None]
    # if drop_none is True, remove keys with None values
    if drop_none:
        for key in null_keys:
            message_dict.pop(key)

    return message_dict


def to_openai_message_dicts(
    messages: Sequence[ChatMessage], drop_none: bool = False
) -> List[dict]:
    """Convert generic messages to OpenAI message dicts."""
    return [
        to_openai_message_dict(message, drop_none=drop_none) for message in messages
    ]


def from_openai_message_dict(message_dict: dict) -> ChatMessage:
    """Convert openai message dict to generic message."""
    role = message_dict["role"]
    # NOTE: Azure OpenAI returns function calling messages without a content key
    content = message_dict.get("content", None)

    additional_kwargs = message_dict.copy()
    additional_kwargs.pop("role")
    additional_kwargs.pop("content", None)

    return ChatMessage(role=role, content=content, additional_kwargs=additional_kwargs)


def from_openai_message_dicts(message_dicts: Sequence[dict]) -> List[ChatMessage]:
    """Convert openai message dicts to generic messages."""
    return [from_openai_message_dict(message_dict) for message_dict in message_dicts]


def to_openai_function(pydantic_class: Type[BaseModel]) -> Dict[str, Any]:
    """Convert pydantic class to OpenAI function."""
    schema = pydantic_class.schema()
    return {
        "name": schema["title"],
        "description": schema["description"],
        "parameters": pydantic_class.schema(),
    }


def resolve_openai_credentials(
    api_key: Optional[str] = None,
    api_type: Optional[str] = None,
    api_base: Optional[str] = None,
    api_version: Optional[str] = None,
) -> Tuple[str, str, str, str]:
    """ "Resolve OpenAI credentials.

    The order of precedence is:
    1. param
    2. env
    3. openai module
    4. default
    """
    # resolve from param or env
    api_key = get_from_param_or_env("api_key", api_key, "OPENAI_API_KEY", "")
    api_type = get_from_param_or_env("api_type", api_type, "OPENAI_API_TYPE", "")
    api_base = get_from_param_or_env("api_base", api_base, "OPENAI_API_BASE", "")
    api_version = get_from_param_or_env(
        "api_version", api_version, "OPENAI_API_VERSION", ""
    )

    # resolve from openai module or default
    api_key = api_key or openai.api_key
    api_type = api_type or openai.api_type or DEFAULT_OPENAI_API_TYPE
    api_base = api_base or openai.api_base or DEFAULT_OPENAI_API_BASE
    api_version = api_version or openai.api_version or DEFAULT_OPENAI_API_VERSION

    if not api_key:
        raise ValueError(MISSING_API_KEY_ERROR_MESSAGE)

    return api_key, api_type, api_base, api_version


def validate_openai_api_key(api_key: Optional[str] = None) -> None:
    openai_api_key = api_key or os.environ.get("OPENAI_API_KEY", "") or openai.api_key

    if not openai_api_key:
        raise ValueError(MISSING_API_KEY_ERROR_MESSAGE)


def resolve_from_aliases(*args: Optional[str]) -> Optional[str]:
    for arg in args:
        if arg is not None:
            return arg
    return None<|MERGE_RESOLUTION|>--- conflicted
+++ resolved
@@ -110,15 +110,6 @@
 CompletionClientType = Union[Type[Completion], Type[ChatCompletion]]
 
 
-<<<<<<< HEAD
-def _create_retry_decorator(
-    max_retries: int, min_seconds: int = 4, max_seconds: int = 10
-) -> Callable[[Any], Any]:
-    # Wait 2^x * 1 second between each retry starting with
-    # min_seconds, then up to max_seconds, then max_seconds afterwards
-    # By default:
-    # 4 seconds, then up to 10 seconds, then 10 seconds afterwards
-=======
 def create_retry_decorator(
     max_retries: int,
     random_exponential: bool = False,
@@ -136,7 +127,6 @@
     if stop_after_delay_seconds is not None:
         stop_strategy = stop_strategy | stop_after_delay(stop_after_delay_seconds)
 
->>>>>>> 049ce384
     return retry(
         reraise=True,
         stop=stop_strategy,
@@ -164,13 +154,7 @@
     **kwargs: Any,
 ) -> Any:
     """Use tenacity to retry the completion call."""
-<<<<<<< HEAD
-    retry_decorator = _create_retry_decorator(
-        max_retries=max_retries, min_seconds=min_seconds, max_seconds=max_seconds
-    )
-=======
     retry_decorator = create_retry_decorator(max_retries=max_retries)
->>>>>>> 049ce384
 
     @retry_decorator
     def _completion_with_retry(**kwargs: Any) -> Any:
@@ -188,13 +172,7 @@
     **kwargs: Any,
 ) -> Any:
     """Use tenacity to retry the async completion call."""
-<<<<<<< HEAD
-    retry_decorator = _create_retry_decorator(
-        max_retries=max_retries, min_seconds=min_seconds, max_seconds=max_seconds
-    )
-=======
     retry_decorator = create_retry_decorator(max_retries=max_retries)
->>>>>>> 049ce384
 
     @retry_decorator
     async def _completion_with_retry(**kwargs: Any) -> Any:
