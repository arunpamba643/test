from typing import Any, Callable, Dict, Optional, Sequence

from llama_index.bridge.pydantic import Field, PrivateAttr
from llama_index.callbacks import CallbackManager
from llama_index.constants import DEFAULT_CONTEXT_WINDOW, DEFAULT_NUM_OUTPUTS
from llama_index.core.llms.types import (
    ChatMessage,
    ChatResponse,
    CompletionResponse,
    CompletionResponseGen,
    LLMMetadata,
)
from llama_index.llms.base import llm_chat_callback, llm_completion_callback
from llama_index.llms.custom import CustomLLM
from llama_index.types import BaseOutputParser, PydanticProgramMode

DEFAULT_MONSTER_TEMP = 0.75


class MonsterLLM(CustomLLM):
    model: str = Field(description="The MonsterAPI model to use.")
    monster_api_key: Optional[str] = Field(description="The MonsterAPI key to use.")
    max_new_tokens: int = Field(
        default=DEFAULT_NUM_OUTPUTS,
        description="The number of tokens to generate.",
        gt=0,
    )
    temperature: float = Field(
        default=DEFAULT_MONSTER_TEMP,
        description="The temperature to use for sampling.",
        gte=0.0,
        lte=1.0,
    )
    context_window: int = Field(
        default=DEFAULT_CONTEXT_WINDOW,
        description="The number of context tokens available to the LLM.",
        gt=0,
    )

    _client: Any = PrivateAttr()

    def __init__(
        self,
        model: str,
        base_url: str = "https://api.monsterapi.ai/v1",
        monster_api_key: Optional[str] = None,
        max_new_tokens: int = DEFAULT_NUM_OUTPUTS,
        temperature: float = DEFAULT_MONSTER_TEMP,
        context_window: int = DEFAULT_CONTEXT_WINDOW,
        callback_manager: Optional[CallbackManager] = None,
        system_prompt: Optional[str] = None,
        messages_to_prompt: Optional[Callable[[Sequence[ChatMessage]], str]] = None,
        completion_to_prompt: Optional[Callable[[str], str]] = None,
        pydantic_program_mode: PydanticProgramMode = PydanticProgramMode.DEFAULT,
        output_parser: Optional[BaseOutputParser] = None,
    ) -> None:
        self._client, available_llms = self.initialize_client(monster_api_key, base_url)

        # Check if provided model is supported
        if model not in available_llms:
            error_message = (
                f"Model: {model} is not supported. "
                f"Supported models are {available_llms}. "
                "Please update monsterapiclient to see if any models are added. "
                "pip install --upgrade monsterapi"
            )
            raise RuntimeError(error_message)

        super().__init__(
            model=model,
            monster_api_key=monster_api_key,
            max_new_tokens=max_new_tokens,
            temperature=temperature,
            context_window=context_window,
            callback_manager=callback_manager,
            system_prompt=system_prompt,
            messages_to_prompt=messages_to_prompt,
            completion_to_prompt=completion_to_prompt,
            pydantic_program_mode=pydantic_program_mode,
            output_parser=output_parser,
        )

    def initialize_client(
        self, monster_api_key: Optional[str], base_url: Optional[str]
    ) -> Any:
        try:
            from monsterapi import client as MonsterClient
            from monsterapi.InputDataModels import MODEL_TYPES
        except ImportError:
            raise ImportError(
                "Could not import Monster API client library."
                "Please install it with `pip install monsterapi`"
            )

        llm_models_enabled = [i for i, j in MODEL_TYPES.items() if j == "LLM"]

        return MonsterClient(monster_api_key, base_url), llm_models_enabled

    @classmethod
    def class_name(cls) -> str:
        return "MonsterLLM"

    @property
    def metadata(self) -> LLMMetadata:
        """Get LLM metadata."""
        return LLMMetadata(
            context_window=self.context_window,
            num_output=self.max_new_tokens,
            model_name=self.model,
        )

    def _get_input_dict(self, prompt: str, **kwargs: Any) -> Dict[str, Any]:
        return {
            "prompt": prompt,
            "temperature": self.temperature,
            "max_length": self.max_new_tokens,
            **kwargs,
        }

    @llm_chat_callback()
    def chat(self, messages: Sequence[ChatMessage], **kwargs: Any) -> ChatResponse:
        prompt = self.messages_to_prompt(messages)
        return self.complete(prompt, formatted=True, **kwargs)

    @llm_completion_callback()
    def complete(
<<<<<<< HEAD
        self, prompt: str, timeout: int = 100, **kwargs: Any
    ) -> CompletionResponse:
        is_formatted = kwargs.pop("formatted", False)
        if not is_formatted:
=======
        self, prompt: str, formatted: bool = False, **kwargs: Any
    ) -> CompletionResponse:
        if not formatted:
>>>>>>> c01eba93
            prompt = self.completion_to_prompt(prompt)

        stream = kwargs.pop("stream", False)

        if stream is True:
            raise NotImplementedError(
                "complete method cannot be used with stream=True, please use stream_complete method"
            )

        # Validate input args against input Pydantic model
        input_dict = self._get_input_dict(prompt, **kwargs)

        result = self._client.generate(
            model=self.model, data=input_dict, timeout=timeout
        )

        if isinstance(result, Exception):
            raise result

        if isinstance(result, dict) and "error" in result:
            raise RuntimeError(result["error"])

        if isinstance(result, dict) and "text" in result:
            if isinstance(result["text"], list):
                return CompletionResponse(text=result["text"][0])
            elif isinstance(result["text"], str):
                return CompletionResponse(text=result["text"])

        if isinstance(result, list):
            return CompletionResponse(text=result[0]["text"])

        raise RuntimeError("Unexpected Return please contact monsterapi support!")

    @llm_completion_callback()
<<<<<<< HEAD
    def stream_complete(self, prompt: str, **kwargs: Any) -> CompletionResponseGen:
        if "deploy" not in self.model:
            raise NotImplementedError(
                "stream_complete method can only be used with deploy models for now. Support for other models will be added soon."
            )

        # Validate input args against input Pydantic model
        input_dict = self._get_input_dict(prompt, **kwargs)
        input_dict["stream"] = True

        # Starting the stream
        result_stream = self._client.generate(model=self.model, data=input_dict)

        if isinstance(result_stream, Exception):
            raise result_stream

        if isinstance(result_stream, dict) and "error" in result_stream:
            raise RuntimeError(result_stream["error"])

        # Iterating over the generator
        try:
            for result in result_stream:
                yield CompletionResponse(text=result[0])
        except StopIteration:
            pass
=======
    def stream_complete(
        self, prompt: str, formatted: bool = False, **kwargs: Any
    ) -> CompletionResponseGen:
        raise NotImplementedError
>>>>>>> c01eba93
<|MERGE_RESOLUTION|>--- conflicted
+++ resolved
@@ -124,16 +124,9 @@
 
     @llm_completion_callback()
     def complete(
-<<<<<<< HEAD
-        self, prompt: str, timeout: int = 100, **kwargs: Any
+        self, prompt: str, formatted: bool = False, timeout: int = 100, **kwargs: Any
     ) -> CompletionResponse:
-        is_formatted = kwargs.pop("formatted", False)
         if not is_formatted:
-=======
-        self, prompt: str, formatted: bool = False, **kwargs: Any
-    ) -> CompletionResponse:
-        if not formatted:
->>>>>>> c01eba93
             prompt = self.completion_to_prompt(prompt)
 
         stream = kwargs.pop("stream", False)
@@ -168,7 +161,6 @@
         raise RuntimeError("Unexpected Return please contact monsterapi support!")
 
     @llm_completion_callback()
-<<<<<<< HEAD
     def stream_complete(self, prompt: str, **kwargs: Any) -> CompletionResponseGen:
         if "deploy" not in self.model:
             raise NotImplementedError(
@@ -193,10 +185,4 @@
             for result in result_stream:
                 yield CompletionResponse(text=result[0])
         except StopIteration:
-            pass
-=======
-    def stream_complete(
-        self, prompt: str, formatted: bool = False, **kwargs: Any
-    ) -> CompletionResponseGen:
-        raise NotImplementedError
->>>>>>> c01eba93
+            pass