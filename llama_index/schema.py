"""Base schema for data structures."""
import json
import textwrap
import uuid
from abc import abstractmethod
from enum import Enum, auto
from hashlib import sha256
from io import BytesIO
from typing import TYPE_CHECKING, Any, Dict, List, Optional, Union

from typing_extensions import Self

from llama_index.bridge.pydantic import BaseModel, Field, root_validator
from llama_index.utils import SAMPLE_TEXT, truncate_text

if TYPE_CHECKING:
    from haystack.schema import Document as HaystackDocument
    from semantic_kernel.memory.memory_record import MemoryRecord

    from llama_index.bridge.langchain import Document as LCDocument


DEFAULT_TEXT_NODE_TMPL = "{metadata_str}\n\n{content}"
DEFAULT_METADATA_TMPL = "{key}: {value}"
# NOTE: for pretty printing
TRUNCATE_LENGTH = 350
WRAP_WIDTH = 70

ImageType = Union[str, BytesIO]


class BaseComponent(BaseModel):
    """Base component object to capture class names."""

    @classmethod
    @abstractmethod
    def class_name(cls) -> str:
        """
        Get the class name, used as a unique ID in serialization.

        This provides a key that makes serialization robust against actual class
        name changes.
        """

    def __getstate__(self) -> Dict[str, Any]:
<<<<<<< HEAD
        # using super().__getstate__() would also include problematic private variables
        state = self.dict()

=======
        state = super().__getstate__()
>>>>>>> 677e2db0
        # Remove common unpicklable entries
        state["__dict__"].pop("tokenizer", None)
        state["__dict__"].pop("tokenizer_fn", None)
        return state

    def __setstate__(self, state: Dict[str, Any]) -> None:
        self.__dict__.update(state)

    def to_dict(self, **kwargs: Any) -> Dict[str, Any]:
        data = self.dict(**kwargs)
        data["class_name"] = self.class_name()
        return data

    def to_json(self, **kwargs: Any) -> str:
        data = self.to_dict(**kwargs)
        return json.dumps(data)

    # TODO: return type here not supported by current mypy version
    @classmethod
    def from_dict(cls, data: Dict[str, Any], **kwargs: Any) -> Self:  # type: ignore
        if isinstance(kwargs, dict):
            data.update(kwargs)

        data.pop("class_name", None)
        return cls(**data)

    @classmethod
    def from_json(cls, data_str: str, **kwargs: Any) -> Self:  # type: ignore
        data = json.loads(data_str)
        return cls.from_dict(data, **kwargs)


class NodeRelationship(str, Enum):
    """Node relationships used in `BaseNode` class.

    Attributes:
        SOURCE: The node is the source document.
        PREVIOUS: The node is the previous node in the document.
        NEXT: The node is the next node in the document.
        PARENT: The node is the parent node in the document.
        CHILD: The node is a child node in the document.

    """

    SOURCE = auto()
    PREVIOUS = auto()
    NEXT = auto()
    PARENT = auto()
    CHILD = auto()


class ObjectType(str, Enum):
    TEXT = auto()
    IMAGE = auto()
    INDEX = auto()
    DOCUMENT = auto()


class MetadataMode(str, Enum):
    ALL = auto()
    EMBED = auto()
    LLM = auto()
    NONE = auto()


class RelatedNodeInfo(BaseComponent):
    node_id: str
    node_type: Optional[ObjectType] = None
    metadata: Dict[str, Any] = Field(default_factory=dict)
    hash: Optional[str] = None

    @classmethod
    def class_name(cls) -> str:
        return "RelatedNodeInfo"


RelatedNodeType = Union[RelatedNodeInfo, List[RelatedNodeInfo]]


# Node classes for indexes
class BaseNode(BaseComponent):
    """Base node Object.

    Generic abstract interface for retrievable nodes

    """

    class Config:
        allow_population_by_field_name = True

    id_: str = Field(
        default_factory=lambda: str(uuid.uuid4()), description="Unique ID of the node."
    )
    embedding: Optional[List[float]] = Field(
        default=None, description="Embedding of the node."
    )

    """"
    metadata fields
    - injected as part of the text shown to LLMs as context
    - injected as part of the text for generating embeddings
    - used by vector DBs for metadata filtering

    """
    metadata: Dict[str, Any] = Field(
        default_factory=dict,
        description="A flat dictionary of metadata fields",
        alias="extra_info",
    )
    excluded_embed_metadata_keys: List[str] = Field(
        default_factory=list,
        description="Metadata keys that are excluded from text for the embed model.",
    )
    excluded_llm_metadata_keys: List[str] = Field(
        default_factory=list,
        description="Metadata keys that are excluded from text for the LLM.",
    )
    relationships: Dict[NodeRelationship, RelatedNodeType] = Field(
        default_factory=dict,
        description="A mapping of relationships to other node information.",
    )
    hash: str = Field(default="", description="Hash of the node content.")

    @classmethod
    @abstractmethod
    def get_type(cls) -> str:
        """Get Object type."""

    @abstractmethod
    def get_content(self, metadata_mode: MetadataMode = MetadataMode.ALL) -> str:
        """Get object content."""

    @abstractmethod
    def get_metadata_str(self, mode: MetadataMode = MetadataMode.ALL) -> str:
        """Metadata string."""

    @abstractmethod
    def set_content(self, value: Any) -> None:
        """Set the content of the node."""

    @property
    def node_id(self) -> str:
        return self.id_

    @node_id.setter
    def node_id(self, value: str) -> None:
        self.id_ = value

    @property
    def source_node(self) -> Optional[RelatedNodeInfo]:
        """Source object node.

        Extracted from the relationships field.

        """
        if NodeRelationship.SOURCE not in self.relationships:
            return None

        relation = self.relationships[NodeRelationship.SOURCE]
        if isinstance(relation, list):
            raise ValueError("Source object must be a single RelatedNodeInfo object")
        return relation

    @property
    def prev_node(self) -> Optional[RelatedNodeInfo]:
        """Prev node."""
        if NodeRelationship.PREVIOUS not in self.relationships:
            return None

        relation = self.relationships[NodeRelationship.PREVIOUS]
        if not isinstance(relation, RelatedNodeInfo):
            raise ValueError("Previous object must be a single RelatedNodeInfo object")
        return relation

    @property
    def next_node(self) -> Optional[RelatedNodeInfo]:
        """Next node."""
        if NodeRelationship.NEXT not in self.relationships:
            return None

        relation = self.relationships[NodeRelationship.NEXT]
        if not isinstance(relation, RelatedNodeInfo):
            raise ValueError("Next object must be a single RelatedNodeInfo object")
        return relation

    @property
    def parent_node(self) -> Optional[RelatedNodeInfo]:
        """Parent node."""
        if NodeRelationship.PARENT not in self.relationships:
            return None

        relation = self.relationships[NodeRelationship.PARENT]
        if not isinstance(relation, RelatedNodeInfo):
            raise ValueError("Parent object must be a single RelatedNodeInfo object")
        return relation

    @property
    def child_nodes(self) -> Optional[List[RelatedNodeInfo]]:
        """Child nodes."""
        if NodeRelationship.CHILD not in self.relationships:
            return None

        relation = self.relationships[NodeRelationship.CHILD]
        if not isinstance(relation, list):
            raise ValueError("Child objects must be a list of RelatedNodeInfo objects.")
        return relation

    @property
    def ref_doc_id(self) -> Optional[str]:
        """Deprecated: Get ref doc id."""
        source_node = self.source_node
        if source_node is None:
            return None
        return source_node.node_id

    @property
    def extra_info(self) -> Dict[str, Any]:
        """TODO: DEPRECATED: Extra info."""
        return self.metadata

    def __str__(self) -> str:
        source_text_truncated = truncate_text(
            self.get_content().strip(), TRUNCATE_LENGTH
        )
        source_text_wrapped = textwrap.fill(
            f"Text: {source_text_truncated}\n", width=WRAP_WIDTH
        )
        return f"Node ID: {self.node_id}\n{source_text_wrapped}"

    def get_embedding(self) -> List[float]:
        """Get embedding.

        Errors if embedding is None.

        """
        if self.embedding is None:
            raise ValueError("embedding not set.")
        return self.embedding

    def as_related_node_info(self) -> RelatedNodeInfo:
        """Get node as RelatedNodeInfo."""
        return RelatedNodeInfo(
            node_id=self.node_id,
            node_type=self.get_type(),
            metadata=self.metadata,
            hash=self.hash,
        )


class TextNode(BaseNode):
    text: str = Field(default="", description="Text content of the node.")
    start_char_idx: Optional[int] = Field(
        default=None, description="Start char index of the node."
    )
    end_char_idx: Optional[int] = Field(
        default=None, description="End char index of the node."
    )
    text_template: str = Field(
        default=DEFAULT_TEXT_NODE_TMPL,
        description=(
            "Template for how text is formatted, with {content} and "
            "{metadata_str} placeholders."
        ),
    )
    metadata_template: str = Field(
        default=DEFAULT_METADATA_TMPL,
        description=(
            "Template for how metadata is formatted, with {key} and "
            "{value} placeholders."
        ),
    )
    metadata_seperator: str = Field(
        default="\n",
        description="Separator between metadata fields when converting to string.",
    )

    @classmethod
    def class_name(cls) -> str:
        return "TextNode"

    @root_validator
    def _check_hash(cls, values: dict) -> dict:
        """Generate a hash to represent the node."""
        text = values.get("text", "")
        metadata = values.get("metadata", {})
        doc_identity = str(text) + str(metadata)
        values["hash"] = str(
            sha256(doc_identity.encode("utf-8", "surrogatepass")).hexdigest()
        )
        return values

    @classmethod
    def get_type(cls) -> str:
        """Get Object type."""
        return ObjectType.TEXT

    def get_content(self, metadata_mode: MetadataMode = MetadataMode.NONE) -> str:
        """Get object content."""
        metadata_str = self.get_metadata_str(mode=metadata_mode).strip()
        if not metadata_str:
            return self.text

        return self.text_template.format(
            content=self.text, metadata_str=metadata_str
        ).strip()

    def get_metadata_str(self, mode: MetadataMode = MetadataMode.ALL) -> str:
        """Metadata info string."""
        if mode == MetadataMode.NONE:
            return ""

        usable_metadata_keys = set(self.metadata.keys())
        if mode == MetadataMode.LLM:
            for key in self.excluded_llm_metadata_keys:
                if key in usable_metadata_keys:
                    usable_metadata_keys.remove(key)
        elif mode == MetadataMode.EMBED:
            for key in self.excluded_embed_metadata_keys:
                if key in usable_metadata_keys:
                    usable_metadata_keys.remove(key)

        return self.metadata_seperator.join(
            [
                self.metadata_template.format(key=key, value=str(value))
                for key, value in self.metadata.items()
                if key in usable_metadata_keys
            ]
        )

    def set_content(self, value: str) -> None:
        """Set the content of the node."""
        self.text = value

    def get_node_info(self) -> Dict[str, Any]:
        """Get node info."""
        return {"start": self.start_char_idx, "end": self.end_char_idx}

    def get_text(self) -> str:
        return self.get_content(metadata_mode=MetadataMode.NONE)

    @property
    def node_info(self) -> Dict[str, Any]:
        """Deprecated: Get node info."""
        return self.get_node_info()


# TODO: legacy backport of old Node class
Node = TextNode


class ImageNode(TextNode):
    """Node with image."""

    # TODO: store reference instead of actual image
    # base64 encoded image str
    image: Optional[str] = None
    image_path: Optional[str] = None
    image_url: Optional[str] = None

    @classmethod
    def get_type(cls) -> str:
        return ObjectType.IMAGE

    @classmethod
    def class_name(cls) -> str:
        return "ImageNode"

    def resolve_image(self) -> ImageType:
        """Resolve an image such that PIL can read it."""
        if self.image is not None:
            return self.image
        elif self.image_path is not None:
            return self.image_path
        elif self.image_url is not None:
            # load image from URL
            import requests

            response = requests.get(self.image_url)
            return BytesIO(response.content)
        else:
            raise ValueError("No image found in node.")


class IndexNode(TextNode):
    """Node with reference to any object.

    This can include other indices, query engines, retrievers.

    This can also include other nodes (though this is overlapping with `relationships`
    on the Node class).

    """

    index_id: str

    @classmethod
    def from_text_node(
        cls,
        node: TextNode,
        index_id: str,
    ) -> "IndexNode":
        """Create index node from text node."""
        # copy all attributes from text node, add index id
        return cls(
            **node.dict(),
            index_id=index_id,
        )

    @classmethod
    def get_type(cls) -> str:
        return ObjectType.INDEX

    @classmethod
    def class_name(cls) -> str:
        return "IndexNode"


class NodeWithScore(BaseComponent):
    node: BaseNode
    score: Optional[float] = None

    def __str__(self) -> str:
        return f"{self.node}\nScore: {self.score: 0.3f}\n"

    def get_score(self, raise_error: bool = False) -> float:
        """Get score."""
        if self.score is None:
            if raise_error:
                raise ValueError("Score not set.")
            else:
                return 0.0
        else:
            return self.score

    @classmethod
    def class_name(cls) -> str:
        return "NodeWithScore"

    ##### pass through methods to BaseNode #####
    @property
    def node_id(self) -> str:
        return self.node.node_id

    @property
    def id_(self) -> str:
        return self.node.id_

    @property
    def text(self) -> str:
        if isinstance(self.node, TextNode):
            return self.node.text
        else:
            raise ValueError("Node must be a TextNode to get text.")

    @property
    def metadata(self) -> Dict[str, Any]:
        return self.node.metadata

    @property
    def embedding(self) -> Optional[List[float]]:
        return self.node.embedding

    def get_text(self) -> str:
        if isinstance(self.node, TextNode):
            return self.node.get_text()
        else:
            raise ValueError("Node must be a TextNode to get text.")

    def get_content(self, metadata_mode: MetadataMode = MetadataMode.NONE) -> str:
        return self.node.get_content(metadata_mode=metadata_mode)

    def get_embedding(self) -> List[float]:
        return self.node.get_embedding()


# Document Classes for Readers


class Document(TextNode):
    """Generic interface for a data document.

    This document connects to data sources.

    """

    # TODO: A lot of backwards compatibility logic here, clean up
    id_: str = Field(
        default_factory=lambda: str(uuid.uuid4()),
        description="Unique ID of the node.",
        alias="doc_id",
    )

    _compat_fields = {"doc_id": "id_", "extra_info": "metadata"}

    @classmethod
    def get_type(cls) -> str:
        """Get Document type."""
        return ObjectType.DOCUMENT

    @property
    def doc_id(self) -> str:
        """Get document ID."""
        return self.id_

    def __str__(self) -> str:
        source_text_truncated = truncate_text(
            self.get_content().strip(), TRUNCATE_LENGTH
        )
        source_text_wrapped = textwrap.fill(
            f"Text: {source_text_truncated}\n", width=WRAP_WIDTH
        )
        return f"Doc ID: {self.doc_id}\n{source_text_wrapped}"

    def get_doc_id(self) -> str:
        """TODO: Deprecated: Get document ID."""
        return self.id_

    def __setattr__(self, name: str, value: object) -> None:
        if name in self._compat_fields:
            name = self._compat_fields[name]
        super().__setattr__(name, value)

    def to_langchain_format(self) -> "LCDocument":
        """Convert struct to LangChain document format."""
        from llama_index.bridge.langchain import Document as LCDocument

        metadata = self.metadata or {}
        return LCDocument(page_content=self.text, metadata=metadata)

    @classmethod
    def from_langchain_format(cls, doc: "LCDocument") -> "Document":
        """Convert struct from LangChain document format."""
        return cls(text=doc.page_content, metadata=doc.metadata)

    def to_haystack_format(self) -> "HaystackDocument":
        """Convert struct to Haystack document format."""
        from haystack.schema import Document as HaystackDocument

        return HaystackDocument(
            content=self.text, meta=self.metadata, embedding=self.embedding, id=self.id_
        )

    @classmethod
    def from_haystack_format(cls, doc: "HaystackDocument") -> "Document":
        """Convert struct from Haystack document format."""
        return cls(
            text=doc.content, metadata=doc.meta, embedding=doc.embedding, id_=doc.id
        )

    def to_embedchain_format(self) -> Dict[str, Any]:
        """Convert struct to EmbedChain document format."""
        return {
            "doc_id": self.id_,
            "data": {"content": self.text, "meta_data": self.metadata},
        }

    @classmethod
    def from_embedchain_format(cls, doc: Dict[str, Any]) -> "Document":
        """Convert struct from EmbedChain document format."""
        return cls(
            text=doc["data"]["content"],
            metadata=doc["data"]["meta_data"],
            id_=doc["doc_id"],
        )

    def to_semantic_kernel_format(self) -> "MemoryRecord":
        """Convert struct to Semantic Kernel document format."""
        import numpy as np
        from semantic_kernel.memory.memory_record import MemoryRecord

        return MemoryRecord(
            id=self.id_,
            text=self.text,
            additional_metadata=self.get_metadata_str(),
            embedding=np.array(self.embedding) if self.embedding else None,
        )

    @classmethod
    def from_semantic_kernel_format(cls, doc: "MemoryRecord") -> "Document":
        """Convert struct from Semantic Kernel document format."""
        return cls(
            text=doc._text,
            metadata={"additional_metadata": doc._additional_metadata},
            embedding=doc._embedding.tolist() if doc._embedding is not None else None,
            id_=doc._id,
        )

    @classmethod
    def example(cls) -> "Document":
        return Document(
            text=SAMPLE_TEXT,
            metadata={"filename": "README.md", "category": "codebase"},
        )

    @classmethod
    def class_name(cls) -> str:
        return "Document"


class ImageDocument(Document, ImageNode):
    """Data document containing an image."""

    @classmethod
    def class_name(cls) -> str:
        return "ImageDocument"<|MERGE_RESOLUTION|>--- conflicted
+++ resolved
@@ -43,13 +43,9 @@
         """
 
     def __getstate__(self) -> Dict[str, Any]:
-<<<<<<< HEAD
         # using super().__getstate__() would also include problematic private variables
         state = self.dict()
 
-=======
-        state = super().__getstate__()
->>>>>>> 677e2db0
         # Remove common unpicklable entries
         state["__dict__"].pop("tokenizer", None)
         state["__dict__"].pop("tokenizer_fn", None)
