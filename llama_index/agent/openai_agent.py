import asyncio
import json
import logging
from abc import abstractmethod
from threading import Thread
from typing import Any, Dict, List, Optional, Tuple, Type, Union, cast, get_args

from llama_index.agent.types import BaseAgent
from llama_index.callbacks import (
    CallbackManager,
    CBEventType,
    EventPayload,
    trace_method,
)
from llama_index.chat_engine.types import (
    AGENT_CHAT_RESPONSE_TYPE,
    AgentChatResponse,
    ChatResponseMode,
    StreamingAgentChatResponse,
)
from llama_index.llms.base import LLM, ChatMessage, ChatResponse, MessageRole
from llama_index.llms.openai import OpenAI
from llama_index.llms.openai_utils import OpenAIToolCall, is_function_calling_model
from llama_index.memory import BaseMemory, ChatMemoryBuffer
from llama_index.objects.base import ObjectRetriever
from llama_index.tools import BaseTool, ToolOutput, adapt_to_async_tool

logger = logging.getLogger(__name__)
logger.setLevel(logging.WARNING)

DEFAULT_MAX_FUNCTION_CALLS = 5
DEFAULT_MODEL_NAME = "gpt-3.5-turbo-0613"


def get_function_by_name(tools: List[BaseTool], name: str) -> BaseTool:
    """Get function by name."""
    name_to_tool = {tool.metadata.name: tool for tool in tools}
    if name not in name_to_tool:
        raise ValueError(f"Tool with name {name} not found")
    return name_to_tool[name]


def call_tool_with_error_handling(
    tool: BaseTool,
    input_dict: Dict,
    error_message: Optional[str] = None,
    raise_error: bool = False,
) -> ToolOutput:
    """Call tool with error handling.

    Input is a dictionary with args and kwargs

    """
    try:
        return tool(**input_dict)
    except Exception as e:
        if raise_error:
            raise
        error_message = error_message or f"Error: {e!s}"
        return ToolOutput(
            content=error_message,
            tool_name=tool.metadata.name,
            raw_input={"kwargs": input_dict},
            raw_output=e,
        )


def call_function(
<<<<<<< HEAD
    tools: List[BaseTool], tool_call: dict, verbose: bool = False
) -> Tuple[ChatMessage, ToolOutput]:
    """Call a function and return the output as a string."""
    id_ = tool_call["id"]
    function_call = tool_call["function"]
    name = function_call["name"]
    arguments_str = function_call["arguments"]
=======
    tools: List[BaseTool],
    tool_call: OpenAIToolCall,
    verbose: bool = False,
) -> Tuple[ChatMessage, ToolOutput]:
    """Call a function and return the output as a string."""
    # validations to get passed mypy
    assert tool_call.id is not None
    assert tool_call.function is not None
    assert tool_call.function.name is not None
    assert tool_call.function.arguments is not None

    id_ = tool_call.id
    function_call = tool_call.function
    name = tool_call.function.name
    arguments_str = tool_call.function.arguments
>>>>>>> 0e3f4960
    if verbose:
        print("=== Calling Function ===")
        print(f"Calling function: {name} with args: {arguments_str}")
    tool = get_function_by_name(tools, name)
    argument_dict = json.loads(arguments_str)

    # Call tool
    # Use default error message
    output = call_tool_with_error_handling(tool, argument_dict, error_message=None)
    if verbose:
        print(f"Got output: {output!s}")
        print("========================\n")
    return (
        ChatMessage(
            content=str(output),
            role=MessageRole.TOOL,
            additional_kwargs={
                "name": name,
                "tool_call_id": id_,
            },
        ),
        output,
    )


async def acall_function(
<<<<<<< HEAD
    tools: List[BaseTool], tool_call: dict, verbose: bool = False
) -> Tuple[ChatMessage, ToolOutput]:
    """Call a function and return the output as a string."""
    id_ = tool_call["id"]
    function_call = tool_call["function"]
    name = function_call["name"]
    arguments_str = function_call["arguments"]
=======
    tools: List[BaseTool], tool_call: OpenAIToolCall, verbose: bool = False
) -> Tuple[ChatMessage, ToolOutput]:
    """Call a function and return the output as a string."""
    # validations to get passed mypy
    assert tool_call.id is not None
    assert tool_call.function is not None
    assert tool_call.function.name is not None
    assert tool_call.function.arguments is not None

    id_ = tool_call.id
    function_call = tool_call.function
    name = tool_call.function.name
    arguments_str = tool_call.function.arguments
>>>>>>> 0e3f4960
    if verbose:
        print("=== Calling Function ===")
        print(f"Calling function: {name} with args: {arguments_str}")
    tool = get_function_by_name(tools, name)
    async_tool = adapt_to_async_tool(tool)
    argument_dict = json.loads(arguments_str)
    output = await async_tool.acall(**argument_dict)
    if verbose:
        print(f"Got output: {output!s}")
        print("========================\n")
    return (
        ChatMessage(
            content=str(output),
            role=MessageRole.TOOL,
            additional_kwargs={
                "name": name,
                "tool_call_id": id_,
            },
        ),
        output,
    )


def resolve_tool_choice(tool_choice: Union[str, dict] = "auto") -> Union[str, dict]:
    """Resolve tool choice.

    If tool_choice is a function name string, return the appropriate dict.
    """
    if isinstance(tool_choice, str) and tool_choice not in ["none", "auto"]:
        return {"type": "function", "function": {"name": tool_choice}}

    return tool_choice


class BaseOpenAIAgent(BaseAgent):
    def __init__(
        self,
        llm: OpenAI,
        memory: BaseMemory,
        prefix_messages: List[ChatMessage],
        verbose: bool,
        max_function_calls: int,
        callback_manager: Optional[CallbackManager],
    ):
        self._llm = llm
        self._verbose = verbose
        self._max_function_calls = max_function_calls
        self.prefix_messages = prefix_messages
        self.memory = memory
        self.callback_manager = callback_manager or self._llm.callback_manager
        self.sources: List[ToolOutput] = []

    @property
    def chat_history(self) -> List[ChatMessage]:
        return self.memory.get_all()

    @property
    def all_messages(self) -> List[ChatMessage]:
        return self.prefix_messages + self.memory.get()

    @property
    def latest_function_call(self) -> Optional[dict]:
        return self.memory.get_all()[-1].additional_kwargs.get("function_call", None)

    @property
<<<<<<< HEAD
    def latest_tool_calls(self) -> Optional[List[dict]]:
=======
    def latest_tool_calls(self) -> Optional[List[OpenAIToolCall]]:
>>>>>>> 0e3f4960
        return self.memory.get_all()[-1].additional_kwargs.get("tool_calls", None)

    def reset(self) -> None:
        self.memory.reset()

    @abstractmethod
    def get_tools(self, message: str) -> List[BaseTool]:
        """Get tools."""

    def _should_continue(
<<<<<<< HEAD
        self, tool_calls: Optional[List[dict]], n_function_calls: int
=======
        self, tool_calls: Optional[List[OpenAIToolCall]], n_function_calls: int
>>>>>>> 0e3f4960
    ) -> bool:
        if n_function_calls > self._max_function_calls:
            return False
        if not tool_calls:
            return False
        return True

    def init_chat(
        self, message: str, chat_history: Optional[List[ChatMessage]] = None
    ) -> Tuple[List[BaseTool], List[dict]]:
        if chat_history is not None:
            self.memory.set(chat_history)
        self.sources = []
        self.memory.put(ChatMessage(content=message, role=MessageRole.USER))
        tools = self.get_tools(message)
        openai_tools = [tool.metadata.to_openai_tool() for tool in tools]
        return tools, openai_tools

    def _process_message(self, chat_response: ChatResponse) -> AgentChatResponse:
        ai_message = chat_response.message
        self.memory.put(ai_message)
        return AgentChatResponse(response=str(ai_message.content), sources=self.sources)

    def _get_stream_ai_response(
        self, **llm_chat_kwargs: Any
    ) -> StreamingAgentChatResponse:
        chat_stream_response = StreamingAgentChatResponse(
            chat_stream=self._llm.stream_chat(**llm_chat_kwargs),
            sources=self.sources,
        )
        # Get the response in a separate thread so we can yield the response
        thread = Thread(
            target=chat_stream_response.write_response_to_history,
            args=(self.memory,),
        )
        thread.start()
        # Wait for the event to be set
        chat_stream_response._is_function_not_none_thread_event.wait()
        # If it is executing an openAI function, wait for the thread to finish
        if chat_stream_response._is_function:
            thread.join()
        # if it's false, return the answer (to stream)
        return chat_stream_response

    async def _get_async_stream_ai_response(
        self, **llm_chat_kwargs: Any
    ) -> StreamingAgentChatResponse:
        chat_stream_response = StreamingAgentChatResponse(
            achat_stream=await self._llm.astream_chat(**llm_chat_kwargs),
            sources=self.sources,
        )
        # create task to write chat response to history
        asyncio.create_task(
            chat_stream_response.awrite_response_to_history(self.memory)
        )
        # wait until openAI functions stop executing
        await chat_stream_response._is_function_false_event.wait()
        # return response stream
        return chat_stream_response

<<<<<<< HEAD
    def _call_function(self, tools: List[BaseTool], tool_call: dict) -> None:
        function_call = tool_call["function"]
=======
    def _call_function(self, tools: List[BaseTool], tool_call: OpenAIToolCall) -> None:
        function_call = tool_call.function
        # validations to get passed mypy
        assert function_call is not None
        assert function_call.name is not None
        assert function_call.arguments is not None

>>>>>>> 0e3f4960
        with self.callback_manager.event(
            CBEventType.FUNCTION_CALL,
            payload={
                EventPayload.FUNCTION_CALL: function_call.arguments,
                EventPayload.TOOL: get_function_by_name(
                    tools, function_call.name
                ).metadata,
            },
        ) as event:
            function_message, tool_output = call_function(
                tools, tool_call, verbose=self._verbose
            )
            event.on_end(payload={EventPayload.FUNCTION_OUTPUT: str(tool_output)})
        self.sources.append(tool_output)
        self.memory.put(function_message)

<<<<<<< HEAD
    async def _acall_function(self, tools: List[BaseTool], tool_call: dict) -> None:
        function_call = tool_call["function"]
=======
    async def _acall_function(
        self, tools: List[BaseTool], tool_call: OpenAIToolCall
    ) -> None:
        function_call = tool_call.function
        # validations to get passed mypy
        assert function_call is not None
        assert function_call.name is not None
        assert function_call.arguments is not None

>>>>>>> 0e3f4960
        with self.callback_manager.event(
            CBEventType.FUNCTION_CALL,
            payload={
                EventPayload.FUNCTION_CALL: function_call.arguments,
                EventPayload.TOOL: get_function_by_name(
                    tools, function_call.name
                ).metadata,
            },
        ) as event:
            function_message, tool_output = await acall_function(
                tools, tool_call, verbose=self._verbose
            )
            event.on_end(payload={EventPayload.FUNCTION_OUTPUT: str(tool_output)})
        self.sources.append(tool_output)
        self.memory.put(function_message)

    def _get_llm_chat_kwargs(
        self, openai_tools: List[dict], tool_choice: Union[str, dict] = "auto"
    ) -> Dict[str, Any]:
        llm_chat_kwargs: dict = {"messages": self.all_messages}
        if openai_tools:
            llm_chat_kwargs.update(
                tools=openai_tools, tool_choice=resolve_tool_choice(tool_choice)
            )
        return llm_chat_kwargs

    def _get_agent_response(
        self, mode: ChatResponseMode, **llm_chat_kwargs: Any
    ) -> AGENT_CHAT_RESPONSE_TYPE:
        if mode == ChatResponseMode.WAIT:
            chat_response: ChatResponse = self._llm.chat(**llm_chat_kwargs)
            return self._process_message(chat_response)
        elif mode == ChatResponseMode.STREAM:
            return self._get_stream_ai_response(**llm_chat_kwargs)
        else:
            raise NotImplementedError

    async def _get_async_agent_response(
        self, mode: ChatResponseMode, **llm_chat_kwargs: Any
    ) -> AGENT_CHAT_RESPONSE_TYPE:
        if mode == ChatResponseMode.WAIT:
            chat_response: ChatResponse = await self._llm.achat(**llm_chat_kwargs)
            return self._process_message(chat_response)
        elif mode == ChatResponseMode.STREAM:
            return await self._get_async_stream_ai_response(**llm_chat_kwargs)
        else:
            raise NotImplementedError

    def _chat(
        self,
        message: str,
        chat_history: Optional[List[ChatMessage]] = None,
        tool_choice: Union[str, dict] = "auto",
        mode: ChatResponseMode = ChatResponseMode.WAIT,
    ) -> AGENT_CHAT_RESPONSE_TYPE:
        tools, openai_tools = self.init_chat(message, chat_history)
        n_function_calls = 0

        # Loop until no more function calls or max_function_calls is reached
        current_tool_choice = tool_choice
        ix = 0
        while True:
            ix += 1
            if self._verbose:
                print(f"STARTING TURN {ix}\n---------------\n")
            llm_chat_kwargs = self._get_llm_chat_kwargs(
                openai_tools, current_tool_choice
            )
            agent_chat_response = self._get_agent_response(mode=mode, **llm_chat_kwargs)
            if not self._should_continue(self.latest_tool_calls, n_function_calls):
                logger.debug("Break: should continue False")
                break
            # iterate through all the tool calls
            logger.debug(f"Continue to tool calls: {self.latest_tool_calls}")
            if self.latest_tool_calls is not None:
                for tool_call in self.latest_tool_calls:
                    # Some validation
<<<<<<< HEAD
                    if not isinstance(tool_call, dict):
                        raise ValueError("Invalid tool_call object")

                    if tool_call["type"] != "function":
=======
                    if not isinstance(tool_call, get_args(OpenAIToolCall)):
                        raise ValueError("Invalid tool_call object")

                    if tool_call.type != "function":
>>>>>>> 0e3f4960
                        raise ValueError("Invalid tool type. Unsupported by OpenAI")
                    # TODO: maybe execute this with multi-threading
                    self._call_function(tools, tool_call)
                    # change function call to the default value, if a custom function was given
                    # as an argument (none and auto are predefined by OpenAI)
                    if current_tool_choice not in ("auto", "none"):
                        current_tool_choice = "auto"
                    n_function_calls += 1

        return agent_chat_response

    async def _achat(
        self,
        message: str,
        chat_history: Optional[List[ChatMessage]] = None,
        tool_choice: Union[str, dict] = "auto",
        mode: ChatResponseMode = ChatResponseMode.WAIT,
    ) -> AGENT_CHAT_RESPONSE_TYPE:
        tools, functions = self.init_chat(message, chat_history)
        n_function_calls = 0

        # Loop until no more function calls or max_function_calls is reached
        current_tool_choice = tool_choice
        ix = 0
        while True:
            ix += 1
            if self._verbose:
                print(f"STARTING TURN {ix}\n---------------\n")
            llm_chat_kwargs = self._get_llm_chat_kwargs(functions, current_tool_choice)
            agent_chat_response = await self._get_async_agent_response(
                mode=mode, **llm_chat_kwargs
            )
            if not self._should_continue(self.latest_tool_calls, n_function_calls):
                break
            # iterate through all the tool calls
            if self.latest_tool_calls is not None:
                for tool_call in self.latest_tool_calls:
                    # Some validation
<<<<<<< HEAD
                    if not isinstance(tool_call, dict):
                        raise ValueError("Invalid tool_call object")

                    if tool_call["type"] != "function":
=======
                    if not isinstance(tool_call, get_args(OpenAIToolCall)):
                        raise ValueError("Invalid tool_call object")

                    if tool_call.type != "function":
>>>>>>> 0e3f4960
                        raise ValueError("Invalid tool type. Unsupported by OpenAI")

                    # TODO: maybe execute this with multi-threading
                    await self._acall_function(tools, tool_call)
                    # change function call to the default value, if a custom function was given
                    # as an argument (none and auto are predefined by OpenAI)
                    if current_tool_choice not in ("auto", "none"):
                        current_tool_choice = "auto"
                    n_function_calls += 1

        return agent_chat_response

    @trace_method("chat")
    def chat(
        self,
        message: str,
        chat_history: Optional[List[ChatMessage]] = None,
        tool_choice: Union[str, dict] = "auto",
    ) -> AgentChatResponse:
        with self.callback_manager.event(
            CBEventType.AGENT_STEP,
            payload={EventPayload.MESSAGES: [message]},
        ) as e:
            chat_response = self._chat(
                message, chat_history, tool_choice, mode=ChatResponseMode.WAIT
            )
            assert isinstance(chat_response, AgentChatResponse)
            e.on_end(payload={EventPayload.RESPONSE: chat_response})
        return chat_response

    @trace_method("chat")
    async def achat(
        self,
        message: str,
        chat_history: Optional[List[ChatMessage]] = None,
        tool_choice: Union[str, dict] = "auto",
    ) -> AgentChatResponse:
        with self.callback_manager.event(
            CBEventType.AGENT_STEP,
            payload={EventPayload.MESSAGES: [message]},
        ) as e:
            chat_response = await self._achat(
                message, chat_history, tool_choice, mode=ChatResponseMode.WAIT
            )
            assert isinstance(chat_response, AgentChatResponse)
            e.on_end(payload={EventPayload.RESPONSE: chat_response})
        return chat_response

    @trace_method("chat")
    def stream_chat(
        self,
        message: str,
        chat_history: Optional[List[ChatMessage]] = None,
        tool_choice: Union[str, dict] = "auto",
    ) -> StreamingAgentChatResponse:
        with self.callback_manager.event(
            CBEventType.AGENT_STEP,
            payload={EventPayload.MESSAGES: [message]},
        ) as e:
            chat_response = self._chat(
                message, chat_history, tool_choice, mode=ChatResponseMode.STREAM
            )
            assert isinstance(chat_response, StreamingAgentChatResponse)
            e.on_end(payload={EventPayload.RESPONSE: chat_response})
        return chat_response

    @trace_method("chat")
    async def astream_chat(
        self,
        message: str,
        chat_history: Optional[List[ChatMessage]] = None,
        tool_choice: Union[str, dict] = "auto",
    ) -> StreamingAgentChatResponse:
        with self.callback_manager.event(
            CBEventType.AGENT_STEP,
            payload={EventPayload.MESSAGES: [message]},
        ) as e:
            chat_response = await self._achat(
                message, chat_history, tool_choice, mode=ChatResponseMode.STREAM
            )
            assert isinstance(chat_response, StreamingAgentChatResponse)
            e.on_end(payload={EventPayload.RESPONSE: chat_response})
        return chat_response


class OpenAIAgent(BaseOpenAIAgent):
    """OpenAI (function calling) Agent.

    Uses the OpenAI function API to reason about whether to
    use a tool, and returning the response to the user.

    Supports both a flat list of tools as well as retrieval over the tools.

    Args:
        tools (List[BaseTool]): List of tools to use.
        llm (OpenAI): OpenAI instance.
        memory (BaseMemory): Memory to use.
        prefix_messages (List[ChatMessage]): Prefix messages to use.
        verbose (Optional[bool]): Whether to print verbose output. Defaults to False.
        max_function_calls (Optional[int]): Maximum number of function calls.
            Defaults to DEFAULT_MAX_FUNCTION_CALLS.
        callback_manager (Optional[CallbackManager]): Callback manager to use.
            Defaults to None.
        tool_retriever (ObjectRetriever[BaseTool]): Object retriever to retrieve tools.


    """

    def __init__(
        self,
        tools: List[BaseTool],
        llm: OpenAI,
        memory: BaseMemory,
        prefix_messages: List[ChatMessage],
        verbose: bool = False,
        max_function_calls: int = DEFAULT_MAX_FUNCTION_CALLS,
        callback_manager: Optional[CallbackManager] = None,
        tool_retriever: Optional[ObjectRetriever[BaseTool]] = None,
    ) -> None:
        super().__init__(
            llm=llm,
            memory=memory,
            prefix_messages=prefix_messages,
            verbose=verbose,
            max_function_calls=max_function_calls,
            callback_manager=callback_manager,
        )
        if len(tools) > 0 and tool_retriever is not None:
            raise ValueError("Cannot specify both tools and tool_retriever")
        elif len(tools) > 0:
            self._get_tools = lambda _: tools
        elif tool_retriever is not None:
            tool_retriever_c = cast(ObjectRetriever[BaseTool], tool_retriever)
            self._get_tools = lambda message: tool_retriever_c.retrieve(message)
        else:
            # no tools
            self._get_tools = lambda _: []

    @classmethod
    def from_tools(
        cls,
        tools: Optional[List[BaseTool]] = None,
        tool_retriever: Optional[ObjectRetriever[BaseTool]] = None,
        llm: Optional[LLM] = None,
        chat_history: Optional[List[ChatMessage]] = None,
        memory: Optional[BaseMemory] = None,
        memory_cls: Type[BaseMemory] = ChatMemoryBuffer,
        verbose: bool = False,
        max_function_calls: int = DEFAULT_MAX_FUNCTION_CALLS,
        callback_manager: Optional[CallbackManager] = None,
        system_prompt: Optional[str] = None,
        prefix_messages: Optional[List[ChatMessage]] = None,
        **kwargs: Any,
    ) -> "OpenAIAgent":
        """Create an OpenAIAgent from a list of tools.

        Similar to `from_defaults` in other classes, this method will
        infer defaults for a variety of parameters, including the LLM,
        if they are not specified.

        """
        tools = tools or []

        chat_history = chat_history or []
        llm = llm or OpenAI(model=DEFAULT_MODEL_NAME)
        if not isinstance(llm, OpenAI):
            raise ValueError("llm must be a OpenAI instance")

        if callback_manager is not None:
            llm.callback_manager = callback_manager

        memory = memory or memory_cls.from_defaults(chat_history, llm=llm)

        if not is_function_calling_model(llm.model):
            raise ValueError(
                f"Model name {llm.model} does not support function calling API. "
            )

        if system_prompt is not None:
            if prefix_messages is not None:
                raise ValueError(
                    "Cannot specify both system_prompt and prefix_messages"
                )
            prefix_messages = [ChatMessage(content=system_prompt, role="system")]

        prefix_messages = prefix_messages or []

        return cls(
            tools=tools,
            tool_retriever=tool_retriever,
            llm=llm,
            memory=memory,
            prefix_messages=prefix_messages,
            verbose=verbose,
            max_function_calls=max_function_calls,
            callback_manager=callback_manager,
        )

    def get_tools(self, message: str) -> List[BaseTool]:
        """Get tools."""
        return self._get_tools(message)<|MERGE_RESOLUTION|>--- conflicted
+++ resolved
@@ -66,15 +66,6 @@
 
 
 def call_function(
-<<<<<<< HEAD
-    tools: List[BaseTool], tool_call: dict, verbose: bool = False
-) -> Tuple[ChatMessage, ToolOutput]:
-    """Call a function and return the output as a string."""
-    id_ = tool_call["id"]
-    function_call = tool_call["function"]
-    name = function_call["name"]
-    arguments_str = function_call["arguments"]
-=======
     tools: List[BaseTool],
     tool_call: OpenAIToolCall,
     verbose: bool = False,
@@ -90,7 +81,6 @@
     function_call = tool_call.function
     name = tool_call.function.name
     arguments_str = tool_call.function.arguments
->>>>>>> 0e3f4960
     if verbose:
         print("=== Calling Function ===")
         print(f"Calling function: {name} with args: {arguments_str}")
@@ -117,15 +107,6 @@
 
 
 async def acall_function(
-<<<<<<< HEAD
-    tools: List[BaseTool], tool_call: dict, verbose: bool = False
-) -> Tuple[ChatMessage, ToolOutput]:
-    """Call a function and return the output as a string."""
-    id_ = tool_call["id"]
-    function_call = tool_call["function"]
-    name = function_call["name"]
-    arguments_str = function_call["arguments"]
-=======
     tools: List[BaseTool], tool_call: OpenAIToolCall, verbose: bool = False
 ) -> Tuple[ChatMessage, ToolOutput]:
     """Call a function and return the output as a string."""
@@ -139,7 +120,6 @@
     function_call = tool_call.function
     name = tool_call.function.name
     arguments_str = tool_call.function.arguments
->>>>>>> 0e3f4960
     if verbose:
         print("=== Calling Function ===")
         print(f"Calling function: {name} with args: {arguments_str}")
@@ -205,11 +185,7 @@
         return self.memory.get_all()[-1].additional_kwargs.get("function_call", None)
 
     @property
-<<<<<<< HEAD
-    def latest_tool_calls(self) -> Optional[List[dict]]:
-=======
     def latest_tool_calls(self) -> Optional[List[OpenAIToolCall]]:
->>>>>>> 0e3f4960
         return self.memory.get_all()[-1].additional_kwargs.get("tool_calls", None)
 
     def reset(self) -> None:
@@ -220,11 +196,7 @@
         """Get tools."""
 
     def _should_continue(
-<<<<<<< HEAD
-        self, tool_calls: Optional[List[dict]], n_function_calls: int
-=======
         self, tool_calls: Optional[List[OpenAIToolCall]], n_function_calls: int
->>>>>>> 0e3f4960
     ) -> bool:
         if n_function_calls > self._max_function_calls:
             return False
@@ -285,10 +257,6 @@
         # return response stream
         return chat_stream_response
 
-<<<<<<< HEAD
-    def _call_function(self, tools: List[BaseTool], tool_call: dict) -> None:
-        function_call = tool_call["function"]
-=======
     def _call_function(self, tools: List[BaseTool], tool_call: OpenAIToolCall) -> None:
         function_call = tool_call.function
         # validations to get passed mypy
@@ -296,7 +264,6 @@
         assert function_call.name is not None
         assert function_call.arguments is not None
 
->>>>>>> 0e3f4960
         with self.callback_manager.event(
             CBEventType.FUNCTION_CALL,
             payload={
@@ -313,10 +280,6 @@
         self.sources.append(tool_output)
         self.memory.put(function_message)
 
-<<<<<<< HEAD
-    async def _acall_function(self, tools: List[BaseTool], tool_call: dict) -> None:
-        function_call = tool_call["function"]
-=======
     async def _acall_function(
         self, tools: List[BaseTool], tool_call: OpenAIToolCall
     ) -> None:
@@ -326,7 +289,6 @@
         assert function_call.name is not None
         assert function_call.arguments is not None
 
->>>>>>> 0e3f4960
         with self.callback_manager.event(
             CBEventType.FUNCTION_CALL,
             payload={
@@ -404,17 +366,10 @@
             if self.latest_tool_calls is not None:
                 for tool_call in self.latest_tool_calls:
                     # Some validation
-<<<<<<< HEAD
-                    if not isinstance(tool_call, dict):
-                        raise ValueError("Invalid tool_call object")
-
-                    if tool_call["type"] != "function":
-=======
                     if not isinstance(tool_call, get_args(OpenAIToolCall)):
                         raise ValueError("Invalid tool_call object")
 
                     if tool_call.type != "function":
->>>>>>> 0e3f4960
                         raise ValueError("Invalid tool type. Unsupported by OpenAI")
                     # TODO: maybe execute this with multi-threading
                     self._call_function(tools, tool_call)
@@ -453,17 +408,10 @@
             if self.latest_tool_calls is not None:
                 for tool_call in self.latest_tool_calls:
                     # Some validation
-<<<<<<< HEAD
-                    if not isinstance(tool_call, dict):
-                        raise ValueError("Invalid tool_call object")
-
-                    if tool_call["type"] != "function":
-=======
                     if not isinstance(tool_call, get_args(OpenAIToolCall)):
                         raise ValueError("Invalid tool_call object")
 
                     if tool_call.type != "function":
->>>>>>> 0e3f4960
                         raise ValueError("Invalid tool type. Unsupported by OpenAI")
 
                     # TODO: maybe execute this with multi-threading
