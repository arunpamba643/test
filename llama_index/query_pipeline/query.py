"""Query Pipeline."""

import json
import uuid
<<<<<<< HEAD
from typing import Any, Dict, List, Optional, Sequence, Tuple, cast
=======
from typing import Any, Dict, List, Optional, Sequence, Tuple, Union, cast, get_args
>>>>>>> e53306d4

import networkx

from llama_index.async_utils import run_jobs
from llama_index.bridge.pydantic import Field
from llama_index.callbacks import CallbackManager
from llama_index.callbacks.schema import CBEventType, EventPayload
from llama_index.core.query_pipeline.query_component import (
    QUERY_COMPONENT_TYPE,
    ChainableMixin,
    InputKeys,
    Link,
    OutputKeys,
    QueryComponent,
)
from llama_index.utils import print_text


def add_output_to_module_inputs(
    src_key: str,
    dest_key: str,
    output_dict: Dict[str, Any],
    module: QueryComponent,
    module_inputs: Dict[str, Any],
) -> None:
    """Add input to module deps inputs."""
    # get relevant output from link
    if src_key is None:
        # ensure that output_dict only has one key
        if len(output_dict) != 1:
            raise ValueError("Output dict must have exactly one key.")
        output = next(iter(output_dict.values()))
    else:
        output = output_dict[src_key]

    # now attach output to relevant input key for module
    if dest_key is None:
        free_keys = module.free_req_input_keys
        # ensure that there is only one remaining key given partials
        if len(free_keys) != 1:
            raise ValueError(
                "Module input keys must have exactly one key if "
                "dest_key is not specified. Remaining keys: "
                f"in module: {free_keys}"
            )
        module_inputs[next(iter(free_keys))] = output
    else:
        module_inputs[dest_key] = output


def print_debug_input(
    module_key: str,
    input: Dict[str, Any],
    val_str_len: int = 200,
) -> None:
    """Print debug input."""
    output = f"> Running module {module_key} with input: \n"
    for key, value in input.items():
        # stringify and truncate output
        val_str = (
            str(value)[:val_str_len] + "..."
            if len(str(value)) > val_str_len
            else str(value)
        )
        output += f"{key}: {val_str}\n"

    print_text(output + "\n", color="llama_lavender")


def print_debug_input_multi(
    module_keys: List[str],
    module_inputs: List[Dict[str, Any]],
    val_str_len: int = 200,
) -> None:
    """Print debug input."""
    output = f"> Running modules and inputs in parallel: \n"
    for module_key, input in zip(module_keys, module_inputs):
        cur_output = f"Module key: {module_key}. Input: \n"
        for key, value in input.items():
            # stringify and truncate output
            val_str = (
                str(value)[:val_str_len] + "..."
                if len(str(value)) > val_str_len
                else str(value)
            )
            cur_output += f"{key}: {val_str}\n"
        output += cur_output + "\n"

    print_text(output + "\n", color="llama_lavender")


CHAIN_COMPONENT_TYPE = Union[QUERY_COMPONENT_TYPE, str]


class QueryPipeline(QueryComponent):
    """A query pipeline that can allow arbitrary chaining of different modules.

    A pipeline itself is a query component, and can be used as a module in another pipeline.

    """

    callback_manager: CallbackManager = Field(
        default_factory=lambda: CallbackManager([]), exclude=True
    )

    module_dict: Dict[str, QueryComponent] = Field(
        default_factory=dict, description="The modules in the pipeline."
    )
    dag: networkx.MultiDiGraph = Field(
        default_factory=networkx.MultiDiGraph, description="The DAG of the pipeline."
    )
    verbose: bool = Field(
        default=False, description="Whether to print intermediate steps."
    )
    show_progress: bool = Field(
        default=False,
        description="Whether to show progress bar (currently async only).",
    )
    num_workers: int = Field(
        default=4, description="Number of workers to use (currently async only)."
    )

    class Config:
        arbitrary_types_allowed = True

    def __init__(
        self,
        callback_manager: Optional[CallbackManager] = None,
        chain: Optional[Sequence[CHAIN_COMPONENT_TYPE]] = None,
        modules: Optional[Dict[str, QUERY_COMPONENT_TYPE]] = None,
        links: Optional[List[Link]] = None,
        **kwargs: Any,
    ):
        super().__init__(
            callback_manager=callback_manager or CallbackManager([]),
            **kwargs,
        )

        self._init_graph(chain=chain, modules=modules, links=links)

    def _init_graph(
        self,
        chain: Optional[Sequence[CHAIN_COMPONENT_TYPE]] = None,
        modules: Optional[Dict[str, QUERY_COMPONENT_TYPE]] = None,
        links: Optional[List[Link]] = None,
    ) -> None:
        """Initialize graph."""
        if chain is not None:
            if modules is not None or links is not None:
                raise ValueError("Cannot specify both chain and modules/links in init.")
            self.add_chain(chain)
        elif modules is not None:
            self.add_modules(modules)
            if links is not None:
                for link in links:
                    self.add_link(**link.dict())

    def add_chain(self, chain: Sequence[CHAIN_COMPONENT_TYPE]) -> None:
        """Add a chain of modules to the pipeline.

        This is a special form of pipeline that is purely sequential/linear.
        This allows a more concise way of specifying a pipeline.

        """
        # first add all modules
        module_keys: List[str] = []
        for module in chain:
            if isinstance(module, get_args(QUERY_COMPONENT_TYPE)):
                module_key = str(uuid.uuid4())
                self.add(module_key, cast(QUERY_COMPONENT_TYPE, module))
                module_keys.append(module_key)
            elif isinstance(module, str):
                module_keys.append(module)
            else:
                raise ValueError("Chain must be a sequence of modules or module keys.")

        # then add all links
        for i in range(len(chain) - 1):
            self.add_link(src=module_keys[i], dest=module_keys[i + 1])

    def add_links(
        self,
        links: List[Link],
    ) -> None:
        """Add links to the pipeline."""
        for link in links:
            self.add_link(**link.dict())

    def add_modules(self, module_dict: Dict[str, QUERY_COMPONENT_TYPE]) -> None:
        """Add modules to the pipeline."""
        for module_key, module in module_dict.items():
            self.add(module_key, module)

    def add(self, module_key: str, module: QUERY_COMPONENT_TYPE) -> None:
        """Add a module to the pipeline."""
        # if already exists, raise error
        if module_key in self.module_dict:
            raise ValueError(f"Module {module_key} already exists in pipeline.")

        if isinstance(module, ChainableMixin):
            module = module.as_query_component()
        else:
            pass

        self.module_dict[module_key] = cast(QueryComponent, module)
        self.dag.add_node(module_key)

    def add_link(
        self,
        src: str,
        dest: str,
        src_key: Optional[str] = None,
        dest_key: Optional[str] = None,
    ) -> None:
        """Add a link between two modules."""
        if src not in self.module_dict:
            raise ValueError(f"Module {src} does not exist in pipeline.")
        self.dag.add_edge(src, dest, src_key=src_key, dest_key=dest_key)

    def _get_root_keys(self) -> List[str]:
        """Get root keys."""
        return [v for v, d in self.dag.in_degree() if d == 0]

    def _get_leaf_keys(self) -> List[str]:
        """Get leaf keys."""
        # get all modules without downstream dependencies
        return [v for v, d in self.dag.out_degree() if d == 0]

    def set_callback_manager(self, callback_manager: CallbackManager) -> None:
        """Set callback manager."""
        # go through every module in module dict and set callback manager
        self.callback_manager = callback_manager
        for module in self.module_dict.values():
            module.set_callback_manager(callback_manager)

    def run(
        self,
        *args: Any,
        return_values_direct: bool = True,
        callback_manager: Optional[CallbackManager] = None,
        **kwargs: Any,
    ) -> Any:
        """Run the pipeline."""
        # first set callback manager
        callback_manager = callback_manager or self.callback_manager
        self.set_callback_manager(callback_manager)
        with self.callback_manager.as_trace("query"):
            with self.callback_manager.event(
                CBEventType.QUERY, payload={EventPayload.QUERY_STR: json.dumps(kwargs)}
            ) as query_event:
                return self._run(
                    *args, return_values_direct=return_values_direct, **kwargs
                )

    def run_multi(
        self,
        module_input_dict: Dict[str, Any],
        callback_manager: Optional[CallbackManager] = None,
    ) -> Dict[str, Any]:
        """Run the pipeline for multiple roots."""
        callback_manager = callback_manager or self.callback_manager
        self.set_callback_manager(callback_manager)
        with self.callback_manager.as_trace("query"):
            with self.callback_manager.event(
                CBEventType.QUERY,
                payload={EventPayload.QUERY_STR: json.dumps(module_input_dict)},
            ) as query_event:
                return self._run_multi(module_input_dict)

    async def arun(
        self,
        *args: Any,
        return_values_direct: bool = True,
        callback_manager: Optional[CallbackManager] = None,
        **kwargs: Any,
    ) -> Any:
        """Run the pipeline."""
        # first set callback manager
        callback_manager = callback_manager or self.callback_manager
        self.set_callback_manager(callback_manager)
        with self.callback_manager.as_trace("query"):
            with self.callback_manager.event(
                CBEventType.QUERY, payload={EventPayload.QUERY_STR: json.dumps(kwargs)}
            ) as query_event:
                return await self._arun(
                    *args, return_values_direct=return_values_direct, **kwargs
                )

    async def arun_multi(
        self,
        module_input_dict: Dict[str, Any],
        callback_manager: Optional[CallbackManager] = None,
    ) -> Dict[str, Any]:
        """Run the pipeline for multiple roots."""
        callback_manager = callback_manager or self.callback_manager
        self.set_callback_manager(callback_manager)
        with self.callback_manager.as_trace("query"):
            with self.callback_manager.event(
                CBEventType.QUERY,
                payload={EventPayload.QUERY_STR: json.dumps(module_input_dict)},
            ) as query_event:
                return await self._arun_multi(module_input_dict)

    def _get_root_key_and_kwargs(
        self, *args: Any, **kwargs: Any
    ) -> Tuple[str, Dict[str, Any]]:
        """Get root key and kwargs.

        This is for `_run`.

        """
        ## run pipeline
        ## assume there is only one root - for multiple roots, need to specify `run_multi`
        root_keys = self._get_root_keys()
        if len(root_keys) != 1:
            raise ValueError("Only one root is supported.")
        root_key = root_keys[0]

        root_module = self.module_dict[root_key]
        if len(args) > 0:
            # if args is specified, validate. only one arg is allowed, and there can only be one free
            # input key in the module
            if len(args) > 1:
                raise ValueError("Only one arg is allowed.")
            if len(kwargs) > 0:
                raise ValueError("No kwargs allowed if args is specified.")
            if len(root_module.free_req_input_keys) != 1:
                raise ValueError("Only one free input key is allowed.")
            # set kwargs
            kwargs[next(iter(root_module.free_req_input_keys))] = args[0]
        return root_key, kwargs

    def _get_single_result_output(
        self,
        result_outputs: Dict[str, Any],
        return_values_direct: bool,
    ) -> Any:
        """Get result output from a single module.

        If output dict is a single key, return the value directly
        if return_values_direct is True.

        """
        if len(result_outputs) != 1:
            raise ValueError("Only one output is supported.")

        result_output = next(iter(result_outputs.values()))
        # return_values_direct: if True, return the value directly
        # without the key
        # if it's a dict with one key, return the value
        if (
            isinstance(result_output, dict)
            and len(result_output) == 1
            and return_values_direct
        ):
            return next(iter(result_output.values()))
        else:
            return result_output

    def _run(self, *args: Any, return_values_direct: bool = True, **kwargs: Any) -> Any:
        """Run the pipeline.

        Assume that there is a single root module and a single output module.

        For multi-input and multi-outputs, please see `run_multi`.

        """
        root_key, kwargs = self._get_root_key_and_kwargs(*args, **kwargs)
        # call run_multi with one root key
        result_outputs = self._run_multi({root_key: kwargs})
        return self._get_single_result_output(result_outputs, return_values_direct)

    async def _arun(
        self, *args: Any, return_values_direct: bool = True, **kwargs: Any
    ) -> Any:
        """Run the pipeline.

        Assume that there is a single root module and a single output module.

        For multi-input and multi-outputs, please see `run_multi`.

        """
        root_key, kwargs = self._get_root_key_and_kwargs(*args, **kwargs)
        # call run_multi with one root key
        result_outputs = await self._arun_multi({root_key: kwargs})
        return self._get_single_result_output(result_outputs, return_values_direct)

    def _validate_inputs(self, module_input_dict: Dict[str, Any]) -> None:
        root_keys = self._get_root_keys()
        # if root keys don't match up with kwargs keys, raise error
        if set(root_keys) != set(module_input_dict.keys()):
            raise ValueError(
                "Expected root keys do not match up with input keys.\n"
                f"Expected root keys: {root_keys}\n"
                f"Input keys: {module_input_dict.keys()}\n"
            )

    def _process_component_output(
        self,
        output_dict: Dict[str, Any],
        module_key: str,
        all_module_inputs: Dict[str, Dict[str, Any]],
        result_outputs: Dict[str, Any],
    ) -> None:
        """Process component output."""
        # if there's no more edges, add result to output
        if module_key in self._get_leaf_keys():
            result_outputs[module_key] = output_dict
        else:
            for _, dest, attr in self.dag.edges(module_key, data=True):
                edge_module = self.module_dict[dest]

                # add input to module_deps_inputs
                add_output_to_module_inputs(
                    attr.get("src_key"),
                    attr.get("dest_key"),
                    output_dict,
                    edge_module,
                    all_module_inputs[dest],
                )

    def _run_multi(self, module_input_dict: Dict[str, Any]) -> Dict[str, Any]:
        """Run the pipeline for multiple roots.

        kwargs is in the form of module_dict -> input_dict
        input_dict is in the form of input_key -> input

        """
        self._validate_inputs(module_input_dict)
        queue = list(networkx.topological_sort(self.dag))

        # module_deps_inputs is a dict to collect inputs for a module
        # mapping of module_key -> dict of input_key -> input
        # initialize with blank dict for every module key
        # the input dict of each module key will be populated as the upstream modules are run
        all_module_inputs: Dict[str, Dict[str, Any]] = {
            module_key: {} for module_key in self.module_dict
        }
        result_outputs: Dict[str, Any] = {}

        # add root inputs to all_module_inputs
        for module_key, module_input in module_input_dict.items():
            all_module_inputs[module_key] = module_input

        while len(queue) > 0:
            module_key = queue.pop(0)
            module = self.module_dict[module_key]
            module_input = all_module_inputs[module_key]

            if self.verbose:
                print_debug_input(module_key, module_input)
            output_dict = module.run_component(**module_input)

            # get new nodes and is_leaf
            self._process_component_output(
                output_dict, module_key, all_module_inputs, result_outputs
            )

        return result_outputs

    async def _arun_multi(self, module_input_dict: Dict[str, Any]) -> Dict[str, Any]:
        """Run the pipeline for multiple roots.

        kwargs is in the form of module_dict -> input_dict
        input_dict is in the form of input_key -> input

        """
        self._validate_inputs(module_input_dict)
        queue = list(networkx.topological_sort(self.dag))

        # module_deps_inputs is a dict to collect inputs for a module
        # mapping of module_key -> dict of input_key -> input
        # initialize with blank dict for every module key
        # the input dict of each module key will be populated as the upstream modules are run
        all_module_inputs: Dict[str, Dict[str, Any]] = {
            module_key: {} for module_key in self.module_dict
        }
        result_outputs: Dict[str, Any] = {}

        # add root inputs to all_module_inputs
        for module_key, module_input in module_input_dict.items():
            all_module_inputs[module_key] = module_input

        while len(queue) > 0:
            popped_indices = set()
            popped_nodes = []
            # get subset of nodes who don't have ancestors also in the queue
            # these are tasks that are parallelizable
            for i, module_key in enumerate(queue):
                module_ancestors = networkx.ancestors(self.dag, module_key)
                if len(set(module_ancestors).intersection(queue)) == 0:
                    popped_indices.add(i)
                    popped_nodes.append(module_key)

            # update queue
            queue = [
                module_key
                for i, module_key in enumerate(queue)
                if i not in popped_indices
            ]

            if self.verbose:
                print_debug_input_multi(
                    popped_nodes,
                    [all_module_inputs[module_key] for module_key in popped_nodes],
                )

            # create tasks from popped nodes
            tasks = []
            for module_key in popped_nodes:
                module = self.module_dict[module_key]
                module_input = all_module_inputs[module_key]
                tasks.append(module.arun_component(**module_input))

            # run tasks
            output_dicts = await run_jobs(
                tasks, show_progress=self.show_progress, workers=self.num_workers
            )

            for output_dict, module_key in zip(output_dicts, popped_nodes):
                # get new nodes and is_leaf
                self._process_component_output(
                    output_dict, module_key, all_module_inputs, result_outputs
                )

        return result_outputs

    def _validate_component_inputs(self, input: Dict[str, Any]) -> Dict[str, Any]:
        """Validate component inputs during run_component."""
        return input

    def _run_component(self, **kwargs: Any) -> Dict[str, Any]:
        """Run component."""
        return self.run(return_values_direct=False, **kwargs)

    async def _arun_component(self, **kwargs: Any) -> Dict[str, Any]:
        """Run component."""
        return await self.arun(return_values_direct=False, **kwargs)

    @property
    def input_keys(self) -> InputKeys:
        """Input keys."""
        # get input key of first module
        root_keys = self._get_root_keys()
        if len(root_keys) != 1:
            raise ValueError("Only one root is supported.")
        root_module = self.module_dict[root_keys[0]]
        return root_module.input_keys

    @property
    def output_keys(self) -> OutputKeys:
        """Output keys."""
        # get output key of last module
        leaf_keys = self._get_leaf_keys()
        if len(leaf_keys) != 1:
            raise ValueError("Only one leaf is supported.")
        leaf_module = self.module_dict[leaf_keys[0]]
        return leaf_module.output_keys<|MERGE_RESOLUTION|>--- conflicted
+++ resolved
@@ -2,11 +2,7 @@
 
 import json
 import uuid
-<<<<<<< HEAD
-from typing import Any, Dict, List, Optional, Sequence, Tuple, cast
-=======
 from typing import Any, Dict, List, Optional, Sequence, Tuple, Union, cast, get_args
->>>>>>> e53306d4
 
 import networkx
 
