--- conflicted
+++ resolved
@@ -263,11 +263,7 @@
         self,
         src: str,
         fn: Callable,
-<<<<<<< HEAD
-        cond_dest_dict: Optional[Dict[str, Any]] = None,
-=======
         cond_dest_dict: Dict[str, Any],
->>>>>>> 0393b081
     ) -> None:
         """Add conditional links."""
         if src not in self.module_dict:
@@ -512,13 +508,6 @@
             ]
             # in conditional edge list, find matches
             if len(conditional_edge_list) > 0:
-<<<<<<< HEAD
-                match = [
-                    (src, dest, attr)
-                    for src, dest, attr in conditional_edge_list
-                    if conditional_val == attr["conditional"]
-                ][0]
-=======
                 match = next(
                     iter(
                         [
@@ -528,7 +517,6 @@
                         ]
                     )
                 )
->>>>>>> 0393b081
                 non_matches = [x for x in conditional_edge_list if x != match]
                 if len(non_matches) != len(conditional_edge_list) - 1:
                     raise ValueError("Multiple conditional matches found or None.")
