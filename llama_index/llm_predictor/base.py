--- conflicted
+++ resolved
@@ -1,12 +1,7 @@
 """Wrapper functions around an LLM chain."""
 
 import logging
-<<<<<<< HEAD
 from abc import abstractmethod, ABC
-from pydantic import PrivateAttr
-=======
-from abc import ABC, abstractmethod
->>>>>>> 26881b49
 from typing import Any, List, Optional
 
 from pydantic import BaseModel, PrivateAttr
@@ -21,18 +16,13 @@
 from llama_index.llms.base import LLM, ChatMessage, LLMMetadata, MessageRole
 from llama_index.llms.generic_utils import messages_to_prompt
 from llama_index.llms.utils import LLMType, resolve_llm
-<<<<<<< HEAD
-from llama_index.prompts.base import Prompt
-from llama_index.prompts.prompts import SimpleInputPrompt
-from llama_index.schema import BaseComponent
-=======
 from llama_index.prompts.base import (
     BasePromptTemplate,
     ChatPromptTemplate,
     PromptTemplate,
     SelectorPromptTemplate,
 )
->>>>>>> 26881b49
+from llama_index.schema import BaseComponent
 from llama_index.types import TokenAsyncGen, TokenGen
 
 logger = logging.getLogger(__name__)
