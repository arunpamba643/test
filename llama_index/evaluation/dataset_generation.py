--- conflicted
+++ resolved
@@ -3,21 +3,10 @@
 
 import re
 from typing import List, Optional
-<<<<<<< HEAD
 import asyncio
+from llama_index.schema import BaseNode, NodeWithScore, MetadataMode
 
-from llama_index import (
-    Document,
-    ListIndex,
-    QuestionAnswerPrompt,
-    ServiceContext,
-)
-from llama_index.llms.openai import OpenAI
-from llama_index.schema import BaseNode, NodeWithScore, MetadataMode
-=======
-
-from llama_index import Document, ServiceContext, SummaryIndex
->>>>>>> 2f95b888
+from llama_index import Document, ServiceContext, SummaryIndex, ListIndex, QuestionAnswerPrompt
 from llama_index.indices.postprocessor.node import KeywordNodePostprocessor
 from llama_index.llms.openai import OpenAI
 from llama_index.prompts.base import BasePromptTemplate, PromptTemplate
@@ -80,13 +69,10 @@
             "context information provided."
         )
         self.nodes = nodes
-<<<<<<< HEAD
         self.num_questions_per_chunk = num_questions_per_chunk
         self.required_keywords = required_keywords or []
         self.exclude_keywords = exclude_keywords or []
-=======
         self._metadata_mode = metadata_mode
->>>>>>> 2f95b888
 
     @classmethod
     def from_documents(
@@ -126,8 +112,7 @@
             exclude_keywords=exclude_keywords,
         )
 
-<<<<<<< HEAD
-    async def _generate_questions_for_node(self, node: BaseNode) -> List[str]:
+    async def _node_question_generator(self, node: BaseNode) -> List[str]:
         """Generate questions for a single node."""
         index = ListIndex.from_documents(
             [
@@ -135,59 +120,27 @@
                     text=node.get_content(metadata_mode=MetadataMode.NONE),
                     metadata=node.metadata,
                 )
-=======
-    def _node_question_generator(
-        self, nodes: List[BaseNode], num: Optional[int] = None
-    ) -> List[str]:
-        """Node question generator."""
-        questions: List[str] = []
 
-        for node in nodes:
-            if num is not None and len(questions) >= num:
-                break
-            index = SummaryIndex.from_documents(
-                [
-                    Document(
-                        text=node.get_content(metadata_mode=self._metadata_mode),
-                        metadata=node.metadata,
-                    )
                 ]
             )
-
-            query_engine = index.as_query_engine(
-                service_context=self.service_context,
-                text_qa_template=self.text_question_template,
-                use_async=True,
-            )
-            response = query_engine.query(
-                self.question_gen_query,
-            )
-
-            result = str(response).strip().split("\n")
-            cleaned_questions = [
-                re.sub(r"^\d+[\).\s]", "", question).strip() for question in result
->>>>>>> 2f95b888
-            ]
-        )
-
         query_engine = index.as_query_engine(
             service_context=self.service_context,
             text_qa_template=self.text_question_template,
             use_async=True,
-        )
+          )
         response = await query_engine.query(self.question_gen_query)
 
         result = str(response).strip().split("\n")
         cleaned_questions = [
-            re.sub(r"^\d+[\).\s]", "", question).strip() for question in result
-        ]
+        re.sub(r"^\d+[\).\s]", "", question).strip() for question in result
+          ]
         return [question for question in cleaned_questions if question]
 
     async def generate_questions_from_nodes(self) -> List[str]:
         """Generate questions for each document asynchronously."""
         tasks = []
         for node in self.nodes:
-            tasks.append(self._generate_questions_for_node(node))
+            tasks.append(self._node_question_generator(node))
 
         generated_questions = await asyncio.gather(*tasks)
         return [question for questions in generated_questions for question in questions]
