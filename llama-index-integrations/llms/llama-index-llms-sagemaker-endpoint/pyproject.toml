--- conflicted
+++ resolved
@@ -27,11 +27,7 @@
 license = "MIT"
 name = "llama-index-llms-sagemaker-endpoint"
 readme = "README.md"
-<<<<<<< HEAD
-version = "0.1.4"
-=======
-version = "0.3.0"
->>>>>>> 7101c0f9
+version = "0.3.1"
 
 [tool.poetry.dependencies]
 python = ">=3.9,<4.0"
