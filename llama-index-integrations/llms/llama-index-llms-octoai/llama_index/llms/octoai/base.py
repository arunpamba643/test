--- conflicted
+++ resolved
@@ -52,24 +52,15 @@
     temperature: float = Field(
         default=DEFAULT_TEMPERATURE,
         description="The temperature to use during generation.",
-<<<<<<< HEAD
-        gt=0.0,
-        lt=1.0,
-=======
         ge=0.0,
         le=1.0,
->>>>>>> f037de8d
     )
     max_tokens: Optional[int] = Field(
         description="The maximum number of tokens to generate.",
         gt=0,
     )
     timeout: float = Field(
-<<<<<<< HEAD
-        default=120, description="The timeout to use in seconds.", gt=0
-=======
         default=120, description="The timeout to use in seconds.", ge=0
->>>>>>> f037de8d
     )
     additional_kwargs: Dict[str, Any] = Field(
         default_factory=dict, description="Additional kwargs for the OctoAI SDK."
