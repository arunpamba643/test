[build-system]
build-backend = "poetry.core.masonry.api"
requires = ["poetry-core"]

[tool.codespell]
check-filenames = true
check-hidden = true
skip = "*.csv,*.html,*.json,*.jsonl,*.pdf,*.txt,*.ipynb"

[tool.llamahub]
contains_example = false
import_path = "llama_index.indices.managed.llama_cloud"

[tool.llamahub.class_authors]
LlamaCloudIndex = "llama-index"

[tool.llamahub.secondary_class_authors]
LlamaCloudRetriever = "llama-index"

[tool.mypy]
disallow_untyped_defs = true
# Remove venv skip when integrated with pre-commit
exclude = ["_static", "build", "examples", "notebooks", "venv"]
explicit_package_bases = true
ignore_missing_imports = true
namespace_packages = true
plugins = "pydantic.mypy"
python_version = "3.8"

[tool.poetry]
authors = ["Logan Markewich <logan@llamaindex.ai>"]
description = "llama-index indices llama-cloud integration"
exclude = ["**/BUILD"]
license = "MIT"
name = "llama-index-indices-managed-llama-cloud"
readme = "README.md"
<<<<<<< HEAD
version = "0.6.5"
=======
version = "0.6.6"
>>>>>>> 125a06ab

[tool.poetry.dependencies]
python = ">=3.9,<4.0"
llama-cloud = "^0.1.8"
llama-index-core = "^0.12.0"

[tool.poetry.group.dev.dependencies]
ipython = "8.10.0"
jupyter = "^1.0.0"
llama-index-embeddings-openai = "^0.3.1"
mypy = "0.991"
pre-commit = "3.2.0"
pylint = "2.15.10"
pytest = "7.2.1"
pytest-mock = "3.11.1"
ruff = "0.0.292"
tree-sitter-languages = "^1.8.0"
types-Deprecated = ">=0.1.0"
types-PyYAML = "^6.0.12.12"
types-protobuf = "^4.24.0.4"
types-redis = "4.5.5.0"
types-requests = "2.28.11.8"
types-setuptools = "67.1.0.0"

[tool.poetry.group.dev.dependencies.black]
extras = ["jupyter"]
version = "<=23.9.1,>=23.7.0"

[tool.poetry.group.dev.dependencies.codespell]
extras = ["toml"]
version = ">=v2.2.6"

[[tool.poetry.packages]]
include = "llama_index/"<|MERGE_RESOLUTION|>--- conflicted
+++ resolved
@@ -34,11 +34,7 @@
 license = "MIT"
 name = "llama-index-indices-managed-llama-cloud"
 readme = "README.md"
-<<<<<<< HEAD
-version = "0.6.5"
-=======
-version = "0.6.6"
->>>>>>> 125a06ab
+version = "0.6.7"
 
 [tool.poetry.dependencies]
 python = ">=3.9,<4.0"
