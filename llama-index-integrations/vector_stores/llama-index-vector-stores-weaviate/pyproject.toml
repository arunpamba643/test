[build-system]
build-backend = "poetry.core.masonry.api"
requires = ["poetry-core"]

[tool.codespell]
check-filenames = true
check-hidden = true
skip = "*.csv,*.html,*.json,*.jsonl,*.pdf,*.txt,*.ipynb"

[tool.llamahub]
contains_example = false
import_path = "llama_index.vector_stores.weaviate"

[tool.llamahub.class_authors]
WeaviateVectorStore = "llama-index"

[tool.mypy]
disallow_untyped_defs = true
exclude = ["_static", "build", "examples", "notebooks", "venv"]
ignore_missing_imports = true
python_version = "3.8"

[tool.poetry]
authors = ["Your Name <you@example.com>"]
description = "llama-index vector_stores weaviate integration"
exclude = ["**/BUILD"]
license = "MIT"
name = "llama-index-vector-stores-weaviate"
readme = "README.md"
<<<<<<< HEAD
version = "1.0.2"
=======
version = "1.3.1"
>>>>>>> 7101c0f9

[tool.poetry.dependencies]
python = ">=3.9,<4.0"
weaviate-client = "^4.5.7"
llama-index-core = "^0.12.0"

[tool.poetry.group.dev.dependencies]
ipython = "8.10.0"
jupyter = "^1.0.0"
mypy = "0.991"
pre-commit = "3.2.0"
pylint = "2.15.10"
pytest = "<8"  # Pants always uses pytest 7.0.1 as of now, so we need to be compatible with pytest 7
pytest-asyncio = "*"
pytest-mock = "3.11.1"
ruff = "0.0.292"
tree-sitter-languages = "^1.8.0"
types-Deprecated = ">=0.1.0"
types-PyYAML = "^6.0.12.12"
types-protobuf = "^4.24.0.4"
types-redis = "4.5.5.0"
types-requests = "2.28.11.8"
types-setuptools = "67.1.0.0"

[tool.poetry.group.dev.dependencies.black]
extras = ["jupyter"]
version = "<=23.9.1,>=23.7.0"

[tool.poetry.group.dev.dependencies.codespell]
extras = ["toml"]
version = ">=v2.2.6"

[[tool.poetry.packages]]
include = "llama_index/"<|MERGE_RESOLUTION|>--- conflicted
+++ resolved
@@ -27,11 +27,7 @@
 license = "MIT"
 name = "llama-index-vector-stores-weaviate"
 readme = "README.md"
-<<<<<<< HEAD
-version = "1.0.2"
-=======
 version = "1.3.1"
->>>>>>> 7101c0f9
 
 [tool.poetry.dependencies]
 python = ">=3.9,<4.0"
