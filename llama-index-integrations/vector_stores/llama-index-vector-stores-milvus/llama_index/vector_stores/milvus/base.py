--- conflicted
+++ resolved
@@ -628,134 +628,8 @@
             string_expr = f" and ".join(expr)
         return string_expr, output_fields
 
-<<<<<<< HEAD
-        # Perform the search
-        if query.mode == VectorStoreQueryMode.DEFAULT:
-            # Perform default search
-            res = self._milvusclient.search(
-                collection_name=self.collection_name,
-                data=[query.query_embedding],
-                filter=string_expr,
-                limit=query.similarity_top_k,
-                output_fields=output_fields,
-                search_params=kwargs.get("milvus_search_config", self.search_config),
-                anns_field=self.embedding_field,
-            )
-            logger.debug(
-                f"Successfully searched embedding in collection: {self.collection_name}"
-                f" Num Results: {len(res[0])}"
-            )
-
-            nodes = []
-            similarities = []
-            ids = []
-            # Parse the results
-            for hit in res[0]:
-                if not self.text_key:
-                    node = metadata_dict_to_node(
-                        {
-                            "_node_content": hit["entity"].get("_node_content", None),
-                            "_node_type": hit["entity"].get("_node_type", None),
-                        }
-                    )
-                else:
-                    try:
-                        text = hit["entity"].get(self.text_key)
-                    except Exception:
-                        raise ValueError(
-                            "The passed in text_key value does not exist "
-                            "in the retrieved entity."
-                        )
-
-                    metadata = {
-                        key: hit["entity"].get(key) for key in self.output_fields
-                    }
-                    node = TextNode(text=text, metadata=metadata)
-
-                nodes.append(node)
-                similarities.append(hit["distance"])
-                ids.append(hit["id"])
-
-        elif query.mode == VectorStoreQueryMode.MMR:
-            # Perform MMR search
-            mmr_threshold = kwargs.get("mmr_threshold", None)
-
-            if (
-                kwargs.get("mmr_prefetch_factor") is not None
-                and kwargs.get("mmr_prefetch_k") is not None
-            ):
-                raise ValueError(
-                    "'mmr_prefetch_factor' and 'mmr_prefetch_k' "
-                    "cannot coexist in a call to query()"
-                )
-            else:
-                if kwargs.get("mmr_prefetch_k") is not None:
-                    prefetch_k0 = int(kwargs["mmr_prefetch_k"])
-                else:
-                    prefetch_k0 = int(
-                        query.similarity_top_k
-                        * kwargs.get("mmr_prefetch_factor", DEFAULT_MMR_PREFETCH_FACTOR)
-                    )
-
-            res = self._milvusclient.search(
-                collection_name=self.collection_name,
-                data=[query.query_embedding],
-                filter=string_expr,
-                limit=prefetch_k0,
-                output_fields=output_fields,
-                search_params=kwargs.get("milvus_search_config", self.search_config),
-                anns_field=self.embedding_field,
-            )
-
-            nodes = res[0]
-            node_embeddings = []
-            node_ids = []
-            for node in nodes:
-                node_embeddings.append(node["entity"]["embedding"])
-                node_ids.append(node["id"])
-
-            mmr_similarities, mmr_ids = get_top_k_mmr_embeddings(
-                query_embedding=query.query_embedding,
-                embeddings=node_embeddings,
-                similarity_top_k=query.similarity_top_k,
-                embedding_ids=node_ids,
-                mmr_threshold=mmr_threshold,
-            )
-
-            node_dict = dict(list(zip(node_ids, nodes)))
-            selected_nodes = [node_dict[id] for id in mmr_ids if id in node_dict]
-
-            nodes = []
-            # Parse the results
-            for hit in selected_nodes:
-                if not self.text_key:
-                    node = metadata_dict_to_node(
-                        {
-                            "_node_content": hit["entity"].get("_node_content", None),
-                            "_node_type": hit["entity"].get("_node_type", None),
-                        }
-                    )
-                else:
-                    try:
-                        text = hit["entity"].get(self.text_key)
-                    except Exception:
-                        raise ValueError(
-                            "The passed in text_key value does not exist "
-                            "in the retrieved entity."
-                        )
-
-                    metadata = {
-                        key: hit["entity"].get(key) for key in self.output_fields
-                    }
-                    node = TextNode(text=text, metadata=metadata)
-
-                nodes.append(node)
-
-            similarities = mmr_similarities  # Passing the MMR similarities instead of the original similarities
-            ids = mmr_ids
-=======
     def _default_search(
-        self, query: VectorStoreQuery, string_expr: str, output_fields: List[str]
+        self, query: VectorStoreQuery, string_expr: str, output_fields: List[str], **kwargs
     ) -> Tuple[List[BaseNode], List[float], List[str]]:
         """
         Perform default search.
@@ -766,7 +640,7 @@
             filter=string_expr,
             limit=query.similarity_top_k,
             output_fields=output_fields,
-            search_params=self.search_config,
+            search_params=kwargs.get("milvus_search_config", self.search_config),
             anns_field=self.embedding_field,
         )
         logger.debug(
@@ -775,7 +649,6 @@
         )
         nodes, similarities, ids = self._parse_from_milvus_results(res)
         return nodes, similarities, ids
->>>>>>> 27c3648d
 
     def _mmr_search(
         self,
@@ -810,7 +683,7 @@
             filter=string_expr,
             limit=prefetch_k0,
             output_fields=output_fields,
-            search_params=self.search_config,
+            search_params=kwargs.get("milvus_search_config", self.search_config),
             anns_field=self.embedding_field,
         )
         nodes = res[0]
