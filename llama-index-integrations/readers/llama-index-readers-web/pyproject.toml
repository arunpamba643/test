[build-system]
build-backend = "poetry.core.masonry.api"
requires = ["poetry-core"]

[tool.codespell]
check-filenames = true
check-hidden = true
skip = "*.csv,*.html,*.json,*.jsonl,*.pdf,*.txt,*.ipynb"

[tool.llamahub]
contains_example = false
import_path = "llama_index.readers.web"

[tool.llamahub.class_authors]
AsyncWebPageReader = "Hironsan"
BeautifulSoupWebReader = "thejessezhang"
BrowserbaseWebReader = "llama-index"
KnowledgeBaseWebReader = "jasonwcfan"
MainContentExtractorReader = "HawkClaws"
NewsArticleReader = "ruze00"
ReadabilityWebPageReader = "pandazki"
RssNewsReader = "ruze00"
RssReader = "bborn"
ScrapflyReader = "mazen-r"
SimpleWebPageReader = "thejessezhang"
SitemapReader = "selamanse"
SpiderReader = "WilliamEspegren"
TrafilaturaWebReader = "NA"
UnstructuredURLLoader = "kravetsmic"
WholeSiteReader = "an-bluecat"

[tool.mypy]
disallow_untyped_defs = true
exclude = ["_static", "build", "examples", "notebooks", "venv"]
ignore_missing_imports = true
python_version = "3.8"

[tool.poetry]
authors = ["Your Name <you@example.com>"]
description = "llama-index readers web integration"
exclude = ["**/BUILD"]
keywords = ["BFS", "article", "atom", "documentation", "feed", "main content extractor", "news", "readthedocs", "rss", "scraper", "selenium", "seo", "sitemap", "substack", "trafilatura", "unstructured.io", "url", "web reader", "web", "website"]
license = "MIT"
maintainers = ["HawkClaws", "Hironsan", "NA", "an-bluecat", "bborn", "jasonwcfan", "kravetsmic", "pandazki", "ruze00", "selamanse", "thejessezhang"]
name = "llama-index-readers-web"
readme = "README.md"
<<<<<<< HEAD
version = "0.1.19"
=======
version = "0.1.20"
>>>>>>> 962853b4

[tool.poetry.dependencies]
python = ">=3.8.1,<4.0"
llama-index-core = "^0.10.1"
selenium = "^4.17.2"
chromedriver-autoinstaller = "^0.6.3"
html2text = "^2020.1.16"
aiohttp = "^3.9.1"
beautifulsoup4 = "^4.12.3"
requests = "^2.31.0"
urllib3 = ">=1.1.0"
playwright = ">=1.30,<2.0"
newspaper3k = "^0.2.8"
spider-client = "^0.0.27"

[tool.poetry.group.dev.dependencies]
ipython = "8.10.0"
jupyter = "^1.0.0"
mypy = "0.991"
pre-commit = "3.2.0"
pylint = "2.15.10"
pytest = "7.2.1"
pytest-mock = "3.11.1"
ruff = "0.0.292"
tree-sitter-languages = "^1.8.0"
types-Deprecated = ">=0.1.0"
types-PyYAML = "^6.0.12.12"
types-protobuf = "^4.24.0.4"
types-redis = "4.5.5.0"
types-requests = "2.28.11.8"
types-setuptools = "67.1.0.0"

[tool.poetry.group.dev.dependencies.black]
extras = ["jupyter"]
version = "<=23.9.1,>=23.7.0"

[tool.poetry.group.dev.dependencies.codespell]
extras = ["toml"]
version = ">=v2.2.6"

[[tool.poetry.packages]]
include = "llama_index/"<|MERGE_RESOLUTION|>--- conflicted
+++ resolved
@@ -44,11 +44,7 @@
 maintainers = ["HawkClaws", "Hironsan", "NA", "an-bluecat", "bborn", "jasonwcfan", "kravetsmic", "pandazki", "ruze00", "selamanse", "thejessezhang"]
 name = "llama-index-readers-web"
 readme = "README.md"
-<<<<<<< HEAD
-version = "0.1.19"
-=======
 version = "0.1.20"
->>>>>>> 962853b4
 
 [tool.poetry.dependencies]
 python = ">=3.8.1,<4.0"
