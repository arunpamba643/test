{
 "cells": [
  {
   "cell_type": "markdown",
   "id": "de6537c4",
   "metadata": {},
   "source": [
    "# Faithfulness Evaluator\n",
    "\n",
    "This notebook uses the `FaithfulnessEvaluator` module to measure if the response from a query engine matches any source nodes.  \n",
    "This is useful for measuring if the response was hallucinated.  \n",
    "The data is extracted from the [New York City](https://en.wikipedia.org/wiki/New_York_City) wikipedia page."
   ]
  },
  {
   "cell_type": "code",
   "execution_count": null,
   "id": "0c45de6c",
   "metadata": {},
   "outputs": [],
   "source": [
    "%pip install llama-index-llms-openai"
   ]
  },
  {
   "cell_type": "code",
   "execution_count": null,
   "id": "4a8304f2",
   "metadata": {},
   "outputs": [],
   "source": [
    "# attach to the same event-loop\n",
    "import nest_asyncio\n",
    "\n",
    "nest_asyncio.apply()"
   ]
  },
  {
   "cell_type": "code",
   "execution_count": null,
   "id": "9080b39e",
   "metadata": {},
   "outputs": [],
   "source": [
    "# configuring logger to INFO level\n",
    "import logging\n",
    "import sys\n",
    "\n",
    "logging.basicConfig(stream=sys.stdout, level=logging.INFO)\n",
    "logging.getLogger().addHandler(logging.StreamHandler(stream=sys.stdout))"
   ]
  },
  {
   "cell_type": "code",
   "execution_count": null,
   "id": "8d0b2364-4806-4656-81e7-3f6e4b910b5b",
   "metadata": {},
   "outputs": [],
   "source": [
<<<<<<< HEAD
    "from llama_index.core import (\n",
    "    TreeIndex,\n",
=======
    "from llama_index import (\n",
>>>>>>> df3e17bc
    "    VectorStoreIndex,\n",
    "    SimpleDirectoryReader,\n",
    "    Response,\n",
    ")\n",
<<<<<<< HEAD
    "from llama_index.llms.openai import OpenAI\n",
    "from llama_index.core.evaluation import FaithfulnessEvaluator\n",
    "from llama_index.core.node_parser import SentenceSplitter\n",
=======
    "from llama_index.llms import OpenAI\n",
    "from llama_index.evaluation import FaithfulnessEvaluator, EvaluationResult\n",
>>>>>>> df3e17bc
    "import pandas as pd\n",
    "\n",
    "pd.set_option(\"display.max_colwidth\", 0)"
   ]
  },
  {
   "cell_type": "markdown",
   "id": "efe66f2a",
   "metadata": {},
   "source": [
    "Using GPT-4 here for evaluation"
   ]
  },
  {
   "cell_type": "code",
   "execution_count": null,
   "id": "b9b98f89-d5b8-4d29-92f6-ad76d5060e9f",
   "metadata": {},
   "outputs": [],
   "source": [
    "# gpt-4\n",
    "gpt4 = OpenAI(temperature=0, model=\"gpt-4\")\n",
    "\n",
    "evaluator_gpt4 = FaithfulnessEvaluator(llm=gpt4)"
   ]
  },
  {
   "cell_type": "code",
   "execution_count": null,
   "id": "1298bbb4-c99e-431e-93ef-eb32c0a2fc2a",
   "metadata": {},
   "outputs": [],
   "source": [
    "documents = SimpleDirectoryReader(\"./test_wiki_data/\").load_data()"
   ]
  },
  {
   "cell_type": "code",
   "execution_count": null,
   "id": "41f0e53f-77a6-40d5-94ae-3f81b01af75c",
   "metadata": {},
   "outputs": [
    {
     "name": "stdout",
     "output_type": "stream",
     "text": [
      "INFO:httpx:HTTP Request: POST https://api.openai.com/v1/embeddings \"HTTP/1.1 200 OK\"\n",
      "HTTP Request: POST https://api.openai.com/v1/embeddings \"HTTP/1.1 200 OK\"\n",
      "INFO:httpx:HTTP Request: POST https://api.openai.com/v1/embeddings \"HTTP/1.1 200 OK\"\n",
      "HTTP Request: POST https://api.openai.com/v1/embeddings \"HTTP/1.1 200 OK\"\n",
      "INFO:httpx:HTTP Request: POST https://api.openai.com/v1/embeddings \"HTTP/1.1 200 OK\"\n",
      "HTTP Request: POST https://api.openai.com/v1/embeddings \"HTTP/1.1 200 OK\"\n",
      "INFO:httpx:HTTP Request: POST https://api.openai.com/v1/embeddings \"HTTP/1.1 200 OK\"\n",
      "HTTP Request: POST https://api.openai.com/v1/embeddings \"HTTP/1.1 200 OK\"\n",
      "INFO:httpx:HTTP Request: POST https://api.openai.com/v1/embeddings \"HTTP/1.1 200 OK\"\n",
      "HTTP Request: POST https://api.openai.com/v1/embeddings \"HTTP/1.1 200 OK\"\n",
      "INFO:httpx:HTTP Request: POST https://api.openai.com/v1/embeddings \"HTTP/1.1 200 OK\"\n",
      "HTTP Request: POST https://api.openai.com/v1/embeddings \"HTTP/1.1 200 OK\"\n",
      "INFO:httpx:HTTP Request: POST https://api.openai.com/v1/embeddings \"HTTP/1.1 200 OK\"\n",
      "HTTP Request: POST https://api.openai.com/v1/embeddings \"HTTP/1.1 200 OK\"\n",
      "INFO:httpx:HTTP Request: POST https://api.openai.com/v1/embeddings \"HTTP/1.1 200 OK\"\n",
      "HTTP Request: POST https://api.openai.com/v1/embeddings \"HTTP/1.1 200 OK\"\n",
      "INFO:httpx:HTTP Request: POST https://api.openai.com/v1/embeddings \"HTTP/1.1 200 OK\"\n",
      "HTTP Request: POST https://api.openai.com/v1/embeddings \"HTTP/1.1 200 OK\"\n"
     ]
    }
   ],
   "source": [
    "# create vector index\n",
    "splitter = SentenceSplitter(chunk_size=512)\n",
    "vector_index = VectorStoreIndex.from_documents(\n",
    "    documents, transformations=[splitter]\n",
    ")"
   ]
  },
  {
   "cell_type": "code",
   "execution_count": null,
   "id": "af730b2e-6949-4865-b7af-bb2bc60a9173",
   "metadata": {},
   "outputs": [],
   "source": [
    "# define jupyter display function\n",
    "def display_eval_df(response: Response, eval_result: EvaluationResult) -> None:\n",
    "    if response.source_nodes == []:\n",
    "        print(\"no response!\")\n",
    "        return\n",
    "    eval_df = pd.DataFrame(\n",
    "        {\n",
    "            \"Response\": str(response),\n",
    "            \"Source\": response.source_nodes[0].node.text[:1000] + \"...\",\n",
    "            \"Evaluation Result\": \"Pass\" if eval_result.passing else \"Fail\",\n",
    "            \"Reasoning\": eval_result.feedback,\n",
    "        },\n",
    "        index=[0],\n",
    "    )\n",
    "    eval_df = eval_df.style.set_properties(\n",
    "        **{\n",
    "            \"inline-size\": \"600px\",\n",
    "            \"overflow-wrap\": \"break-word\",\n",
    "        },\n",
    "        subset=[\"Response\", \"Source\"]\n",
    "    )\n",
    "    display(eval_df)"
   ]
  },
  {
   "cell_type": "markdown",
   "id": "400f486d",
   "metadata": {},
   "source": [
    "To run evaluations you can call the `.evaluate_response()` function on the `Response` object return from the query to run the evaluations. Lets evaluate the outputs of the vector_index."
   ]
  },
  {
   "cell_type": "code",
   "execution_count": null,
   "id": "180a5d2e-9286-477b-9cd0-a5976d18d845",
   "metadata": {},
   "outputs": [
    {
     "name": "stdout",
     "output_type": "stream",
     "text": [
      "INFO:httpx:HTTP Request: POST https://api.openai.com/v1/embeddings \"HTTP/1.1 200 OK\"\n",
      "HTTP Request: POST https://api.openai.com/v1/embeddings \"HTTP/1.1 200 OK\"\n",
      "INFO:httpx:HTTP Request: POST https://api.openai.com/v1/chat/completions \"HTTP/1.1 200 OK\"\n",
      "HTTP Request: POST https://api.openai.com/v1/chat/completions \"HTTP/1.1 200 OK\"\n",
      "INFO:httpx:HTTP Request: POST https://api.openai.com/v1/chat/completions \"HTTP/1.1 200 OK\"\n",
      "HTTP Request: POST https://api.openai.com/v1/chat/completions \"HTTP/1.1 200 OK\"\n"
     ]
    }
   ],
   "source": [
    "query_engine = vector_index.as_query_engine()\n",
    "response_vector = query_engine.query(\"How did New York City get its name?\")\n",
    "eval_result = evaluator_gpt4.evaluate_response(response=response_vector)"
   ]
  },
  {
   "cell_type": "code",
   "execution_count": null,
   "id": "c764b8b3-69b1-4ac8-b88b-3f9e204b8bfb",
   "metadata": {},
   "outputs": [
    {
     "data": {
      "text/html": [
       "<style type=\"text/css\">\n",
       "#T_afcd0_row0_col0, #T_afcd0_row0_col1 {\n",
       "  inline-size: 600px;\n",
       "  overflow-wrap: break-word;\n",
       "}\n",
       "</style>\n",
       "<table id=\"T_afcd0\">\n",
       "  <thead>\n",
       "    <tr>\n",
       "      <th class=\"blank level0\" >&nbsp;</th>\n",
       "      <th id=\"T_afcd0_level0_col0\" class=\"col_heading level0 col0\" >Response</th>\n",
       "      <th id=\"T_afcd0_level0_col1\" class=\"col_heading level0 col1\" >Source</th>\n",
       "      <th id=\"T_afcd0_level0_col2\" class=\"col_heading level0 col2\" >Evaluation Result</th>\n",
       "      <th id=\"T_afcd0_level0_col3\" class=\"col_heading level0 col3\" >Reasoning</th>\n",
       "    </tr>\n",
       "  </thead>\n",
       "  <tbody>\n",
       "    <tr>\n",
       "      <th id=\"T_afcd0_level0_row0\" class=\"row_heading level0 row0\" >0</th>\n",
       "      <td id=\"T_afcd0_row0_col0\" class=\"data row0 col0\" >New York City got its name when it came under British control in 1664. It was renamed New York after King Charles II of England granted the lands to his brother, the Duke of York.</td>\n",
       "      <td id=\"T_afcd0_row0_col1\" class=\"data row0 col1\" >The city came under British control in 1664 and was renamed New York after King Charles II of England granted the lands to his brother, the Duke of York. The city was regained by the Dutch in July 1673 and was renamed New Orange for one year and three months; the city has been continuously named New York since November 1674. New York City was the capital of the United States from 1785 until 1790, and has been the largest U.S. city since 1790. The Statue of Liberty greeted millions of immigrants as they came to the U.S. by ship in the late 19th and early 20th centuries, and is a symbol of the U.S. and its ideals of liberty and peace. In the 21st century, New York City has emerged as a global node of creativity, entrepreneurship, and as a symbol of freedom and cultural diversity. The New York Times has won the most Pulitzer Prizes for journalism and remains the U.S. media's \"newspaper of record\". In 2019, New York City was voted the greatest city in the world in a survey of over 30,000 p...</td>\n",
       "      <td id=\"T_afcd0_row0_col2\" class=\"data row0 col2\" >Pass</td>\n",
       "      <td id=\"T_afcd0_row0_col3\" class=\"data row0 col3\" >The context clearly states that New York City got its name when it came under British control in 1664. It was renamed New York after King Charles II of England granted the lands to his brother, the Duke of York.</td>\n",
       "    </tr>\n",
       "  </tbody>\n",
       "</table>\n"
      ],
      "text/plain": [
       "<pandas.io.formats.style.Styler at 0x14118eed0>"
      ]
     },
     "metadata": {},
     "output_type": "display_data"
    }
   ],
   "source": [
    "display_eval_df(response_vector, eval_result)"
   ]
  },
  {
   "cell_type": "markdown",
   "id": "50895fe4",
   "metadata": {},
   "source": [
    "## Benchmark on Generated Question\n",
    "\n",
    "Now lets generate a few more questions so that we have more to evaluate with and run a small benchmark."
   ]
  },
  {
   "cell_type": "code",
   "execution_count": null,
   "id": "90a8cd4d",
   "metadata": {},
   "outputs": [
    {
     "name": "stdout",
     "output_type": "stream",
     "text": [
      "WARNING:llama_index.indices.service_context:chunk_size_limit is deprecated, please specify chunk_size instead\n",
      "chunk_size_limit is deprecated, please specify chunk_size instead\n",
      "INFO:httpx:HTTP Request: POST https://api.openai.com/v1/chat/completions \"HTTP/1.1 200 OK\"\n",
      "HTTP Request: POST https://api.openai.com/v1/chat/completions \"HTTP/1.1 200 OK\"\n",
      "INFO:httpx:HTTP Request: POST https://api.openai.com/v1/chat/completions \"HTTP/1.1 200 OK\"\n",
      "HTTP Request: POST https://api.openai.com/v1/chat/completions \"HTTP/1.1 200 OK\"\n",
      "INFO:httpx:HTTP Request: POST https://api.openai.com/v1/chat/completions \"HTTP/1.1 200 OK\"\n",
      "HTTP Request: POST https://api.openai.com/v1/chat/completions \"HTTP/1.1 200 OK\"\n",
      "INFO:httpx:HTTP Request: POST https://api.openai.com/v1/chat/completions \"HTTP/1.1 200 OK\"\n",
      "HTTP Request: POST https://api.openai.com/v1/chat/completions \"HTTP/1.1 200 OK\"\n",
      "INFO:httpx:HTTP Request: POST https://api.openai.com/v1/chat/completions \"HTTP/1.1 200 OK\"\n",
      "HTTP Request: POST https://api.openai.com/v1/chat/completions \"HTTP/1.1 200 OK\"\n",
      "INFO:httpx:HTTP Request: POST https://api.openai.com/v1/chat/completions \"HTTP/1.1 200 OK\"\n",
      "HTTP Request: POST https://api.openai.com/v1/chat/completions \"HTTP/1.1 200 OK\"\n",
      "INFO:httpx:HTTP Request: POST https://api.openai.com/v1/chat/completions \"HTTP/1.1 200 OK\"\n",
      "HTTP Request: POST https://api.openai.com/v1/chat/completions \"HTTP/1.1 200 OK\"\n",
      "INFO:httpx:HTTP Request: POST https://api.openai.com/v1/chat/completions \"HTTP/1.1 200 OK\"\n",
      "HTTP Request: POST https://api.openai.com/v1/chat/completions \"HTTP/1.1 200 OK\"\n",
      "INFO:httpx:HTTP Request: POST https://api.openai.com/v1/chat/completions \"HTTP/1.1 200 OK\"\n",
      "HTTP Request: POST https://api.openai.com/v1/chat/completions \"HTTP/1.1 200 OK\"\n",
      "INFO:httpx:HTTP Request: POST https://api.openai.com/v1/chat/completions \"HTTP/1.1 200 OK\"\n",
      "HTTP Request: POST https://api.openai.com/v1/chat/completions \"HTTP/1.1 200 OK\"\n"
     ]
    },
    {
     "data": {
      "text/plain": [
       "['What is the population of New York City as of 2020?',\n",
       " 'Which city is the second-largest in the United States after New York City?',\n",
       " 'How many boroughs make up New York City?',\n",
       " 'What is the largest metropolitan area in the U.S. by both population and urban area?',\n",
       " 'What is the gross metropolitan product of the New York metropolitan area?']"
      ]
     },
     "execution_count": null,
     "metadata": {},
     "output_type": "execute_result"
    }
   ],
   "source": [
    "from llama_index.core.evaluation import DatasetGenerator\n",
    "\n",
    "question_generator = DatasetGenerator.from_documents(documents)\n",
    "eval_questions = question_generator.generate_questions_from_nodes(5)\n",
    "\n",
    "eval_questions"
   ]
  },
  {
   "cell_type": "code",
   "execution_count": null,
   "id": "810ee913",
   "metadata": {},
   "outputs": [],
   "source": [
    "import asyncio\n",
    "\n",
    "\n",
    "def evaluate_query_engine(query_engine, questions):\n",
    "    c = [query_engine.aquery(q) for q in questions]\n",
    "    results = asyncio.run(asyncio.gather(*c))\n",
    "    print(\"finished query\")\n",
    "\n",
    "    total_correct = 0\n",
    "    for r in results:\n",
    "        # evaluate with gpt 4\n",
    "        eval_result = (\n",
    "            1 if evaluator_gpt4.evaluate_response(response=r).passing else 0\n",
    "        )\n",
    "        total_correct += eval_result\n",
    "\n",
    "    return total_correct, len(results)"
   ]
  },
  {
   "cell_type": "code",
   "execution_count": null,
   "id": "8a7ca4b8",
   "metadata": {},
   "outputs": [
    {
     "name": "stdout",
     "output_type": "stream",
     "text": [
      "INFO:httpx:HTTP Request: POST https://api.openai.com/v1/embeddings \"HTTP/1.1 200 OK\"\n",
      "HTTP Request: POST https://api.openai.com/v1/embeddings \"HTTP/1.1 200 OK\"\n",
      "INFO:httpx:HTTP Request: POST https://api.openai.com/v1/embeddings \"HTTP/1.1 200 OK\"\n",
      "HTTP Request: POST https://api.openai.com/v1/embeddings \"HTTP/1.1 200 OK\"\n",
      "INFO:httpx:HTTP Request: POST https://api.openai.com/v1/embeddings \"HTTP/1.1 200 OK\"\n",
      "HTTP Request: POST https://api.openai.com/v1/embeddings \"HTTP/1.1 200 OK\"\n",
      "INFO:httpx:HTTP Request: POST https://api.openai.com/v1/embeddings \"HTTP/1.1 200 OK\"\n",
      "HTTP Request: POST https://api.openai.com/v1/embeddings \"HTTP/1.1 200 OK\"\n",
      "INFO:httpx:HTTP Request: POST https://api.openai.com/v1/embeddings \"HTTP/1.1 200 OK\"\n",
      "HTTP Request: POST https://api.openai.com/v1/embeddings \"HTTP/1.1 200 OK\"\n",
      "INFO:httpx:HTTP Request: POST https://api.openai.com/v1/chat/completions \"HTTP/1.1 200 OK\"\n",
      "HTTP Request: POST https://api.openai.com/v1/chat/completions \"HTTP/1.1 200 OK\"\n",
      "INFO:httpx:HTTP Request: POST https://api.openai.com/v1/chat/completions \"HTTP/1.1 200 OK\"\n",
      "HTTP Request: POST https://api.openai.com/v1/chat/completions \"HTTP/1.1 200 OK\"\n",
      "INFO:httpx:HTTP Request: POST https://api.openai.com/v1/chat/completions \"HTTP/1.1 200 OK\"\n",
      "HTTP Request: POST https://api.openai.com/v1/chat/completions \"HTTP/1.1 200 OK\"\n",
      "INFO:httpx:HTTP Request: POST https://api.openai.com/v1/chat/completions \"HTTP/1.1 200 OK\"\n",
      "HTTP Request: POST https://api.openai.com/v1/chat/completions \"HTTP/1.1 200 OK\"\n",
      "INFO:httpx:HTTP Request: POST https://api.openai.com/v1/chat/completions \"HTTP/1.1 200 OK\"\n",
      "HTTP Request: POST https://api.openai.com/v1/chat/completions \"HTTP/1.1 200 OK\"\n",
      "finished query\n",
      "INFO:httpx:HTTP Request: POST https://api.openai.com/v1/chat/completions \"HTTP/1.1 200 OK\"\n",
      "HTTP Request: POST https://api.openai.com/v1/chat/completions \"HTTP/1.1 200 OK\"\n",
      "INFO:httpx:HTTP Request: POST https://api.openai.com/v1/chat/completions \"HTTP/1.1 200 OK\"\n",
      "HTTP Request: POST https://api.openai.com/v1/chat/completions \"HTTP/1.1 200 OK\"\n",
      "INFO:httpx:HTTP Request: POST https://api.openai.com/v1/chat/completions \"HTTP/1.1 200 OK\"\n",
      "HTTP Request: POST https://api.openai.com/v1/chat/completions \"HTTP/1.1 200 OK\"\n",
      "INFO:httpx:HTTP Request: POST https://api.openai.com/v1/chat/completions \"HTTP/1.1 200 OK\"\n",
      "HTTP Request: POST https://api.openai.com/v1/chat/completions \"HTTP/1.1 200 OK\"\n",
      "INFO:httpx:HTTP Request: POST https://api.openai.com/v1/chat/completions \"HTTP/1.1 200 OK\"\n",
      "HTTP Request: POST https://api.openai.com/v1/chat/completions \"HTTP/1.1 200 OK\"\n",
      "score: 5/5\n"
     ]
    }
   ],
   "source": [
    "vector_query_engine = vector_index.as_query_engine()\n",
    "correct, total = evaluate_query_engine(vector_query_engine, eval_questions[:5])\n",
    "\n",
    "print(f\"score: {correct}/{total}\")"
   ]
  }
 ],
 "metadata": {
  "kernelspec": {
   "display_name": "Python 3 (ipykernel)",
   "language": "python",
   "name": "python3"
  },
  "language_info": {
   "codemirror_mode": {
    "name": "ipython",
    "version": 3
   },
   "file_extension": ".py",
   "mimetype": "text/x-python",
   "name": "python",
   "nbconvert_exporter": "python",
   "pygments_lexer": "ipython3"
  }
 },
 "nbformat": 4,
 "nbformat_minor": 5
}<|MERGE_RESOLUTION|>--- conflicted
+++ resolved
@@ -57,24 +57,15 @@
    "metadata": {},
    "outputs": [],
    "source": [
-<<<<<<< HEAD
     "from llama_index.core import (\n",
     "    TreeIndex,\n",
-=======
-    "from llama_index import (\n",
->>>>>>> df3e17bc
     "    VectorStoreIndex,\n",
     "    SimpleDirectoryReader,\n",
     "    Response,\n",
     ")\n",
-<<<<<<< HEAD
     "from llama_index.llms.openai import OpenAI\n",
     "from llama_index.core.evaluation import FaithfulnessEvaluator\n",
     "from llama_index.core.node_parser import SentenceSplitter\n",
-=======
-    "from llama_index.llms import OpenAI\n",
-    "from llama_index.evaluation import FaithfulnessEvaluator, EvaluationResult\n",
->>>>>>> df3e17bc
     "import pandas as pd\n",
     "\n",
     "pd.set_option(\"display.max_colwidth\", 0)"
