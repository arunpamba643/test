{
 "cells": [
  {
   "cell_type": "markdown",
   "id": "41aecfc5",
   "metadata": {},
   "source": [
    "<a href=\"https://colab.research.google.com/github/jerryjliu/llama_index/blob/main/docs/examples/metadata_extraction/MetadataExtraction_LLMSurvey.ipynb\" target=\"_parent\"><img src=\"https://colab.research.google.com/assets/colab-badge.svg\" alt=\"Open In Colab\"/></a>"
   ]
  },
  {
   "cell_type": "markdown",
   "id": "b07531d9-7473-480d-bee6-c1ee4cbc207c",
   "metadata": {},
   "source": [
    "# Automated Metadata Extraction for Better Retrieval + Synthesis\n",
    "\n",
    "In this tutorial, we show you how to perform automated metadata extraction for better retrieval results.\n",
    "We use two extractors: a QuestionAnsweredExtractor which generates question/answer pairs from a piece of text, and also a SummaryExtractor which extracts summaries, not only within the current text, but also within adjacent texts.\n",
    "\n",
    "We show that this allows for \"chunk dreaming\" - each individual chunk can have more \"holistic\" details, leading to higher answer quality given retrieved results.\n",
    "\n",
    "Our data source is taken from Eugene Yan's popular article on LLM Patterns: https://eugeneyan.com/writing/llm-patterns/"
   ]
  },
  {
   "cell_type": "markdown",
   "id": "9a4873de-eaa9-4854-8aeb-050704bd894f",
   "metadata": {},
   "source": [
    "## Setup"
   ]
  },
  {
   "cell_type": "markdown",
   "id": "8068876f",
   "metadata": {},
   "source": [
    "If you're opening this Notebook on colab, you will probably need to install LlamaIndex 🦙."
   ]
  },
  {
   "cell_type": "code",
   "execution_count": null,
   "id": "42c5e11d",
   "metadata": {},
   "outputs": [],
   "source": [
    "!pip install llama-index"
   ]
  },
  {
   "cell_type": "code",
   "execution_count": null,
   "id": "40d399c4-c93c-41bf-9a47-48aefabb75e3",
   "metadata": {},
   "outputs": [],
   "source": [
    "import nest_asyncio\n",
    "\n",
    "nest_asyncio.apply()\n",
    "\n",
    "import os\n",
    "import openai"
   ]
  },
  {
   "cell_type": "code",
   "execution_count": null,
   "id": "4c80a958-e94f-4260-81fc-8791019dae87",
   "metadata": {},
   "outputs": [],
   "source": [
    "# OPTIONAL: setup W&B callback handling for tracing\n",
    "from llama_index import set_global_handler\n",
    "\n",
    "set_global_handler(\"wandb\", run_args={\"project\": \"llamaindex\"})"
   ]
  },
  {
   "cell_type": "code",
   "execution_count": null,
   "id": "89cb51f7-1764-40d1-bd25-d7551aa57207",
   "metadata": {},
   "outputs": [],
   "source": [
    "os.environ[\"OPENAI_API_KEY\"] = \"sk-...\"\n",
    "openai.api_key = os.environ[\"OPENAI_API_KEY\"]"
   ]
  },
  {
   "cell_type": "markdown",
   "id": "7a6ef3fc-0d04-43a2-b0d6-4d8f3c90ef3d",
   "metadata": {},
   "source": [
    "## Define Metadata Extractors\n",
    "\n",
    "Here we define metadata extractors. We define two variants:\n",
    "- metadata_extractor_1 only contains the QuestionsAnsweredExtractor\n",
    "- metadata_extractor_2 contains both the QuestionsAnsweredExtractor as well as the SummaryExtractor"
   ]
  },
  {
   "cell_type": "code",
   "execution_count": null,
   "id": "0adb8e4a-6728-4073-8256-8b3be4ab1e64",
   "metadata": {},
   "outputs": [],
   "source": [
    "from llama_index import ServiceContext\n",
    "from llama_index.llms import OpenAI\n",
    "from llama_index.schema import MetadataMode"
   ]
  },
  {
   "cell_type": "code",
   "execution_count": null,
   "id": "a0231dff-7443-46bf-9b9d-759198d3408e",
   "metadata": {},
   "outputs": [],
   "source": [
    "llm = OpenAI(temperature=0.1, model=\"gpt-3.5-turbo\", max_tokens=512)"
   ]
  },
  {
   "cell_type": "markdown",
   "id": "2db2cf90-f295-4a3d-a47c-4b2b1dd2d7c5",
   "metadata": {},
   "source": [
    "We also show how to instantiate the `SummaryExtractor` and `QuestionsAnsweredExtractor`."
   ]
  },
  {
   "cell_type": "code",
   "execution_count": null,
   "id": "3bda151d-6fb8-427e-82fc-0f3bb469d705",
   "metadata": {},
   "outputs": [],
   "source": [
    "from llama_index.node_parser import TokenAwareNodeParser\n",
    "from llama_index.extractors import (\n",
    "    SummaryExtractor,\n",
    "    QuestionsAnsweredExtractor,\n",
    ")\n",
    "\n",
<<<<<<< HEAD
    "node_parser = TokenAwareNodeParser(separator=\" \", chunk_size=256, chunk_overlap=128)\n",
=======
    "text_splitter = TokenTextSplitter(\n",
    "    separator=\" \", chunk_size=256, chunk_overlap=128\n",
    ")\n",
>>>>>>> 56b54359
    "\n",
    "\n",
    "extractors_1 = [\n",
    "    QuestionsAnsweredExtractor(questions=3, llm=llm, metadata_mode=MetadataMode.EMBED),\n",
    "]\n",
    "\n",
    "extractors_2 = [\n",
    "    SummaryExtractor(summaries=[\"prev\", \"self\", \"next\"], llm=llm),\n",
    "    QuestionsAnsweredExtractor(questions=3, llm=llm, metadata_mode=MetadataMode.EMBED),\n",
    "]"
   ]
  },
  {
   "cell_type": "markdown",
   "id": "e4e54937-e9e7-48ed-8600-72cd2f3c529b",
   "metadata": {},
   "source": [
    "## Load in Data, Run Extractors\n",
    "\n",
    "We load in Eugene's essay (https://eugeneyan.com/writing/llm-patterns/) using our LlamaHub SimpleWebPageReader.\n",
    "\n",
    "We then run our extractors."
   ]
  },
  {
   "cell_type": "code",
   "execution_count": null,
   "id": "c72c45a9-dcad-4925-b2f7-d25fe5d80c2d",
   "metadata": {},
   "outputs": [],
   "source": [
    "from llama_index import SimpleDirectoryReader"
   ]
  },
  {
   "cell_type": "code",
   "execution_count": null,
   "id": "4044f6bd-be50-4958-8d25-4edd6552f103",
   "metadata": {},
   "outputs": [],
   "source": [
    "# load in blog\n",
    "\n",
    "from llama_hub.web.simple_web.base import SimpleWebPageReader\n",
    "\n",
    "reader = SimpleWebPageReader(html_to_text=True)\n",
    "docs = reader.load_data(urls=[\"https://eugeneyan.com/writing/llm-patterns/\"])"
   ]
  },
  {
   "cell_type": "code",
   "execution_count": null,
   "id": "f2701c7e-b67e-4c24-98df-73f96e3756a2",
   "metadata": {},
   "outputs": [],
   "source": [
    "print(docs[0].get_content())"
   ]
  },
  {
   "cell_type": "code",
   "execution_count": null,
   "id": "269f8ecc-489d-435f-9d81-a9c64fd4d400",
   "metadata": {},
   "outputs": [],
   "source": [
    "orig_nodes = node_parser.get_nodes_from_documents(docs)"
   ]
  },
  {
   "cell_type": "code",
   "execution_count": null,
   "id": "d63b7df2-0e5a-4e98-85ea-88ddcf37c99e",
   "metadata": {},
   "outputs": [],
   "source": [
    "# take just the first 8 nodes for testing\n",
    "nodes = orig_nodes[20:28]"
   ]
  },
  {
   "cell_type": "code",
   "execution_count": null,
   "id": "eb2a96d9-03fe-4d60-9829-4fa80f7ff571",
   "metadata": {},
   "outputs": [
    {
     "name": "stdout",
     "output_type": "stream",
     "text": [
      "is to measure the distance that words would\n",
      "have to move to convert one sequence to another.\n",
      "\n",
      "However, there are several pitfalls to using these conventional benchmarks and\n",
      "metrics.\n",
      "\n",
      "First, there’s **poor correlation between these metrics and human judgments.**\n",
      "BLEU, ROUGE, and others have had [negative correlation with how humans\n",
      "evaluate fluency](https://arxiv.org/abs/2008.12009). They also showed moderate\n",
      "to less correlation with human adequacy scores. In particular, BLEU and ROUGE\n",
      "have [low correlation with tasks that require creativity and\n",
      "diversity](https://arxiv.org/abs/2303.16634).\n",
      "\n",
      "Second, these metrics often have **poor adaptability to a wider variety of\n",
      "tasks**. Adopting a metric proposed for one task to another is not always\n",
      "prudent. For example, exact match metrics such as BLEU and ROUGE are a poor\n",
      "fit for tasks like abstractive summarization or dialogue. Since they’re based\n",
      "on n-gram overlap between output and reference, they don’t make sense for a\n",
      "dialogue task where a wide variety\n"
     ]
    }
   ],
   "source": [
    "print(nodes[3].get_content(metadata_mode=\"all\"))"
   ]
  },
  {
   "cell_type": "markdown",
   "id": "970f4dd0-d5e2-4bef-abc1-494020a9a2b5",
   "metadata": {},
   "source": [
    "### Run metadata extractors"
   ]
  },
  {
   "cell_type": "code",
   "execution_count": null,
   "id": "17fd3537-c8e0-4160-b39d-815dbb6504c9",
   "metadata": {},
   "outputs": [
    {
     "data": {
      "application/vnd.jupyter.widget-view+json": {
       "model_id": "e828522a65bb4304bdaeae041a2eee31",
       "version_major": 2,
       "version_minor": 0
      },
      "text/plain": [
       "Parsing documents into nodes:   0%|          | 0/8 [00:00<?, ?it/s]"
      ]
     },
     "metadata": {},
     "output_type": "display_data"
    },
    {
     "data": {
      "application/vnd.jupyter.widget-view+json": {
       "model_id": "f8d5a4483c4e49f5b26afc869b3f39dd",
       "version_major": 2,
       "version_minor": 0
      },
      "text/plain": [
       "Extracting questions:   0%|          | 0/8 [00:00<?, ?it/s]"
      ]
     },
     "metadata": {},
     "output_type": "display_data"
    }
   ],
   "source": [
    "from llama_index.ingestion import run_transformations\n",
    "\n",
    "# process nodes with metadata extractors\n",
    "nodes_1 = run_transformations(\n",
    "    nodes, [node_parser, *extractors_1], in_place=False, show_progress=True\n",
    ")"
   ]
  },
  {
   "cell_type": "code",
   "execution_count": null,
   "id": "a4d37c8d-f36e-483d-a3d8-77f100b9e1c5",
   "metadata": {},
   "outputs": [
    {
     "name": "stdout",
     "output_type": "stream",
     "text": [
      "[Excerpt from document]\n",
      "questions_this_excerpt_can_answer: 1. What is the correlation between conventional metrics like BLEU and ROUGE and human judgments in evaluating fluency and adequacy in natural language processing tasks?\n",
      "2. How do conventional metrics like BLEU and ROUGE perform in tasks that require creativity and diversity?\n",
      "3. Why are exact match metrics like BLEU and ROUGE not suitable for tasks like abstractive summarization or dialogue in natural language processing?\n",
      "Excerpt:\n",
      "-----\n",
      "is to measure the distance that words would\n",
      "have to move to convert one sequence to another.\n",
      "\n",
      "However, there are several pitfalls to using these conventional benchmarks and\n",
      "metrics.\n",
      "\n",
      "First, there’s **poor correlation between these metrics and human judgments.**\n",
      "BLEU, ROUGE, and others have had [negative correlation with how humans\n",
      "evaluate fluency](https://arxiv.org/abs/2008.12009). They also showed moderate\n",
      "to less correlation with human adequacy scores. In particular, BLEU and ROUGE\n",
      "have [low correlation with tasks that require creativity and\n",
      "diversity](https://arxiv.org/abs/2303.16634).\n",
      "\n",
      "Second, these metrics often have **poor adaptability to a wider variety of\n",
      "tasks**. Adopting a metric proposed for one task to another is not always\n",
      "prudent. For example, exact match metrics such as BLEU and ROUGE are a poor\n",
      "fit for tasks like abstractive summarization or dialogue. Since they’re based\n",
      "on n-gram overlap between output and reference, they don’t make sense for a\n",
      "dialogue task where a wide variety\n",
      "-----\n"
     ]
    }
   ],
   "source": [
    "print(nodes_1[3].get_content(metadata_mode=\"all\"))"
   ]
  },
  {
   "cell_type": "code",
   "execution_count": null,
   "id": "c4f86b9c-4c9d-48e2-915a-328d5887a1a3",
   "metadata": {},
   "outputs": [
    {
     "data": {
      "application/vnd.jupyter.widget-view+json": {
       "model_id": "f74cdd7524064d42bb4c250db190b0f6",
       "version_major": 2,
       "version_minor": 0
      },
      "text/plain": [
       "Parsing documents into nodes:   0%|          | 0/8 [00:00<?, ?it/s]"
      ]
     },
     "metadata": {},
     "output_type": "display_data"
    },
    {
     "data": {
      "application/vnd.jupyter.widget-view+json": {
       "model_id": "ec9a4e2ac9424fa4b425b08facf6adfe",
       "version_major": 2,
       "version_minor": 0
      },
      "text/plain": [
       "Extracting summaries:   0%|          | 0/8 [00:00<?, ?it/s]"
      ]
     },
     "metadata": {},
     "output_type": "display_data"
    },
    {
     "data": {
      "application/vnd.jupyter.widget-view+json": {
       "model_id": "09dcebe7f8ee437d88792ddf1eecce14",
       "version_major": 2,
       "version_minor": 0
      },
      "text/plain": [
       "Extracting questions:   0%|          | 0/8 [00:00<?, ?it/s]"
      ]
     },
     "metadata": {},
     "output_type": "display_data"
    }
   ],
   "source": [
    "# 2nd pass: run summaries, and then metadata extractor\n",
    "\n",
    "# process nodes with metadata extractor\n",
    "nodes_2 = run_transformations(\n",
    "    nodes, [node_parser, *extractors_2], in_place=False, show_progress=True\n",
    ")"
   ]
  },
  {
   "cell_type": "markdown",
   "id": "d1d52daa-b57a-4f9a-9f67-70cddd5304a4",
   "metadata": {},
   "source": [
    "### Visualize some sample data"
   ]
  },
  {
   "cell_type": "code",
   "execution_count": null,
   "id": "7822c90d-d048-41d1-b64e-8fbcd8f6e65b",
   "metadata": {},
   "outputs": [
    {
     "name": "stdout",
     "output_type": "stream",
     "text": [
      "[Excerpt from document]\n",
      "prev_section_summary: The section discusses the comparison between BERTScore and MoverScore, two metrics used to evaluate the quality of text generation models. MoverScore is described as a metric that measures the effort required to transform one text sequence into another by mapping semantically related words. The section also highlights the limitations of conventional benchmarks and metrics, such as poor correlation with human judgments and low correlation with tasks requiring creativity.\n",
      "next_section_summary: The section discusses the limitations of current evaluation metrics in natural language processing tasks. It highlights three main issues: lack of creativity and diversity in metrics, poor adaptability to different tasks, and poor reproducibility. The section mentions specific metrics like BLEU and ROUGE, and also references studies that have reported high variance in metric scores.\n",
      "section_summary: The section discusses the limitations of conventional benchmarks and metrics used to measure the distance between word sequences. It highlights two main issues: the poor correlation between these metrics and human judgments, and their limited adaptability to different tasks. The section mentions specific metrics like BLEU and ROUGE, which have been found to have low correlation with human evaluations of fluency, adequacy, creativity, and diversity. It also points out that metrics based on n-gram overlap, such as BLEU and ROUGE, are not suitable for tasks like abstractive summarization or dialogue.\n",
      "questions_this_excerpt_can_answer: 1. What are the limitations of conventional benchmarks and metrics in measuring the distance between word sequences?\n",
      "2. How do metrics like BLEU and ROUGE correlate with human judgments in terms of fluency, adequacy, creativity, and diversity?\n",
      "3. Why are metrics based on n-gram overlap, such as BLEU and ROUGE, not suitable for tasks like abstractive summarization or dialogue?\n",
      "Excerpt:\n",
      "-----\n",
      "is to measure the distance that words would\n",
      "have to move to convert one sequence to another.\n",
      "\n",
      "However, there are several pitfalls to using these conventional benchmarks and\n",
      "metrics.\n",
      "\n",
      "First, there’s **poor correlation between these metrics and human judgments.**\n",
      "BLEU, ROUGE, and others have had [negative correlation with how humans\n",
      "evaluate fluency](https://arxiv.org/abs/2008.12009). They also showed moderate\n",
      "to less correlation with human adequacy scores. In particular, BLEU and ROUGE\n",
      "have [low correlation with tasks that require creativity and\n",
      "diversity](https://arxiv.org/abs/2303.16634).\n",
      "\n",
      "Second, these metrics often have **poor adaptability to a wider variety of\n",
      "tasks**. Adopting a metric proposed for one task to another is not always\n",
      "prudent. For example, exact match metrics such as BLEU and ROUGE are a poor\n",
      "fit for tasks like abstractive summarization or dialogue. Since they’re based\n",
      "on n-gram overlap between output and reference, they don’t make sense for a\n",
      "dialogue task where a wide variety\n",
      "-----\n"
     ]
    }
   ],
   "source": [
    "print(nodes_2[3].get_content(metadata_mode=\"all\"))"
   ]
  },
  {
   "cell_type": "code",
   "execution_count": null,
   "id": "bbf5ee6a-daf8-4862-a80a-15c03f0db4b0",
   "metadata": {},
   "outputs": [
    {
     "name": "stdout",
     "output_type": "stream",
     "text": [
      "[Excerpt from document]\n",
      "prev_section_summary: The section discusses the F_{BERT} formula used in BERTScore and highlights the advantages of BERTScore over simpler metrics like BLEU and ROUGE. It also introduces MoverScore, another metric that uses contextualized embeddings but allows for many-to-one matching. The key topics are BERTScore, MoverScore, and the differences between them.\n",
      "next_section_summary: The section discusses the comparison between BERTScore and MoverScore, two metrics used to evaluate the quality of text generation models. MoverScore is described as a metric that measures the effort required to transform one text sequence into another by mapping semantically related words. The section also highlights the limitations of conventional benchmarks and metrics, such as poor correlation with human judgments and low correlation with tasks requiring creativity.\n",
      "section_summary: The key topics of this section are BERTScore and MoverScore, which are methods used to compute the similarity between generated output and reference in tasks like image captioning and machine translation. BERTScore uses one-to-one matching of tokens, while MoverScore allows for many-to-one matching. MoverScore solves an optimization problem to measure the distance that words would have to move to convert one sequence to another.\n",
      "questions_this_excerpt_can_answer: 1. What is the main difference between BERTScore and MoverScore?\n",
      "2. How does MoverScore allow for many-to-one matching of tokens?\n",
      "3. What problem does MoverScore solve to measure the distance between two sequences?\n",
      "Excerpt:\n",
      "-----\n",
      "to have better correlation for tasks\n",
      "such as image captioning and machine translation.\n",
      "\n",
      "**[MoverScore](https://arxiv.org/abs/1909.02622)** also uses contextualized\n",
      "embeddings to compute the distance between tokens in the generated output and\n",
      "reference. But unlike BERTScore, which is based on one-to-one matching (or\n",
      "“hard alignment”) of tokens, MoverScore allows for many-to-one matching (or\n",
      "“soft alignment”).\n",
      "\n",
      "![BERTScore \\(left\\) vs. MoverScore \\(right\\)](/assets/mover-score.jpg)\n",
      "\n",
      "BERTScore (left) vs. MoverScore (right;\n",
      "[source](https://arxiv.org/abs/1909.02622))\n",
      "\n",
      "MoverScore enables the mapping of semantically related words in one sequence\n",
      "to their counterparts in another sequence. It does this by solving a\n",
      "constrained optimization problem that finds the minimum effort to transform\n",
      "one text into another. The idea is to measure the distance that words would\n",
      "have to move to convert one sequence to another.\n",
      "\n",
      "However, there\n",
      "-----\n"
     ]
    }
   ],
   "source": [
    "print(nodes_2[1].get_content(metadata_mode=\"all\"))"
   ]
  },
  {
   "cell_type": "markdown",
   "id": "641ae280-68e0-4003-b5de-d9f7ecdc6423",
   "metadata": {},
   "source": [
    "## Setup RAG Query Engines, Compare Results! \n",
    "\n",
    "We setup 3 indexes/query engines on top of the three node variants."
   ]
  },
  {
   "cell_type": "code",
   "execution_count": null,
   "id": "6e430f74-dd95-4aef-acc1-07aa1f3cbd7f",
   "metadata": {},
   "outputs": [],
   "source": [
    "from llama_index import VectorStoreIndex\n",
    "from llama_index.response.notebook_utils import (\n",
    "    display_source_node,\n",
    "    display_response,\n",
    ")"
   ]
  },
  {
   "cell_type": "code",
   "execution_count": null,
   "id": "bd729fb8-1e00-4cd0-9505-a86a7daa89d0",
   "metadata": {},
   "outputs": [],
   "source": [
    "# try out different query engines\n",
    "\n",
    "# index0 = VectorStoreIndex(orig_nodes)\n",
    "# index1 = VectorStoreIndex(nodes_1 + orig_nodes[8:])\n",
    "# index2 = VectorStoreIndex(nodes_2 + orig_nodes[8:])\n",
    "\n",
    "index0 = VectorStoreIndex(orig_nodes)\n",
    "index1 = VectorStoreIndex(orig_nodes[:20] + nodes_1 + orig_nodes[28:])\n",
    "index2 = VectorStoreIndex(orig_nodes[:20] + nodes_2 + orig_nodes[28:])"
   ]
  },
  {
   "cell_type": "code",
   "execution_count": null,
   "id": "061b1de8-628f-4dbe-852b-3c467ae86aba",
   "metadata": {},
   "outputs": [],
   "source": [
    "query_engine0 = index0.as_query_engine(similarity_top_k=1)\n",
    "query_engine1 = index1.as_query_engine(similarity_top_k=1)\n",
    "query_engine2 = index2.as_query_engine(similarity_top_k=1)"
   ]
  },
  {
   "cell_type": "markdown",
   "id": "79e264bb-ad46-4ed3-a461-6258ce80f944",
   "metadata": {},
   "source": [
    "### Try out some questions"
   ]
  },
  {
   "cell_type": "markdown",
   "id": "ef80afab-e30e-4b57-8128-9d9e174147cb",
   "metadata": {},
   "source": [
    "In this question, we see that the naive response `response0` only mentions BLEU and ROUGE, and lacks context about other metrics.\n",
    "\n",
    "`response2` on the other hand has all metrics within its context."
   ]
  },
  {
   "cell_type": "code",
   "execution_count": null,
   "id": "1e1e448d-632c-42a0-ad60-4a315491945f",
   "metadata": {},
   "outputs": [],
   "source": [
    "# query_str = \"In the original RAG paper, can you describe the two main approaches for generation and compare them?\"\n",
    "query_str = (\n",
    "    \"Can you describe metrics for evaluating text generation quality, compare\"\n",
    "    \" them, and tell me about their downsides\"\n",
    ")\n",
    "\n",
    "response0 = query_engine0.query(query_str)\n",
    "response1 = query_engine1.query(query_str)\n",
    "response2 = query_engine2.query(query_str)"
   ]
  },
  {
   "cell_type": "code",
   "execution_count": null,
   "id": "5672f974-1a4d-435f-904a-77222eaaed16",
   "metadata": {},
   "outputs": [
    {
     "data": {
      "text/markdown": [
       "**`Final Response:`** Metrics for evaluating text generation quality can vary depending on the task. However, some commonly used metrics include BLEU, ROUGE, and exact match metrics. \n",
       "\n",
       "BLEU and ROUGE are often used for evaluating machine translation and summarization tasks. They measure the n-gram overlap between the generated text and a reference text. However, these metrics have limitations. For example, they may not be suitable for tasks like abstractive summarization or dialogue, where a wide variety of responses are possible. This is because they rely on exact match and n-gram overlap, which may not capture the semantic quality or creativity of the generated text.\n",
       "\n",
       "Exact match metrics, such as BLEU and ROUGE, have the downside of not considering the possibility of a good response with zero n-gram overlap with the reference. This means that even if the generated text is a good response, it may receive a low score if it does not have any n-gram overlap with the reference.\n",
       "\n",
       "In addition to their limitations in capturing text quality, these metrics also have poor adaptability to a wider variety of tasks. Using a metric proposed for one task to evaluate another task may not be appropriate. \n",
       "\n",
       "Furthermore, these metrics have poor reproducibility. There can be high variance in scores across different studies, possibly due to variations in human judgment collection or metric parameter settings. This lack of consistency makes it challenging to compare results across different studies.\n",
       "\n",
       "Overall, while metrics like BLEU and ROUGE provide some quantitative measure of text generation quality, they have downsides in terms of adaptability, reproducibility, and their ability to capture the creativity and diversity of generated text."
      ],
      "text/plain": [
       "<IPython.core.display.Markdown object>"
      ]
     },
     "metadata": {},
     "output_type": "display_data"
    },
    {
     "data": {
      "text/markdown": [
       "---"
      ],
      "text/plain": [
       "<IPython.core.display.Markdown object>"
      ]
     },
     "metadata": {},
     "output_type": "display_data"
    },
    {
     "data": {
      "text/markdown": [
       "**`Source Node 1/1`**"
      ],
      "text/plain": [
       "<IPython.core.display.Markdown object>"
      ]
     },
     "metadata": {},
     "output_type": "display_data"
    },
    {
     "data": {
      "text/markdown": [
       "**Node ID:** 256dfc5a-cd91-4ff1-9f28-15693775e354<br>**Similarity:** 0.8402930255994321<br>**Text:** require creativity and\n",
       "diversity](https://arxiv.org/abs/2303.16634).\n",
       "\n",
       "Second, these metrics often have **poor adaptability to a wider variety of\n",
       "tasks**. Adopting a metric proposed for one task to another is not always\n",
       "prudent. For example, exact match metrics such as BLEU and ROUGE are a poor\n",
       "fit for tasks like abstractive summarization or dialogue. Since they’re based\n",
       "on n-gram overlap between output and reference, they don’t make sense for a\n",
       "dialogue task where a wide variety of responses are possible. An output can\n",
       "have zero n-gram overlap with the reference but yet be a good response.\n",
       "\n",
       "Third, these metrics have **poor reproducibility**. Even for the same metric,\n",
       "[high variance is reported across different\n",
       "studies](https://arxiv.org/abs/2008.12009), possibly due to variations in\n",
       "human judgment collection or metric parameter settings. Another study of\n",
       "[ROUGE scores](https://aclanthology.org/2023.acl-long.107/) across 2,000\n",
       "studies found that scores were hard<br>**Metadata:** {}<br>"
      ],
      "text/plain": [
       "<IPython.core.display.Markdown object>"
      ]
     },
     "metadata": {},
     "output_type": "display_data"
    }
   ],
   "source": [
    "display_response(\n",
    "    response0, source_length=1000, show_source=True, show_source_metadata=True\n",
    ")"
   ]
  },
  {
   "cell_type": "code",
   "execution_count": null,
   "id": "549d1b6a-423e-472e-931c-a37ec23f2e97",
   "metadata": {},
   "outputs": [
    {
     "name": "stdout",
     "output_type": "stream",
     "text": [
      "require creativity and\n",
      "diversity](https://arxiv.org/abs/2303.16634).\n",
      "\n",
      "Second, these metrics often have **poor adaptability to a wider variety of\n",
      "tasks**. Adopting a metric proposed for one task to another is not always\n",
      "prudent. For example, exact match metrics such as BLEU and ROUGE are a poor\n",
      "fit for tasks like abstractive summarization or dialogue. Since they’re based\n",
      "on n-gram overlap between output and reference, they don’t make sense for a\n",
      "dialogue task where a wide variety of responses are possible. An output can\n",
      "have zero n-gram overlap with the reference but yet be a good response.\n",
      "\n",
      "Third, these metrics have **poor reproducibility**. Even for the same metric,\n",
      "[high variance is reported across different\n",
      "studies](https://arxiv.org/abs/2008.12009), possibly due to variations in\n",
      "human judgment collection or metric parameter settings. Another study of\n",
      "[ROUGE scores](https://aclanthology.org/2023.acl-long.107/) across 2,000\n",
      "studies found that scores were hard\n"
     ]
    }
   ],
   "source": [
    "print(response0.source_nodes[0].node.get_content())"
   ]
  },
  {
   "cell_type": "code",
   "execution_count": null,
   "id": "7093adf9-5fdd-47e3-9114-fc2d264df81c",
   "metadata": {},
   "outputs": [
    {
     "data": {
      "text/markdown": [
       "**`Final Response:`** Metrics for evaluating text generation quality can vary depending on the task at hand. However, some commonly used metrics include BLEU (Bilingual Evaluation Understudy), ROUGE (Recall-Oriented Understudy for Gisting Evaluation), and exact match metrics.\n",
       "\n",
       "BLEU and ROUGE are often used for evaluating machine translation and summarization tasks. They measure the overlap of n-grams (sequences of words) between the generated text and a reference text. Higher scores indicate better quality, as it suggests that the generated text is similar to the reference.\n",
       "\n",
       "Exact match metrics, on the other hand, focus on the exact match between the generated text and the reference. These metrics are commonly used for tasks like question answering or dialogue systems. They determine if the generated text matches the reference exactly, without considering partial matches or variations in wording.\n",
       "\n",
       "While these metrics can provide some insights into text generation quality, they have their downsides. First, they may lack adaptability to different tasks. For example, exact match metrics like BLEU and ROUGE may not be suitable for tasks like abstractive summarization or dialogue, where a wide variety of responses are possible.\n",
       "\n",
       "Second, these metrics may have poor reproducibility. Different studies have reported high variance in scores, possibly due to variations in human judgment collection or metric parameter settings. This can make it challenging to compare results across different studies or reproduce the same scores.\n",
       "\n",
       "In summary, metrics for evaluating text generation quality can be useful but should be chosen carefully based on the task. It is important to consider their adaptability, reproducibility, and limitations when interpreting the results."
      ],
      "text/plain": [
       "<IPython.core.display.Markdown object>"
      ]
     },
     "metadata": {},
     "output_type": "display_data"
    },
    {
     "data": {
      "text/markdown": [
       "---"
      ],
      "text/plain": [
       "<IPython.core.display.Markdown object>"
      ]
     },
     "metadata": {},
     "output_type": "display_data"
    },
    {
     "data": {
      "text/markdown": [
       "**`Source Node 1/1`**"
      ],
      "text/plain": [
       "<IPython.core.display.Markdown object>"
      ]
     },
     "metadata": {},
     "output_type": "display_data"
    },
    {
     "data": {
      "text/markdown": [
       "**Node ID:** 5161474e-bb2b-4642-9f07-692aa7db4375<br>**Similarity:** 0.8352202179927705<br>**Text:** require creativity and\n",
       "diversity](https://arxiv.org/abs/2303.16634).\n",
       "\n",
       "Second, these metrics often have **poor adaptability to a wider variety of\n",
       "tasks**. Adopting a metric proposed for one task to another is not always\n",
       "prudent. For example, exact match metrics such as BLEU and ROUGE are a poor\n",
       "fit for tasks like abstractive summarization or dialogue. Since they’re based\n",
       "on n-gram overlap between output and reference, they don’t make sense for a\n",
       "dialogue task where a wide variety of responses are possible. An output can\n",
       "have zero n-gram overlap with the reference but yet be a good response.\n",
       "\n",
       "Third, these metrics have **poor reproducibility**. Even for the same metric,\n",
       "[high variance is reported across different\n",
       "studies](https://arxiv.org/abs/2008.12009), possibly due to variations in\n",
       "human judgment collection or metric parameter settings. Another study of\n",
       "[ROUGE scores](https://aclanthology.org/2023.acl-long.107/) across 2,000\n",
       "studies found that scores were hard<br>**Metadata:** {'questions_this_excerpt_can_answer': '1. What are some limitations of using exact match metrics like BLEU and ROUGE for tasks such as abstractive summarization or dialogue?\\n2. Why is it not always prudent to adopt a metric proposed for one task to another?\\n3. What are some challenges in reproducing and comparing metric scores across different studies?'}<br>"
      ],
      "text/plain": [
       "<IPython.core.display.Markdown object>"
      ]
     },
     "metadata": {},
     "output_type": "display_data"
    }
   ],
   "source": [
    "display_response(\n",
    "    response1, source_length=1000, show_source=True, show_source_metadata=True\n",
    ")"
   ]
  },
  {
   "cell_type": "code",
   "execution_count": null,
   "id": "b188a0dc-cb46-4370-ad28-ce3ca9d9fa4f",
   "metadata": {},
   "outputs": [
    {
     "data": {
      "text/markdown": [
       "**`Final Response:`** Metrics for evaluating text generation quality include BERTScore and MoverScore. BERTScore measures the similarity between generated text and reference text by considering contextual embeddings. On the other hand, MoverScore measures the effort required to transform one text sequence into another by mapping semantically related words. \n",
       "\n",
       "However, there are downsides to using conventional benchmarks and metrics for text generation evaluation. Firstly, these metrics have been found to have poor correlation with human judgments. For example, metrics like BLEU and ROUGE have shown negative correlation with human evaluations of fluency and moderate to less correlation with human adequacy scores. Additionally, they have low correlation with tasks that require creativity and diversity.\n",
       "\n",
       "Secondly, these metrics often have poor adaptability to different tasks. Metrics like BLEU and ROUGE, which are based on n-gram overlap between output and reference, are not suitable for tasks like abstractive summarization or dialogue. Therefore, adopting a metric proposed for one task to another may not be appropriate."
      ],
      "text/plain": [
       "<IPython.core.display.Markdown object>"
      ]
     },
     "metadata": {},
     "output_type": "display_data"
    },
    {
     "data": {
      "text/markdown": [
       "---"
      ],
      "text/plain": [
       "<IPython.core.display.Markdown object>"
      ]
     },
     "metadata": {},
     "output_type": "display_data"
    },
    {
     "data": {
      "text/markdown": [
       "**`Source Node 1/1`**"
      ],
      "text/plain": [
       "<IPython.core.display.Markdown object>"
      ]
     },
     "metadata": {},
     "output_type": "display_data"
    },
    {
     "data": {
      "text/markdown": [
       "**Node ID:** 59031c3f-c150-4d84-82f6-a32bb9920a0a<br>**Similarity:** 0.8382547930335613<br>**Text:** is to measure the distance that words would\n",
       "have to move to convert one sequence to another.\n",
       "\n",
       "However, there are several pitfalls to using these conventional benchmarks and\n",
       "metrics.\n",
       "\n",
       "First, there’s **poor correlation between these metrics and human judgments.**\n",
       "BLEU, ROUGE, and others have had [negative correlation with how humans\n",
       "evaluate fluency](https://arxiv.org/abs/2008.12009). They also showed moderate\n",
       "to less correlation with human adequacy scores. In particular, BLEU and ROUGE\n",
       "have [low correlation with tasks that require creativity and\n",
       "diversity](https://arxiv.org/abs/2303.16634).\n",
       "\n",
       "Second, these metrics often have **poor adaptability to a wider variety of\n",
       "tasks**. Adopting a metric proposed for one task to another is not always\n",
       "prudent. For example, exact match metrics such as BLEU and ROUGE are a poor\n",
       "fit for tasks like abstractive summarization or dialogue. Since they’re based\n",
       "on n-gram overlap between output and reference, they don’t make sense for a\n",
       "dialogue task where ...<br>**Metadata:** {'prev_section_summary': 'The section discusses the comparison between BERTScore and MoverScore, two metrics used to evaluate the quality of text generation models. MoverScore is described as a metric that measures the effort required to transform one text sequence into another by mapping semantically related words. The section also highlights the limitations of conventional benchmarks and metrics, such as poor correlation with human judgments and low correlation with tasks requiring creativity.', 'next_section_summary': 'The section discusses the limitations of current evaluation metrics in natural language processing tasks. It highlights three main issues: lack of creativity and diversity in metrics, poor adaptability to different tasks, and poor reproducibility. The section mentions specific metrics like BLEU and ROUGE, and also references studies that have reported high variance in metric scores.', 'section_summary': 'The section discusses the limitations of conventional benchmarks and metrics used to measure the distance between word sequences. It highlights two main issues: the poor correlation between these metrics and human judgments, and their limited adaptability to different tasks. The section mentions specific metrics like BLEU and ROUGE, which have been found to have low correlation with human evaluations of fluency, adequacy, creativity, and diversity. It also points out that metrics based on n-gram overlap, such as BLEU and ROUGE, are not suitable for tasks like abstractive summarization or dialogue.', 'questions_this_excerpt_can_answer': '1. What are the limitations of conventional benchmarks and metrics in measuring the distance between word sequences?\\n2. How do metrics like BLEU and ROUGE correlate with human judgments in terms of fluency, adequacy, creativity, and diversity?\\n3. Why are metrics based on n-gram overlap, such as BLEU and ROUGE, not suitable for tasks like abstractive summarization or dialogue?'}<br>"
      ],
      "text/plain": [
       "<IPython.core.display.Markdown object>"
      ]
     },
     "metadata": {},
     "output_type": "display_data"
    }
   ],
   "source": [
    "display_response(\n",
    "    response2, source_length=1000, show_source=True, show_source_metadata=True\n",
    ")"
   ]
  },
  {
   "cell_type": "markdown",
   "id": "bed27382-21b2-414d-96e4-31c29d7f95f2",
   "metadata": {},
   "source": [
    "In this next question, we ask about BERTScore/MoverScore. \n",
    "\n",
    "The responses are similar. But `response2` gives slightly more detail than `response0` since it has more information about MoverScore contained in the Metadata."
   ]
  },
  {
   "cell_type": "code",
   "execution_count": null,
   "id": "5afe4f69-b676-43fd-bc15-39e18e94801f",
   "metadata": {},
   "outputs": [],
   "source": [
    "# query_str = \"What are some reproducibility issues with the ROUGE metric? Give some details related to benchmarks and also describe other ROUGE issues. \"\n",
    "query_str = (\n",
    "    \"Can you give a high-level overview of BERTScore/MoverScore + formulas if\"\n",
    "    \" available?\"\n",
    ")\n",
    "\n",
    "response0 = query_engine0.query(query_str)\n",
    "response1 = query_engine1.query(query_str)\n",
    "response2 = query_engine2.query(query_str)"
   ]
  },
  {
   "cell_type": "code",
   "execution_count": null,
   "id": "4db36ec6-b64b-45da-aff1-ed51b79c571f",
   "metadata": {},
   "outputs": [
    {
     "data": {
      "text/markdown": [
       "**`Final Response:`** BERTScore is a metric that is useful because it can account for synonyms and paraphrasing, unlike simpler metrics like BLEU and ROUGE. It uses contextualized embeddings to compute the distance between tokens in the generated output and reference. The formula for BERTScore is:\n",
       "\n",
       "\\[ F_{\\text{BERT}} = \\frac{2 \\cdot P_{\\text{BERT}} \\cdot R_{\\text{BERT}}}{P_{\\text{BERT}} + R_{\\text{BERT}}} \\]\n",
       "\n",
       "MoverScore, on the other hand, also uses contextualized embeddings to compute the distance between tokens in the generated output and reference. However, unlike BERTScore, which is based on one-to-one matching of tokens, MoverScore allows for many-to-one matching. This is also known as \"soft alignment.\" Unfortunately, the formula for MoverScore is not provided in the given context."
      ],
      "text/plain": [
       "<IPython.core.display.Markdown object>"
      ]
     },
     "metadata": {},
     "output_type": "display_data"
    },
    {
     "data": {
      "text/markdown": [
       "---"
      ],
      "text/plain": [
       "<IPython.core.display.Markdown object>"
      ]
     },
     "metadata": {},
     "output_type": "display_data"
    },
    {
     "data": {
      "text/markdown": [
       "**`Source Node 1/1`**"
      ],
      "text/plain": [
       "<IPython.core.display.Markdown object>"
      ]
     },
     "metadata": {},
     "output_type": "display_data"
    },
    {
     "data": {
      "text/markdown": [
       "**Node ID:** b15a1c51-3c52-42c2-aba0-1f7aa805e6ce<br>**Similarity:** 0.8393536980456234<br>**Text:** = F_{\\text{BERT}} =\n",
       "\\frac{2 \\cdot P_{\\text{BERT}} \\cdot R_{\\text{BERT}}}{P_{\\text{BERT}} +\n",
       "R_{\\text{BERT}}}\\\\]\n",
       "\n",
       "BERTScore is useful because it can account for synonyms and paraphrasing.\n",
       "Simpler metrics like BLEU and ROUGE can’t do this due to their reliance on\n",
       "exact matches. BERTScore has been shown to have better correlation for tasks\n",
       "such as image captioning and machine translation.\n",
       "\n",
       "**[MoverScore](https://arxiv.org/abs/1909.02622)** also uses contextualized\n",
       "embeddings to compute the distance between tokens in the generated output and\n",
       "reference. But unlike BERTScore, which is based on one-to-one matching (or\n",
       "“hard alignment”) of tokens, MoverScore allows for many-to-one matching (or\n",
       "“soft alignment”).\n",
       "\n",
       "![BERTScore \\(left\\) vs. MoverScore<br>**Metadata:** {}<br>"
      ],
      "text/plain": [
       "<IPython.core.display.Markdown object>"
      ]
     },
     "metadata": {},
     "output_type": "display_data"
    }
   ],
   "source": [
    "display_response(\n",
    "    response0, source_length=1000, show_source=True, show_source_metadata=True\n",
    ")"
   ]
  },
  {
   "cell_type": "code",
   "execution_count": null,
   "id": "ddef5ae7-1030-4257-ba16-8340e46bd548",
   "metadata": {},
   "outputs": [
    {
     "data": {
      "text/markdown": [
       "**`Final Response:`** BERTScore is a metric that is useful because it can account for synonyms and paraphrasing, unlike simpler metrics like BLEU and ROUGE. It uses contextualized embeddings to compute the distance between tokens in the generated output and reference. The formula for BERTScore is F_{BERT} = \\frac{2 \\cdot P_{BERT} \\cdot R_{BERT}}{P_{BERT} + R_{BERT}}.\n",
       "\n",
       "MoverScore, on the other hand, also uses contextualized embeddings to compute the distance between tokens in the generated output and reference. However, unlike BERTScore, which is based on one-to-one matching of tokens, MoverScore allows for many-to-one matching. Unfortunately, the formula for MoverScore is not provided in the given context."
      ],
      "text/plain": [
       "<IPython.core.display.Markdown object>"
      ]
     },
     "metadata": {},
     "output_type": "display_data"
    },
    {
     "data": {
      "text/markdown": [
       "---"
      ],
      "text/plain": [
       "<IPython.core.display.Markdown object>"
      ]
     },
     "metadata": {},
     "output_type": "display_data"
    },
    {
     "data": {
      "text/markdown": [
       "**`Source Node 1/1`**"
      ],
      "text/plain": [
       "<IPython.core.display.Markdown object>"
      ]
     },
     "metadata": {},
     "output_type": "display_data"
    },
    {
     "data": {
      "text/markdown": [
       "**Node ID:** c7d7dcb1-48a8-4433-9a58-a0a16ce9b14e<br>**Similarity:** 0.8485439966069306<br>**Text:** = F_{\\text{BERT}} =\n",
       "\\frac{2 \\cdot P_{\\text{BERT}} \\cdot R_{\\text{BERT}}}{P_{\\text{BERT}} +\n",
       "R_{\\text{BERT}}}\\\\]\n",
       "\n",
       "BERTScore is useful because it can account for synonyms and paraphrasing.\n",
       "Simpler metrics like BLEU and ROUGE can’t do this due to their reliance on\n",
       "exact matches. BERTScore has been shown to have better correlation for tasks\n",
       "such as image captioning and machine translation.\n",
       "\n",
       "**[MoverScore](https://arxiv.org/abs/1909.02622)** also uses contextualized\n",
       "embeddings to compute the distance between tokens in the generated output and\n",
       "reference. But unlike BERTScore, which is based on one-to-one matching (or\n",
       "“hard alignment”) of tokens, MoverScore allows for many-to-one matching (or\n",
       "“soft alignment”).\n",
       "\n",
       "![BERTScore \\(left\\) vs. MoverScore<br>**Metadata:** {'questions_this_excerpt_can_answer': '1. What is the advantage of using BERTScore over simpler metrics like BLEU and ROUGE?\\n2. How does MoverScore differ from BERTScore in terms of token matching?\\n3. What tasks have shown better correlation with BERTScore, such as image captioning and machine translation?'}<br>"
      ],
      "text/plain": [
       "<IPython.core.display.Markdown object>"
      ]
     },
     "metadata": {},
     "output_type": "display_data"
    }
   ],
   "source": [
    "display_response(\n",
    "    response1, source_length=1000, show_source=True, show_source_metadata=True\n",
    ")"
   ]
  },
  {
   "cell_type": "code",
   "execution_count": null,
   "id": "43c607eb-6133-43f9-83c7-f6e4e03d78df",
   "metadata": {},
   "outputs": [
    {
     "data": {
      "text/markdown": [
       "**`Final Response:`** BERTScore is a method used to compute the similarity between generated output and reference in tasks like image captioning and machine translation. It considers synonyms and paraphrasing, unlike simpler metrics such as BLEU and ROUGE. BERTScore uses one-to-one matching of tokens to calculate its score.\n",
       "\n",
       "MoverScore, on the other hand, also utilizes contextualized embeddings to compute the distance between tokens in the generated output and reference. Unlike BERTScore, which uses one-to-one matching, MoverScore allows for many-to-one matching. It solves an optimization problem to find the minimum effort required to transform one text into another by measuring the distance words would have to move.\n",
       "\n",
       "Unfortunately, the formulas for BERTScore and MoverScore are not provided in the given context."
      ],
      "text/plain": [
       "<IPython.core.display.Markdown object>"
      ]
     },
     "metadata": {},
     "output_type": "display_data"
    },
    {
     "data": {
      "text/markdown": [
       "---"
      ],
      "text/plain": [
       "<IPython.core.display.Markdown object>"
      ]
     },
     "metadata": {},
     "output_type": "display_data"
    },
    {
     "data": {
      "text/markdown": [
       "**`Source Node 1/1`**"
      ],
      "text/plain": [
       "<IPython.core.display.Markdown object>"
      ]
     },
     "metadata": {},
     "output_type": "display_data"
    },
    {
     "data": {
      "text/markdown": [
       "**Node ID:** 21664308-0009-435f-93fc-1ff7de4a9091<br>**Similarity:** 0.8474860535677818<br>**Text:** = F_{\\text{BERT}} =\n",
       "\\frac{2 \\cdot P_{\\text{BERT}} \\cdot R_{\\text{BERT}}}{P_{\\text{BERT}} +\n",
       "R_{\\text{BERT}}}\\\\]\n",
       "\n",
       "BERTScore is useful because it can account for synonyms and paraphrasing.\n",
       "Simpler metrics like BLEU and ROUGE can’t do this due to their reliance on\n",
       "exact matches. BERTScore has been shown to have better correlation for tasks\n",
       "such as image captioning and machine translation.\n",
       "\n",
       "**[MoverScore](https://arxiv.org/abs/1909.02622)** also uses contextualized\n",
       "embeddings to compute the distance between tokens in the generated output and\n",
       "reference. But unlike BERTScore, which is based on one-to-one matching (or\n",
       "“hard alignment”) of tokens, MoverScore allows for many-to-one matching (or\n",
       "“soft alignment”).\n",
       "\n",
       "![BERTScore \\(left\\) vs. MoverScore<br>**Metadata:** {'next_section_summary': 'The key topics of this section are BERTScore and MoverScore, which are methods used to compute the similarity between generated output and reference in tasks like image captioning and machine translation. BERTScore uses one-to-one matching of tokens, while MoverScore allows for many-to-one matching. MoverScore solves an optimization problem to find the minimum effort required to transform one text into another by measuring the distance words would have to move.', 'section_summary': \"The section discusses the importance of BERTScore and MoverScore in evaluating the quality of generated text. BERTScore is advantageous as it considers synonyms and paraphrasing, unlike simpler metrics such as BLEU and ROUGE. It has shown better correlation in tasks like image captioning and machine translation. On the other hand, MoverScore also utilizes contextualized embeddings but allows for many-to-one matching, unlike BERTScore's one-to-one matching.\", 'questions_this_excerpt_can_answer': \"1. What are the key differences between BERTScore and MoverScore in terms of their matching approaches?\\n2. How does BERTScore account for synonyms and paraphrasing, and why is this advantageous compared to metrics like BLEU and ROUGE?\\n3. What is the advantage of MoverScore allowing for many-to-one matching compared to BERTScore's one-to-one matching?\"}<br>"
      ],
      "text/plain": [
       "<IPython.core.display.Markdown object>"
      ]
     },
     "metadata": {},
     "output_type": "display_data"
    }
   ],
   "source": [
    "display_response(\n",
    "    response2, source_length=1000, show_source=True, show_source_metadata=True\n",
    ")"
   ]
  },
  {
   "cell_type": "code",
   "execution_count": null,
   "id": "66805b9a-ee86-4799-8309-b7895f518fee",
   "metadata": {},
   "outputs": [
    {
     "data": {
      "text/plain": [
       "{'questions_this_excerpt_can_answer': '1. What is the advantage of using BERTScore over simpler metrics like BLEU and ROUGE?\\n2. How does MoverScore differ from BERTScore in terms of token matching?\\n3. What tasks have shown better correlation with BERTScore, such as image captioning and machine translation?'}"
      ]
     },
     "execution_count": null,
     "metadata": {},
     "output_type": "execute_result"
    }
   ],
   "source": [
    "response1.source_nodes[0].node.metadata"
   ]
  }
 ],
 "metadata": {
  "kernelspec": {
   "display_name": "llama-index",
   "language": "python",
   "name": "llama-index"
  },
  "language_info": {
   "codemirror_mode": {
    "name": "ipython",
    "version": 3
   },
   "file_extension": ".py",
   "mimetype": "text/x-python",
   "name": "python",
   "nbconvert_exporter": "python",
   "pygments_lexer": "ipython3"
  }
 },
 "nbformat": 4,
 "nbformat_minor": 5
}<|MERGE_RESOLUTION|>--- conflicted
+++ resolved
@@ -143,22 +143,22 @@
     "    QuestionsAnsweredExtractor,\n",
     ")\n",
     "\n",
-<<<<<<< HEAD
-    "node_parser = TokenAwareNodeParser(separator=\" \", chunk_size=256, chunk_overlap=128)\n",
-=======
-    "text_splitter = TokenTextSplitter(\n",
+    "node_parser = TokenAwareNodeParser(\n",
     "    separator=\" \", chunk_size=256, chunk_overlap=128\n",
     ")\n",
->>>>>>> 56b54359
     "\n",
     "\n",
     "extractors_1 = [\n",
-    "    QuestionsAnsweredExtractor(questions=3, llm=llm, metadata_mode=MetadataMode.EMBED),\n",
+    "    QuestionsAnsweredExtractor(\n",
+    "        questions=3, llm=llm, metadata_mode=MetadataMode.EMBED\n",
+    "    ),\n",
     "]\n",
     "\n",
     "extractors_2 = [\n",
     "    SummaryExtractor(summaries=[\"prev\", \"self\", \"next\"], llm=llm),\n",
-    "    QuestionsAnsweredExtractor(questions=3, llm=llm, metadata_mode=MetadataMode.EMBED),\n",
+    "    QuestionsAnsweredExtractor(\n",
+    "        questions=3, llm=llm, metadata_mode=MetadataMode.EMBED\n",
+    "    ),\n",
     "]"
    ]
   },
