{
 "cells": [
  {
   "cell_type": "markdown",
   "id": "adf7d63d",
   "metadata": {},
   "source": [
    "<a href=\"https://colab.research.google.com/github/jerryjliu/llama_index/blob/main/docs/examples/managed/vectaraDemo.ipynb\" target=\"_parent\"><img src=\"https://colab.research.google.com/assets/colab-badge.svg\" alt=\"Open In Colab\"/></a>"
   ]
  },
  {
   "cell_type": "markdown",
   "id": "db0855d0",
   "metadata": {},
   "source": [
    "# Vectara Managed Index\n",
    "In this notebook we are going to show how to use [Vectara](https://vectara.com) with LlamaIndex.\n",
    "Vectara is the first example of a \"Managed\" Index, a new type of index in Llama-index which is managed via an API."
   ]
  },
  {
   "cell_type": "markdown",
   "id": "cfe2497c",
   "metadata": {},
   "source": [
    "If you're opening this Notebook on colab, you will probably need to install LlamaIndex 🦙."
   ]
  },
  {
   "cell_type": "code",
   "execution_count": null,
   "id": "6019e01a",
   "metadata": {},
   "outputs": [],
   "source": [
    "!pip install llama-index"
   ]
  },
  {
   "cell_type": "code",
   "execution_count": null,
   "id": "c2d1c538",
   "metadata": {},
   "outputs": [],
   "source": [
    "from llama_index import SimpleDirectoryReader\n",
    "from llama_index.indices import VectaraIndex"
   ]
  },
  {
   "cell_type": "markdown",
   "id": "f7010b1d-d1bb-4f08-9309-a328bb4ea396",
   "metadata": {},
   "source": [
    "### Loading documents\n",
    "Load the documents stored in the `Uber 10q` using the SimpleDirectoryReader"
   ]
  },
  {
   "cell_type": "code",
   "execution_count": null,
   "id": "c154dd4b",
   "metadata": {},
   "outputs": [
    {
     "name": "stdout",
     "output_type": "stream",
     "text": [
      "documents loaded into 305 document objects\n",
<<<<<<< HEAD
      "Document ID of first doc is 812706e0-f35d-439f-8083-c5a9f7dd5c89\n"
=======
      "Document ID of first doc is f5956977-ab53-468b-a38e-080def7866e4\n"
>>>>>>> c17d1497
     ]
    }
   ],
   "source": [
    "documents = SimpleDirectoryReader(os.path.abspath(\"../data/10q/\")).load_data()\n",
    "print(f\"documents loaded into {len(documents)} document objects\")\n",
    "print(f\"Document ID of first doc is {documents[0].doc_id}\")"
   ]
  },
  {
   "cell_type": "markdown",
   "id": "c0232fd1",
   "metadata": {},
   "source": [
    "### Add the content of the documents into a pre-created Vectara corpus\n",
    "Here we assume an empty corpus is created and the details are available as environment variables:\n",
    "* VECTARA_CORPUS_ID\n",
    "* VECTARA_CUSTOMER_ID\n",
    "* VECTARA_API_KEY"
   ]
  },
  {
   "cell_type": "code",
   "execution_count": null,
   "id": "8dfdb0a2",
   "metadata": {},
   "outputs": [],
   "source": [
    "index = VectaraIndex.from_documents(documents)"
   ]
  },
  {
   "cell_type": "markdown",
   "id": "8ee4473a-094f-4d0a-a825-e1213db07240",
   "metadata": {},
   "source": [
    "### Query the Vectara Index\n",
    "We can now ask questions using the VectaraIndex retriever."
   ]
  },
  {
   "cell_type": "code",
   "execution_count": null,
   "id": "bb174ec3",
   "metadata": {},
   "outputs": [],
   "source": [
    "query = \"Is Uber still losing money or have they achieved profitability?\""
   ]
  },
  {
   "cell_type": "markdown",
   "id": "52878fd2",
   "metadata": {},
   "source": [
    "First we use the retriever to list the returned documents:"
   ]
  },
  {
   "cell_type": "code",
   "execution_count": null,
   "id": "0a2bcc07",
   "metadata": {},
   "outputs": [
    {
     "name": "stdout",
     "output_type": "stream",
     "text": [
<<<<<<< HEAD
      "The court granted our motion to defer the summary judgment motion on January 12, 2022. Our chances of success on\n",
      "the merits are still uncertain and any reasonably possible loss or range of loss cannot be estimated. Swiss Social Security Reclassification\n",
      "Several Swiss administrative bodies have issued decisions in which they classify Drivers as employees of Uber Switzerland, Rasier Operations B.V. or of Uber\n",
      "B.V. for social security or labor purposes. We are challenging each of them before the Social Security and Administrative Tribunals. In April 2021, a ruling was made that Uber Switzerland could not be held liable for social security contributions.\n",
      "--\n",
      "The court granted our motion to defer the summary judgment motion on January 12, 2022. Our chances of success on\n",
      "the merits are still uncertain and any reasonably possible loss or range of loss cannot be estimated. Swiss Social Security Reclassification\n",
      "Several Swiss administrative bodies have issued decisions in which they classify Drivers as employees of Uber Switzerland, Rasier Operations B.V. or of Uber\n",
      "B.V. for social security or regulatory purposes. We are challenging each of them before the Social Security and Administrative Tribunals. In April 2021, a ruling\n",
      "was made that Uber Switzerland could not be held liable for social security contributions.\n",
      "--\n",
      "Most jurisdictions in which we operate have laws that govern payment and financial services activities. Regulators in certain jurisdictions may determine that\n",
      "certain aspects of our business are subject to these laws and could require us to obtain licenses to continue to operate in such jurisdictions. For example, our\n",
      "subsidiary in the Netherlands, Uber Payments B.V., is registered and authorized by its competent authority, De Nederlandsche Bank, as an electronic money\n",
      "institution. This authorization permits Uber Payments B.V. to provide payment services (including acquiring and executing payment transactions and money\n",
      "remittances, as referred to in the Revised Payment Services Directive (2015/2366/EU)) and to issue electronic money in the Netherlands. In addition, Uber\n",
      "Payments B.V. has notified De Nederlandsche Bank that it will provide such services on a cross-border passport basis into other countries within the EEA.\n",
      "--\n",
      "Most jurisdictions in which we operate have laws that govern payment and financial services activities. Regulators in certain jurisdictions may determine that\n",
      "certain aspects of our business are subject to these laws and could require us to obtain licenses to continue to operate in such jurisdictions. For example, our\n",
      "subsidiary in the Netherlands, Uber Payments B.V., is registered and authorized by its competent authority, De Nederlandsche Bank, as an electronic money\n",
      "institution. This authorization permits Uber Payments B.V. to provide payment services (including acquiring and executing payment transactions and money\n",
      "remittances, as referred to in the Revised Payment Services Directive (2015/2366/EU)) and to issue electronic money in the Netherlands. In addition, Uber\n",
      "Payments B.V. has notified De Nederlandsche Bank that it will provide such services on a cross-border passport basis into other countries within the EEA.\n",
=======
      "Most jurisdictions in which we operate have laws that govern payment and financial services activities. Regulators in certain jurisdictions may determine that\n",
      "certain aspects of our business are subject to these laws and could require us to obtain licenses to continue to operate in such jurisdictions. For example, our\n",
      "subsidiary in the Netherlands, Uber Payments B.V., is registered and authorized by its competent authority, De Nederlandsche Bank, as an electronic money\n",
      "institution. This authorization permits Uber Payments B.V. to provide payment services (including acquiring and executing payment transactions and money\n",
      "remittances, as referred to in the Revised Payment Services Directive (2015/2366/EU)) and to issue electronic money in the Netherlands. In addition, Uber\n",
      "Payments B.V. has notified De Nederlandsche Bank that it will provide such services on a cross-border passport basis into other countries within the EEA.\n",
      "--\n",
      "Most jurisdictions in which we operate have laws that govern payment and financial services activities. Regulators in certain jurisdictions may determine that\n",
      "certain aspects of our business are subject to these laws and could require us to obtain licenses to continue to operate in such jurisdictions. For example, our\n",
      "subsidiary in the Netherlands, Uber Payments B.V., is registered and authorized by its competent authority, De Nederlandsche Bank, as an electronic money\n",
      "institution. This authorization permits Uber Payments B.V. to provide payment services (including acquiring and executing payment transactions and money\n",
      "remittances, as referred to in the Revised Payment Services Directive (2015/2366/EU)) and to issue electronic money in the Netherlands. In addition, Uber\n",
      "Payments B.V. has notified De Nederlandsche Bank that it will provide such services on a cross-border passport basis into other countries within the EEA.\n",
      "--\n",
      "The court granted our motion to defer the summary judgment motion on January 12, 2022. Our chances of success on\n",
      "the merits are still uncertain and any reasonably possible loss or range of loss cannot be estimated. Swiss Social Security Reclassification\n",
      "Several Swiss administrative bodies have issued decisions in which they classify Drivers as employees of Uber Switzerland, Rasier Operations B.V. or of Uber\n",
      "B.V. for social security or labor purposes. We are challenging each of them before the Social Security and Administrative Tribunals. In April 2021, a ruling was made that Uber Switzerland could not be held liable for social security contributions.\n",
      "--\n",
      "The court granted our motion to defer the summary judgment motion on January 12, 2022. Our chances of success on\n",
      "the merits are still uncertain and any reasonably possible loss or range of loss cannot be estimated. Swiss Social Security Reclassification\n",
      "Several Swiss administrative bodies have issued decisions in which they classify Drivers as employees of Uber Switzerland, Rasier Operations B.V. or of Uber\n",
      "B.V. for social security or regulatory purposes. We are challenging each of them before the Social Security and Administrative Tribunals. In April 2021, a ruling\n",
      "was made that Uber Switzerland could not be held liable for social security contributions.\n",
>>>>>>> c17d1497
      "--\n",
      "The court granted our motion to defer the summary judgment motion on January 12, 2022 and summary judgment\n",
      "papers will be fully briefed by May 31, 2023. Our chances of success on the merits are still uncertain and any reasonably possible loss or range of loss cannot be\n",
      "estimated. Swiss Social Security Rulings\n",
      "Several Swiss administrative bodies have issued decisions in which they classify Drivers as employees of Uber Switzerland, Rasier Operations B.V. or of Uber\n",
      "B.V. for social security or labor purposes. We are challenging each of them before the Social Security and Administrative Tribunals. In April 2021, a ruling was made that Uber Switzerland could not be held liable for social security contributions.\n"
     ]
    }
   ],
   "source": [
    "query_engine = index.as_query_engine(similarity_top_k=5)\n",
    "response = query_engine.retrieve(query)\n",
    "texts = [t.node.text for t in response]\n",
    "print(\"\\n--\\n\".join(texts))"
   ]
  },
  {
   "cell_type": "markdown",
   "id": "9fbf0c93",
   "metadata": {},
   "source": [
    "with the as_query_engine(), we can ask questions and get the responses based on Vectara's full RAG pipeline:"
   ]
  },
  {
   "cell_type": "code",
   "execution_count": null,
   "id": "890f7133",
   "metadata": {},
   "outputs": [
    {
     "name": "stdout",
     "output_type": "stream",
     "text": [
<<<<<<< HEAD
      "Uber's financial situation remains uncertain, and it is difficult to estimate their potential losses or achieve profitability [1][5]. They face challenges in various jurisdictions, including reclassification of drivers for social security or labor purposes [1][5]. Uber Payments B.V., their subsidiary in the Netherlands, is authorized to provide payment services [3][4]. However, the search results do not provide a clear and direct answer regarding Uber's current profitability or ongoing losses.\n"
=======
      "As of the provided search results, there is no direct information about Uber's current financial state or whether they have achieved profitability. However, the search results mention that Uber is facing regulatory challenges in different jurisdictions [1][3]. These challenges involve the classification of drivers as employees and social security contributions [3]. The outcome of these cases could affect Uber's financial situation. It is important to note that the search results did not provide a clear answer regarding whether Uber is still losing money or if they have achieved profitability.\n"
>>>>>>> c17d1497
     ]
    }
   ],
   "source": [
    "query_engine = index.as_query_engine(similarity_top_k=5)\n",
    "response = query_engine.query(query)\n",
    "print(response)"
   ]
  },
  {
   "cell_type": "markdown",
   "id": "dc0874ad",
   "metadata": {},
   "source": [
    "Note that the \"response\" object above includes both the summary text but also the source documents used to provide this response (citations)"
   ]
  },
  {
   "cell_type": "markdown",
   "id": "9e49914a",
   "metadata": {},
   "source": [
    "Vectara supports max-marginal-relevance natively in the backend, and this is available as a query mode. \n",
    "Let's see an example of how to use MMR: We will run the same query \"Is Uber still losing money or have they achieved profitability?\" but this time we will use MMR where mmr_diversity_bias=1.0 which maximizes the focus on maximum diversity:"
   ]
  },
  {
   "cell_type": "code",
   "execution_count": null,
   "id": "72832e45",
   "metadata": {},
   "outputs": [
    {
     "name": "stdout",
     "output_type": "stream",
     "text": [
<<<<<<< HEAD
      "Taxing authorities have appealed the orders related to tax issues and plan confirmation but did not\n",
      "appeal the settlement approval. Uber is not a party to those appeals. The taxing authorities’ chances of success on the merits are still uncertain and any reasonably\n",
      "possible loss or range of loss is immaterial. Non-Income Tax Matters\n",
      "We recorded an estimated liability for contingencies related to non-income tax matters and are under audit by various domestic and foreign tax authorities with\n",
      "regard to such matters. The subject matter of these contingent liabilities and non-income tax audits primarily arises from our transactions with Drivers, as well as\n",
      "the tax treatment of certain employee benefits and related employment taxes.\n",
      "--\n",
      "We are challenging each of them before the Social Security and Administrative Tribunals. In April 2021, a ruling was made that Uber Switzerland could not be held liable for social security contributions. The litigations with regards to Uber B.V. and\n",
      "Rasier Operations B.V. are still pending for years 2014 to 2019. In January 2022, the Social Security Tribunal of Zurich reclassified drivers who have used the App\n",
      "in 2014 as dependent workers of Uber B.V. and Rasier Operations B.V. from a social security standpoint, but this ruling has been appealed before the Federal\n",
      "Tribunal and has no impact on our current operations. On June 3, 2022, the Federal Tribunal issued two rulings by which both Drivers and Couriers in the canton of\n",
      "Geneva are classified as employees of Uber B.V. and Uber Switzerland GmbH.\n",
=======
      "We are challenging each of them before the Social Security and Administrative Tribunals. In April 2021, a ruling was made that Uber Switzerland could not be held liable for social security contributions. The litigations with regards to Uber B.V. and\n",
      "Rasier Operations B.V. are still pending for years 2014 to 2019. In January 2022, the Social Security Tribunal of Zurich reclassified drivers who have used the App\n",
      "in 2014 as dependent workers of Uber B.V. and Rasier Operations B.V. from a social security standpoint, but this ruling has been appealed before the Federal\n",
      "Tribunal and has no impact on our current operations. On June 3, 2022, the Federal Tribunal issued two rulings by which both Drivers and Couriers in the canton of\n",
      "Geneva are classified as employees of Uber B.V. and Uber Switzerland GmbH.\n",
      "--\n",
      "If the requirement is not repealed or modified, our financial condition, operating results, and cash flows may be adversely impacted\n",
      "by this legislation. In August 2022, the Inflation Reduction Act, or the IRA, was enacted, the provisions of which include a minimum tax equal to 15% of the\n",
      "adjusted financial statement income of certain large corporations, as well as a 1% excise tax on certain share buybacks by public corporations that would be\n",
      "imposed on such corporations. Pending further guidance, it is possible that the IRA could increase our future tax liability, which could in turn adversely impact our\n",
      "business and future profitability. We are unable to predict what global or U.S. tax reforms may be proposed or enacted in the future or what effects such future changes would have on our\n",
      "business. Any such changes in tax legislation, regulations, policies or practices in the jurisdictions in which we operate could increase the estimated tax liability that\n",
      "we have expensed to date and paid or accrued on our balance sheet; affect our financial position, future operating results, cash flows, and effective tax rates where\n",
      "we have operations; reduce post-tax returns to our stockholders; and increase the complexity, burden, and cost of tax compliance.\n",
>>>>>>> c17d1497
      "--\n",
      "Most jurisdictions in which we operate have laws that govern payment and financial services activities. Regulators in certain jurisdictions may determine that\n",
      "certain aspects of our business are subject to these laws and could require us to obtain licenses to continue to operate in such jurisdictions. For example, our\n",
      "subsidiary in the Netherlands, Uber Payments B.V., is registered and authorized by its competent authority, De Nederlandsche Bank, as an electronic money\n",
      "institution. This authorization permits Uber Payments B.V. to provide payment services (including acquiring and executing payment transactions and money\n",
      "remittances, as referred to in the Revised Payment Services Directive (2015/2366/EU)) and to issue electronic money in the Netherlands. In addition, Uber\n",
      "Payments B.V. has notified De Nederlandsche Bank that it will provide such services on a cross-border passport basis into other countries within the EEA.\n",
      "--\n",
<<<<<<< HEAD
      "The court granted our motion to defer the summary judgment motion on January 12, 2022. Our chances of success on\n",
      "the merits are still uncertain and any reasonably possible loss or range of loss cannot be estimated. Swiss Social Security Reclassification\n",
      "Several Swiss administrative bodies have issued decisions in which they classify Drivers as employees of Uber Switzerland, Rasier Operations B.V. or of Uber\n",
      "B.V. for social security or labor purposes. We are challenging each of them before the Social Security and Administrative Tribunals. In April 2021, a ruling was made that Uber Switzerland could not be held liable for social security contributions.\n",
      "--\n",
      "These investments or strategic\n",
      "transactions, along with other competitive advantages discussed above, may allow our competitors to compete more effectively against us and continue to lower\n",
      "their prices, offer Driver incentives or consumer discounts and promotions, or otherwise attract Drivers, consumers, merchants, Shippers, and Carriers to their\n",
      "platform and away from ours. Such competitive pressures may lead us to maintain or lower fares or service fees or maintain or increase our Driver incentives and\n",
      "consumer discounts and promotions. Ridesharing and certain other categories in which we compete are relatively nascent, and we cannot guarantee that they will\n",
      "stabilize at a competitive equilibrium that will allow us to achieve profitability. We have incurred significant losses since inception, including in the United States and other major markets. We expect our operating expenses to increase\n",
      "significantly in the foreseeable future, and we may not achieve or maintain profitability.\n"
=======
      "Taxing authorities have appealed the orders related to tax issues and plan confirmation but did not\n",
      "appeal the settlement approval. Uber is not a party to those appeals. The taxing authorities’ chances of success on the merits are still uncertain and any reasonably\n",
      "possible loss or range of loss is immaterial. Non-Income Tax Matters\n",
      "We recorded an estimated liability for contingencies related to non-income tax matters and are under audit by various domestic and foreign tax authorities with\n",
      "regard to such matters. The subject matter of these contingent liabilities and non-income tax audits primarily arises from our transactions with Drivers, as well as\n",
      "the tax treatment of certain employee benefits and related employment taxes.\n",
      "--\n",
      "Revenue growth outpaced Gross Bookings growth primarily due to a $1.3 billion increase in our Freight\n",
      "business, primarily due to the acquisition of Transplace during the fourth quarter of 2021, and the net favorable impact to Mobility revenue of $1.1 billion as a\n",
      "result of business model changes in the UK. Net loss attributable to Uber Technologies, Inc. was $1.2 billion, which includes the unfavorable impact of a pre-tax unrealized loss on debt and equity\n",
      "securities, net of $550 million primarily related to changes in the fair value of our marketable equity securities, including: a $641 million loss on our Didi\n",
      "investments, partially offset by a $90 million gain on our Aurora investment. Net loss attributable to Uber Technologies, Inc. also includes $482 million of stock-\n",
      "based compensation expense. Adjusted EBITDA was $516 million, up $508 million compared to the same period in 2021. Mobility Adjusted EBITDA profit was $898 million, up $354\n",
      "million compared to the same period in 2021.\n"
>>>>>>> c17d1497
     ]
    }
   ],
   "source": [
    "query_engine = index.as_query_engine(\n",
    "    similarity_top_k=5,\n",
    "    n_sentences_before=2,\n",
    "    n_sentences_after=2,\n",
    "    vectara_query_mode=\"mmr\",\n",
<<<<<<< HEAD
    "    vectara_kwargs={\"mmr_k\": 50, \"mmr_diversity_bias\": 1.0},\n",
=======
    "    mmr_k=50,\n",
    "    mmr_diversity_bias=1.0,\n",
>>>>>>> c17d1497
    ")\n",
    "response = query_engine.retrieve(query)\n",
    "\n",
    "texts = [t.node.text for t in response]\n",
    "print(\"\\n--\\n\".join(texts))"
   ]
  },
  {
   "cell_type": "markdown",
   "id": "53e76fd1",
   "metadata": {},
   "source": [
    "As you can see, the results in this case are much more diverse, and for example do not contain the same text more than once. The response is also better since the LLM had a more diverse set of facts to ground its response on:"
   ]
  },
  {
   "cell_type": "code",
   "execution_count": null,
   "id": "10bf0fb9",
   "metadata": {},
   "outputs": [
    {
     "name": "stdout",
     "output_type": "stream",
     "text": [
<<<<<<< HEAD
      "Uber has faced various legal challenges regarding its classification of drivers and social security contributions [2, 4, 7]. While there have been rulings in favor of Uber, such as in Switzerland, other cases are still pending [2, 7]. The company also deals with tax audits and potential tax liabilities [1]. Furthermore, Uber operates under evolving laws and regulations related to payment services and financial activities [3, 6]. Overall, Uber's financial situation remains uncertain, and they have incurred significant losses since inception [5]. It cannot be definitively stated whether Uber has achieved profitability or is still losing money based on the provided information.\n"
=======
      "Based on the search results, the profitability of Uber is still uncertain. There are ongoing litigations and regulatory challenges in various jurisdictions regarding labor classification, social security contributions, and tax matters [1][3][4][6]. While Uber has reported revenue growth and improved adjusted EBITDA, it also incurred net losses due to factors such as unrealized losses on investments and stock-based compensation expenses [5]. The outcome of these legal and regulatory issues may impact Uber's financial condition and future profitability [1][3]. Therefore, it cannot be definitively stated whether Uber has achieved profitability or is still losing money.\n"
>>>>>>> c17d1497
     ]
    }
   ],
   "source": [
    "query_engine = index.as_query_engine(\n",
    "    similarity_top_k=5,\n",
    "    n_sentences_before=2,\n",
    "    n_sentences_after=2,\n",
    "    summary_enabled=True,\n",
    "    vectara_query_mode=\"mmr\",\n",
<<<<<<< HEAD
    "    vectara_kwargs={\"mmr_k\": 50, \"mmr_diversity_bias\": 1.0},\n",
=======
    "    mmr_k=50,\n",
    "    mmr_diversity_bias=1.0,\n",
>>>>>>> c17d1497
    ")\n",
    "response = query_engine.query(query)\n",
    "print(response)"
   ]
  },
  {
   "cell_type": "markdown",
   "id": "e863b914",
   "metadata": {},
   "source": [
    "So far we've used Vectara's internal summarization capability, which is the best way for most users.\n",
    "\n",
    "You can still use Llama-Index's standard VectorStore as_query_engine() method, in which case Vectara's summarization won't be used, and you would be using an external LLM (like OpenAI's GPT-4 or similar) and a cutom prompt from LlamaIndex to generate the summart. For this option just set summary_enabled=False"
   ]
  },
  {
   "cell_type": "code",
   "execution_count": null,
   "id": "7b0a49d1",
   "metadata": {},
   "outputs": [
    {
     "name": "stdout",
     "output_type": "stream",
     "text": [
      "Uber is still losing money and has not achieved profitability.\n"
     ]
    }
   ],
   "source": [
    "query_engine = index.as_query_engine(\n",
    "    similarity_top_k=5,\n",
    "    summary_enabled=False,\n",
    "    vectara_query_mode=\"mmr\",\n",
<<<<<<< HEAD
    "    vectara_kwargs={\"mmr_k\": 50, \"mmr_diversity_bias\": 0.5},\n",
=======
    "    mmr_k=50,\n",
    "    mmr_diversity_bias=0.5,\n",
>>>>>>> c17d1497
    ")\n",
    "response = query_engine.query(query)\n",
    "print(response)"
   ]
  }
 ],
 "metadata": {
  "kernelspec": {
   "display_name": "Python 3 (ipykernel)",
   "language": "python",
   "name": "python3"
  },
  "language_info": {
   "codemirror_mode": {
    "name": "ipython",
    "version": 3
   },
   "file_extension": ".py",
   "mimetype": "text/x-python",
   "name": "python",
   "nbconvert_exporter": "python",
   "pygments_lexer": "ipython3"
  }
 },
 "nbformat": 4,
 "nbformat_minor": 5
}<|MERGE_RESOLUTION|>--- conflicted
+++ resolved
@@ -67,11 +67,7 @@
      "output_type": "stream",
      "text": [
       "documents loaded into 305 document objects\n",
-<<<<<<< HEAD
-      "Document ID of first doc is 812706e0-f35d-439f-8083-c5a9f7dd5c89\n"
-=======
       "Document ID of first doc is f5956977-ab53-468b-a38e-080def7866e4\n"
->>>>>>> c17d1497
      ]
     }
    ],
@@ -140,18 +136,6 @@
      "name": "stdout",
      "output_type": "stream",
      "text": [
-<<<<<<< HEAD
-      "The court granted our motion to defer the summary judgment motion on January 12, 2022. Our chances of success on\n",
-      "the merits are still uncertain and any reasonably possible loss or range of loss cannot be estimated. Swiss Social Security Reclassification\n",
-      "Several Swiss administrative bodies have issued decisions in which they classify Drivers as employees of Uber Switzerland, Rasier Operations B.V. or of Uber\n",
-      "B.V. for social security or labor purposes. We are challenging each of them before the Social Security and Administrative Tribunals. In April 2021, a ruling was made that Uber Switzerland could not be held liable for social security contributions.\n",
-      "--\n",
-      "The court granted our motion to defer the summary judgment motion on January 12, 2022. Our chances of success on\n",
-      "the merits are still uncertain and any reasonably possible loss or range of loss cannot be estimated. Swiss Social Security Reclassification\n",
-      "Several Swiss administrative bodies have issued decisions in which they classify Drivers as employees of Uber Switzerland, Rasier Operations B.V. or of Uber\n",
-      "B.V. for social security or regulatory purposes. We are challenging each of them before the Social Security and Administrative Tribunals. In April 2021, a ruling\n",
-      "was made that Uber Switzerland could not be held liable for social security contributions.\n",
-      "--\n",
       "Most jurisdictions in which we operate have laws that govern payment and financial services activities. Regulators in certain jurisdictions may determine that\n",
       "certain aspects of our business are subject to these laws and could require us to obtain licenses to continue to operate in such jurisdictions. For example, our\n",
       "subsidiary in the Netherlands, Uber Payments B.V., is registered and authorized by its competent authority, De Nederlandsche Bank, as an electronic money\n",
@@ -165,20 +149,6 @@
       "institution. This authorization permits Uber Payments B.V. to provide payment services (including acquiring and executing payment transactions and money\n",
       "remittances, as referred to in the Revised Payment Services Directive (2015/2366/EU)) and to issue electronic money in the Netherlands. In addition, Uber\n",
       "Payments B.V. has notified De Nederlandsche Bank that it will provide such services on a cross-border passport basis into other countries within the EEA.\n",
-=======
-      "Most jurisdictions in which we operate have laws that govern payment and financial services activities. Regulators in certain jurisdictions may determine that\n",
-      "certain aspects of our business are subject to these laws and could require us to obtain licenses to continue to operate in such jurisdictions. For example, our\n",
-      "subsidiary in the Netherlands, Uber Payments B.V., is registered and authorized by its competent authority, De Nederlandsche Bank, as an electronic money\n",
-      "institution. This authorization permits Uber Payments B.V. to provide payment services (including acquiring and executing payment transactions and money\n",
-      "remittances, as referred to in the Revised Payment Services Directive (2015/2366/EU)) and to issue electronic money in the Netherlands. In addition, Uber\n",
-      "Payments B.V. has notified De Nederlandsche Bank that it will provide such services on a cross-border passport basis into other countries within the EEA.\n",
-      "--\n",
-      "Most jurisdictions in which we operate have laws that govern payment and financial services activities. Regulators in certain jurisdictions may determine that\n",
-      "certain aspects of our business are subject to these laws and could require us to obtain licenses to continue to operate in such jurisdictions. For example, our\n",
-      "subsidiary in the Netherlands, Uber Payments B.V., is registered and authorized by its competent authority, De Nederlandsche Bank, as an electronic money\n",
-      "institution. This authorization permits Uber Payments B.V. to provide payment services (including acquiring and executing payment transactions and money\n",
-      "remittances, as referred to in the Revised Payment Services Directive (2015/2366/EU)) and to issue electronic money in the Netherlands. In addition, Uber\n",
-      "Payments B.V. has notified De Nederlandsche Bank that it will provide such services on a cross-border passport basis into other countries within the EEA.\n",
       "--\n",
       "The court granted our motion to defer the summary judgment motion on January 12, 2022. Our chances of success on\n",
       "the merits are still uncertain and any reasonably possible loss or range of loss cannot be estimated. Swiss Social Security Reclassification\n",
@@ -190,7 +160,6 @@
       "Several Swiss administrative bodies have issued decisions in which they classify Drivers as employees of Uber Switzerland, Rasier Operations B.V. or of Uber\n",
       "B.V. for social security or regulatory purposes. We are challenging each of them before the Social Security and Administrative Tribunals. In April 2021, a ruling\n",
       "was made that Uber Switzerland could not be held liable for social security contributions.\n",
->>>>>>> c17d1497
       "--\n",
       "The court granted our motion to defer the summary judgment motion on January 12, 2022 and summary judgment\n",
       "papers will be fully briefed by May 31, 2023. Our chances of success on the merits are still uncertain and any reasonably possible loss or range of loss cannot be\n",
@@ -225,11 +194,7 @@
      "name": "stdout",
      "output_type": "stream",
      "text": [
-<<<<<<< HEAD
-      "Uber's financial situation remains uncertain, and it is difficult to estimate their potential losses or achieve profitability [1][5]. They face challenges in various jurisdictions, including reclassification of drivers for social security or labor purposes [1][5]. Uber Payments B.V., their subsidiary in the Netherlands, is authorized to provide payment services [3][4]. However, the search results do not provide a clear and direct answer regarding Uber's current profitability or ongoing losses.\n"
-=======
       "As of the provided search results, there is no direct information about Uber's current financial state or whether they have achieved profitability. However, the search results mention that Uber is facing regulatory challenges in different jurisdictions [1][3]. These challenges involve the classification of drivers as employees and social security contributions [3]. The outcome of these cases could affect Uber's financial situation. It is important to note that the search results did not provide a clear answer regarding whether Uber is still losing money or if they have achieved profitability.\n"
->>>>>>> c17d1497
      ]
     }
    ],
@@ -266,20 +231,6 @@
      "name": "stdout",
      "output_type": "stream",
      "text": [
-<<<<<<< HEAD
-      "Taxing authorities have appealed the orders related to tax issues and plan confirmation but did not\n",
-      "appeal the settlement approval. Uber is not a party to those appeals. The taxing authorities’ chances of success on the merits are still uncertain and any reasonably\n",
-      "possible loss or range of loss is immaterial. Non-Income Tax Matters\n",
-      "We recorded an estimated liability for contingencies related to non-income tax matters and are under audit by various domestic and foreign tax authorities with\n",
-      "regard to such matters. The subject matter of these contingent liabilities and non-income tax audits primarily arises from our transactions with Drivers, as well as\n",
-      "the tax treatment of certain employee benefits and related employment taxes.\n",
-      "--\n",
-      "We are challenging each of them before the Social Security and Administrative Tribunals. In April 2021, a ruling was made that Uber Switzerland could not be held liable for social security contributions. The litigations with regards to Uber B.V. and\n",
-      "Rasier Operations B.V. are still pending for years 2014 to 2019. In January 2022, the Social Security Tribunal of Zurich reclassified drivers who have used the App\n",
-      "in 2014 as dependent workers of Uber B.V. and Rasier Operations B.V. from a social security standpoint, but this ruling has been appealed before the Federal\n",
-      "Tribunal and has no impact on our current operations. On June 3, 2022, the Federal Tribunal issued two rulings by which both Drivers and Couriers in the canton of\n",
-      "Geneva are classified as employees of Uber B.V. and Uber Switzerland GmbH.\n",
-=======
       "We are challenging each of them before the Social Security and Administrative Tribunals. In April 2021, a ruling was made that Uber Switzerland could not be held liable for social security contributions. The litigations with regards to Uber B.V. and\n",
       "Rasier Operations B.V. are still pending for years 2014 to 2019. In January 2022, the Social Security Tribunal of Zurich reclassified drivers who have used the App\n",
       "in 2014 as dependent workers of Uber B.V. and Rasier Operations B.V. from a social security standpoint, but this ruling has been appealed before the Federal\n",
@@ -294,7 +245,6 @@
       "business. Any such changes in tax legislation, regulations, policies or practices in the jurisdictions in which we operate could increase the estimated tax liability that\n",
       "we have expensed to date and paid or accrued on our balance sheet; affect our financial position, future operating results, cash flows, and effective tax rates where\n",
       "we have operations; reduce post-tax returns to our stockholders; and increase the complexity, burden, and cost of tax compliance.\n",
->>>>>>> c17d1497
       "--\n",
       "Most jurisdictions in which we operate have laws that govern payment and financial services activities. Regulators in certain jurisdictions may determine that\n",
       "certain aspects of our business are subject to these laws and could require us to obtain licenses to continue to operate in such jurisdictions. For example, our\n",
@@ -303,20 +253,6 @@
       "remittances, as referred to in the Revised Payment Services Directive (2015/2366/EU)) and to issue electronic money in the Netherlands. In addition, Uber\n",
       "Payments B.V. has notified De Nederlandsche Bank that it will provide such services on a cross-border passport basis into other countries within the EEA.\n",
       "--\n",
-<<<<<<< HEAD
-      "The court granted our motion to defer the summary judgment motion on January 12, 2022. Our chances of success on\n",
-      "the merits are still uncertain and any reasonably possible loss or range of loss cannot be estimated. Swiss Social Security Reclassification\n",
-      "Several Swiss administrative bodies have issued decisions in which they classify Drivers as employees of Uber Switzerland, Rasier Operations B.V. or of Uber\n",
-      "B.V. for social security or labor purposes. We are challenging each of them before the Social Security and Administrative Tribunals. In April 2021, a ruling was made that Uber Switzerland could not be held liable for social security contributions.\n",
-      "--\n",
-      "These investments or strategic\n",
-      "transactions, along with other competitive advantages discussed above, may allow our competitors to compete more effectively against us and continue to lower\n",
-      "their prices, offer Driver incentives or consumer discounts and promotions, or otherwise attract Drivers, consumers, merchants, Shippers, and Carriers to their\n",
-      "platform and away from ours. Such competitive pressures may lead us to maintain or lower fares or service fees or maintain or increase our Driver incentives and\n",
-      "consumer discounts and promotions. Ridesharing and certain other categories in which we compete are relatively nascent, and we cannot guarantee that they will\n",
-      "stabilize at a competitive equilibrium that will allow us to achieve profitability. We have incurred significant losses since inception, including in the United States and other major markets. We expect our operating expenses to increase\n",
-      "significantly in the foreseeable future, and we may not achieve or maintain profitability.\n"
-=======
       "Taxing authorities have appealed the orders related to tax issues and plan confirmation but did not\n",
       "appeal the settlement approval. Uber is not a party to those appeals. The taxing authorities’ chances of success on the merits are still uncertain and any reasonably\n",
       "possible loss or range of loss is immaterial. Non-Income Tax Matters\n",
@@ -331,7 +267,6 @@
       "investments, partially offset by a $90 million gain on our Aurora investment. Net loss attributable to Uber Technologies, Inc. also includes $482 million of stock-\n",
       "based compensation expense. Adjusted EBITDA was $516 million, up $508 million compared to the same period in 2021. Mobility Adjusted EBITDA profit was $898 million, up $354\n",
       "million compared to the same period in 2021.\n"
->>>>>>> c17d1497
      ]
     }
    ],
@@ -341,12 +276,8 @@
     "    n_sentences_before=2,\n",
     "    n_sentences_after=2,\n",
     "    vectara_query_mode=\"mmr\",\n",
-<<<<<<< HEAD
-    "    vectara_kwargs={\"mmr_k\": 50, \"mmr_diversity_bias\": 1.0},\n",
-=======
     "    mmr_k=50,\n",
     "    mmr_diversity_bias=1.0,\n",
->>>>>>> c17d1497
     ")\n",
     "response = query_engine.retrieve(query)\n",
     "\n",
@@ -372,11 +303,7 @@
      "name": "stdout",
      "output_type": "stream",
      "text": [
-<<<<<<< HEAD
-      "Uber has faced various legal challenges regarding its classification of drivers and social security contributions [2, 4, 7]. While there have been rulings in favor of Uber, such as in Switzerland, other cases are still pending [2, 7]. The company also deals with tax audits and potential tax liabilities [1]. Furthermore, Uber operates under evolving laws and regulations related to payment services and financial activities [3, 6]. Overall, Uber's financial situation remains uncertain, and they have incurred significant losses since inception [5]. It cannot be definitively stated whether Uber has achieved profitability or is still losing money based on the provided information.\n"
-=======
       "Based on the search results, the profitability of Uber is still uncertain. There are ongoing litigations and regulatory challenges in various jurisdictions regarding labor classification, social security contributions, and tax matters [1][3][4][6]. While Uber has reported revenue growth and improved adjusted EBITDA, it also incurred net losses due to factors such as unrealized losses on investments and stock-based compensation expenses [5]. The outcome of these legal and regulatory issues may impact Uber's financial condition and future profitability [1][3]. Therefore, it cannot be definitively stated whether Uber has achieved profitability or is still losing money.\n"
->>>>>>> c17d1497
      ]
     }
    ],
@@ -387,12 +314,8 @@
     "    n_sentences_after=2,\n",
     "    summary_enabled=True,\n",
     "    vectara_query_mode=\"mmr\",\n",
-<<<<<<< HEAD
-    "    vectara_kwargs={\"mmr_k\": 50, \"mmr_diversity_bias\": 1.0},\n",
-=======
     "    mmr_k=50,\n",
     "    mmr_diversity_bias=1.0,\n",
->>>>>>> c17d1497
     ")\n",
     "response = query_engine.query(query)\n",
     "print(response)"
@@ -427,12 +350,8 @@
     "    similarity_top_k=5,\n",
     "    summary_enabled=False,\n",
     "    vectara_query_mode=\"mmr\",\n",
-<<<<<<< HEAD
-    "    vectara_kwargs={\"mmr_k\": 50, \"mmr_diversity_bias\": 0.5},\n",
-=======
     "    mmr_k=50,\n",
     "    mmr_diversity_bias=0.5,\n",
->>>>>>> c17d1497
     ")\n",
     "response = query_engine.query(query)\n",
     "print(response)"
