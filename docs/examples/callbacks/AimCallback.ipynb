--- conflicted
+++ resolved
@@ -1,199 +1,4 @@
 {
-<<<<<<< HEAD
-    "cells": [
-        {
-            "cell_type": "markdown",
-            "id": "9d33d005",
-            "metadata": {},
-            "source": [
-                "<a href=\"https://colab.research.google.com/github/jerryjliu/llama_index/blob/main/docs/examples/callbacks/AimCallback.ipynb\" target=\"_parent\"><img src=\"https://colab.research.google.com/assets/colab-badge.svg\" alt=\"Open In Colab\"/></a>"
-            ]
-        },
-        {
-            "attachments": {},
-            "cell_type": "markdown",
-            "id": "fedcd46b",
-            "metadata": {},
-            "source": [
-                "# Aim Callback\n",
-                "\n",
-                "Aim is an easy-to-use & supercharged open-source AI metadata tracker it logs all your AI metadata (experiments, prompts, etc) enables a UI to compare & observe them and SDK to query them programmatically. For more please see the [Github page](https://github.com/aimhubio/aim).\n",
-                "\n",
-                "In this demo, we show the capabilities of Aim for logging events while running queries within LlamaIndex. We use the AimCallback to store the outputs and showing how to explore them using Aim Text Explorer.\n",
-                "\n",
-                "\n",
-                "**NOTE**: This is a beta feature. The usage within different classes and the API interface for the CallbackManager and AimCallback may change!"
-            ]
-        },
-        {
-            "cell_type": "markdown",
-            "id": "bd015b38",
-            "metadata": {},
-            "source": [
-                "If you're opening this Notebook on colab, you will probably need to install LlamaIndex 🦙."
-            ]
-        },
-        {
-            "cell_type": "code",
-            "execution_count": null,
-            "id": "22dfd0f2",
-            "metadata": {},
-            "outputs": [],
-            "source": [
-                "!pip install llama-index"
-            ]
-        },
-        {
-            "attachments": {},
-            "cell_type": "markdown",
-            "id": "3e0c9e60",
-            "metadata": {},
-            "source": [
-                "## Setup"
-            ]
-        },
-        {
-            "cell_type": "code",
-            "execution_count": null,
-            "id": "8e94187d",
-            "metadata": {},
-            "outputs": [],
-            "source": [
-                "from llama_index.callbacks import CallbackManager, AimCallback\n",
-                "from llama_index import SummaryIndex, ServiceContext, SimpleDirectoryReader"
-            ]
-        },
-        {
-            "cell_type": "markdown",
-            "id": "9e5f10d2",
-            "metadata": {},
-            "source": [
-                "# Download Data"
-            ]
-        },
-        {
-            "cell_type": "code",
-            "execution_count": null,
-            "id": "fbf774a8",
-            "metadata": {},
-            "outputs": [],
-            "source": [
-                "!mkdir -p 'data/paul_graham/'\n",
-                "!wget 'https://raw.githubusercontent.com/run-llama/llama_index/main/docs/examples/data/paul_graham/paul_graham_essay.txt' -O 'data/paul_graham/paul_graham_essay.txt'"
-            ]
-        },
-        {
-            "attachments": {},
-            "cell_type": "markdown",
-            "id": "17d1763e",
-            "metadata": {},
-            "source": [
-                "Let's read the documents using `SimpleDirectoryReader` from 'examples/data/paul_graham'."
-            ]
-        },
-        {
-            "cell_type": "code",
-            "execution_count": 4,
-            "id": "02e1e606",
-            "metadata": {},
-            "outputs": [],
-            "source": [
-                "docs = SimpleDirectoryReader(\"./data/paul_graham\").load_data()"
-            ]
-        },
-        {
-            "attachments": {},
-            "cell_type": "markdown",
-            "id": "ee34d08b",
-            "metadata": {},
-            "source": [
-                "Now lets initialize an AimCallback instance, and add it to the list of callback managers. "
-            ]
-        },
-        {
-            "cell_type": "code",
-            "execution_count": 6,
-            "id": "c667d70b",
-            "metadata": {},
-            "outputs": [],
-            "source": [
-                "aim_callback = AimCallback(repo=\"./\")\n",
-                "callback_manager = CallbackManager([aim_callback])"
-            ]
-        },
-        {
-            "attachments": {},
-            "cell_type": "markdown",
-            "id": "25851e27",
-            "metadata": {},
-            "source": [
-                "In this snippet, we initialize a service context by providing the callback manager.\n",
-                "Next, we create an instance of `SummaryIndex` class, by passing in the document reader and the service context. After which we create a query engine which we will use to run queries on the index and retrieve relevant results."
-            ]
-        },
-        {
-            "cell_type": "code",
-            "execution_count": null,
-            "id": "32fac47b",
-            "metadata": {},
-            "outputs": [],
-            "source": [
-                "service_context = ServiceContext.from_defaults(callback_manager=callback_manager)\n",
-                "index = SummaryIndex.from_documents(docs, service_context=service_context)\n",
-                "query_engine = index.as_query_engine()"
-            ]
-        },
-        {
-            "attachments": {},
-            "cell_type": "markdown",
-            "id": "44f96768",
-            "metadata": {},
-            "source": [
-                "Finally let's ask a question to the LM based on our provided document"
-            ]
-        },
-        {
-            "cell_type": "code",
-            "execution_count": null,
-            "id": "11d4840b",
-            "metadata": {},
-            "outputs": [],
-            "source": [
-                "response = query_engine.query(\"What did the author do growing up?\")"
-            ]
-        },
-        {
-            "attachments": {},
-            "cell_type": "markdown",
-            "id": "4e69b186",
-            "metadata": {},
-            "source": [
-                "The callback manager will log the `CBEventType.LLM` type of events as an Aim.Text, and we can explore the LM given prompt and the output in the Text Explorer. By first doing `aim up` and navigating by the given url."
-            ]
-        }
-    ],
-    "metadata": {
-        "kernelspec": {
-            "display_name": "Python 3 (ipykernel)",
-            "language": "python",
-            "name": "python3"
-        },
-        "language_info": {
-            "codemirror_mode": {
-                "name": "ipython",
-                "version": 3
-            },
-            "file_extension": ".py",
-            "mimetype": "text/x-python",
-            "name": "python",
-            "nbconvert_exporter": "python",
-            "pygments_lexer": "ipython3",
-            "version": "3.7.11"
-        }
-    },
-    "nbformat": 4,
-    "nbformat_minor": 5
-=======
  "cells": [
   {
    "attachments": {},
@@ -343,5 +148,4 @@
  },
  "nbformat": 4,
  "nbformat_minor": 5
->>>>>>> 91649e1d
 }