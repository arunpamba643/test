--- conflicted
+++ resolved
@@ -1,212 +1,208 @@
 {
- "cells": [
-  {
-   "attachments": {},
-   "cell_type": "markdown",
-   "metadata": {},
-   "source": [
-    "# Database Reader"
-   ]
+  "cells": [
+    {
+      "attachments": {},
+      "cell_type": "markdown",
+      "metadata": {},
+      "source": [
+        "# Database Reader"
+      ]
+    },
+    {
+      "cell_type": "code",
+      "execution_count": 1,
+      "metadata": {},
+      "outputs": [],
+      "source": [
+        "import logging\n",
+        "import sys\n",
+        "\n",
+        "logging.basicConfig(stream=sys.stdout, level=logging.INFO)\n",
+        "logging.getLogger().addHandler(logging.StreamHandler(stream=sys.stdout))"
+      ]
+    },
+    {
+      "cell_type": "code",
+      "execution_count": 2,
+      "metadata": {},
+      "outputs": [],
+      "source": [
+        "from __future__ import absolute_import\n",
+        "\n",
+        "# My OpenAI Key\n",
+        "import os\n",
+        "\n",
+        "os.environ[\"OPENAI_API_KEY\"] = \"\"\n",
+        "\n",
+        "from llama_index.readers.database import DatabaseReader\n",
+        "from llama_index import VectorStoreIndex"
+      ]
+    },
+    {
+      "cell_type": "code",
+      "execution_count": 4,
+      "metadata": {},
+      "outputs": [],
+      "source": []
+    },
+    {
+      "cell_type": "code",
+      "execution_count": 4,
+      "metadata": {},
+      "outputs": [],
+      "source": [
+        "# Initialize DatabaseReader object with the following parameters:\n",
+        "\n",
+        "db = DatabaseReader(\n",
+        "    scheme=\"postgresql\",  # Database Scheme\n",
+        "    host=\"localhost\",  # Database Host\n",
+        "    port=\"5432\",  # Database Port\n",
+        "    user=\"postgres\",  # Database User\n",
+        "    password=\"FakeExamplePassword\",  # Database Password\n",
+        "    dbname=\"postgres\",  # Database Name\n",
+        ")"
+      ]
+    },
+    {
+      "cell_type": "code",
+      "execution_count": 5,
+      "metadata": {},
+      "outputs": [],
+      "source": [
+        "### DatabaseReader class ###\n",
+        "# db is an instance of DatabaseReader:\n",
+        "print(type(db))\n",
+        "# DatabaseReader available method:\n",
+        "print(type(db.load_data))\n",
+        "\n",
+        "### SQLDatabase class ###\n",
+        "# db.sql is an instance of SQLDatabase:\n",
+        "print(type(db.sql_database))\n",
+        "# SQLDatabase available methods:\n",
+        "print(type(db.sql_database.from_uri))\n",
+        "print(type(db.sql_database.get_single_table_info))\n",
+        "print(type(db.sql_database.get_table_columns))\n",
+        "print(type(db.sql_database.get_usable_table_names))\n",
+        "print(type(db.sql_database.insert_into_table))\n",
+        "print(type(db.sql_database.run_sql))\n",
+        "# SQLDatabase available properties:\n",
+        "print(type(db.sql_database.dialect))\n",
+        "print(type(db.sql_database.engine))"
+      ]
+    },
+    {
+      "cell_type": "code",
+      "execution_count": 6,
+      "metadata": {},
+      "outputs": [],
+      "source": [
+        "### Testing DatabaseReader\n",
+        "### from SQLDatabase, SQLAlchemy engine and Database URI:\n",
+        "\n",
+        "# From SQLDatabase instance:\n",
+        "print(type(db.sql_database))\n",
+        "db_from_sql_database = DatabaseReader(sql_database=db.sql_database)\n",
+        "print(type(db_from_sql_database))\n",
+        "\n",
+        "# From SQLAlchemy engine:\n",
+        "print(type(db.sql_database.engine))\n",
+        "db_from_engine = DatabaseReader(engine=db.sql_database.engine)\n",
+        "print(type(db_from_engine))\n",
+        "\n",
+        "# From Database URI:\n",
+        "print(type(db.uri))\n",
+        "db_from_uri = DatabaseReader(uri=db.uri)\n",
+        "print(type(db_from_uri))"
+      ]
+    },
+    {
+      "cell_type": "code",
+      "execution_count": 7,
+      "metadata": {},
+      "outputs": [],
+      "source": [
+        "# The below SQL Query example returns a list values of each row\n",
+        "# with concatenated text from the name and age columns\n",
+        "# from the users table where the age is greater than or equal to 18\n",
+        "\n",
+        "query = f\"\"\"\n",
+        "    SELECT\n",
+        "        CONCAT(name, ' is ', age, ' years old.') AS text\n",
+        "    FROM public.users\n",
+        "    WHERE age >= 18\n",
+        "    \"\"\""
+      ]
+    },
+    {
+      "cell_type": "code",
+      "execution_count": 8,
+      "metadata": {},
+      "outputs": [],
+      "source": [
+        "# Please refer to llama_index.utilities.sql_wrapper\n",
+        "# SQLDatabase.run_sql method\n",
+        "texts = db.sql_database.run_sql(command=query)\n",
+        "\n",
+        "# Display type(texts) and texts\n",
+        "# type(texts) must return <class 'list'>\n",
+        "print(type(texts))\n",
+        "\n",
+        "# Documents must return a list of Tuple objects\n",
+        "print(texts)"
+      ]
+    },
+    {
+      "cell_type": "code",
+      "execution_count": null,
+      "metadata": {},
+      "outputs": [],
+      "source": [
+        "# Please refer to llama_index.readers.database.DatabaseReader.load_data\n",
+        "# DatabaseReader.load_data method\n",
+        "documents = db.load_data(query=query)\n",
+        "\n",
+        "# Display type(documents) and documents\n",
+        "# type(documents) must return <class 'list'>\n",
+        "print(type(documents))\n",
+        "\n",
+        "# Documents must return a list of Document objects\n",
+        "print(documents)"
+      ]
+    },
+    {
+      "cell_type": "code",
+      "execution_count": null,
+      "metadata": {},
+      "outputs": [],
+      "source": [
+        "index = VectorStoreIndex.from_documents(documents)"
+      ]
+    }
+  ],
+  "metadata": {
+    "kernelspec": {
+      "display_name": "Python 3 (ipykernel)",
+      "language": "python",
+      "name": "python3"
+    },
+    "language_info": {
+      "codemirror_mode": {
+        "name": "ipython",
+        "version": 3
+      },
+      "file_extension": ".py",
+      "mimetype": "text/x-python",
+      "name": "python",
+      "nbconvert_exporter": "python",
+      "pygments_lexer": "ipython3",
+      "version": "3.10.12"
+    },
+    "vscode": {
+      "interpreter": {
+        "hash": "bd5508c2ffc7f17f7d31cf4086cc872f89e96996a08987e995649e5fbe85a3a4"
+      }
+    }
   },
-  {
-   "cell_type": "code",
-   "execution_count": 1,
-   "metadata": {},
-   "outputs": [],
-   "source": [
-    "import logging\n",
-    "import sys\n",
-    "\n",
-    "logging.basicConfig(stream=sys.stdout, level=logging.INFO)\n",
-    "logging.getLogger().addHandler(logging.StreamHandler(stream=sys.stdout))"
-   ]
-  },
-  {
-   "cell_type": "code",
-<<<<<<< HEAD
-   "execution_count": 1,
-=======
-   "execution_count": 2,
->>>>>>> 85de3d9a
-   "metadata": {},
-   "outputs": [],
-   "source": [
-    "from __future__ import absolute_import\n",
-    "\n",
-    "# My OpenAI Key\n",
-    "import os\n",
-    "\n",
-    "os.environ[\"OPENAI_API_KEY\"] = \"\"\n",
-    "\n",
-    "from llama_index.readers.database import DatabaseReader\n",
-    "from llama_index import VectorStoreIndex"
-   ]
-  },
-  {
-   "cell_type": "code",
-   "execution_count": 4,
-   "metadata": {},
-   "outputs": [],
-   "source": []
-  },
-  {
-   "cell_type": "code",
-   "execution_count": 4,
-   "metadata": {},
-   "outputs": [],
-   "source": [
-    "# Initialize DatabaseReader object with the following parameters:\n",
-    "\n",
-    "db = DatabaseReader(\n",
-    "    scheme=\"postgresql\",  # Database Scheme\n",
-    "    host=\"localhost\",  # Database Host\n",
-    "    port=\"5432\",  # Database Port\n",
-    "    user=\"postgres\",  # Database User\n",
-    "    password=\"FakeExamplePassword\",  # Database Password\n",
-    "    dbname=\"postgres\",  # Database Name\n",
-    ")"
-   ]
-  },
-  {
-   "cell_type": "code",
-   "execution_count": 5,
-   "metadata": {},
-   "outputs": [],
-   "source": [
-    "### DatabaseReader class ###\n",
-    "# db is an instance of DatabaseReader:\n",
-    "print(type(db))\n",
-    "# DatabaseReader available method:\n",
-    "print(type(db.load_data))\n",
-    "\n",
-    "### SQLDatabase class ###\n",
-    "# db.sql is an instance of SQLDatabase:\n",
-    "print(type(db.sql_database))\n",
-    "# SQLDatabase available methods:\n",
-    "print(type(db.sql_database.from_uri))\n",
-    "print(type(db.sql_database.get_single_table_info))\n",
-    "print(type(db.sql_database.get_table_columns))\n",
-    "print(type(db.sql_database.get_usable_table_names))\n",
-    "print(type(db.sql_database.insert_into_table))\n",
-    "print(type(db.sql_database.run_sql))\n",
-    "# SQLDatabase available properties:\n",
-    "print(type(db.sql_database.dialect))\n",
-    "print(type(db.sql_database.engine))"
-   ]
-  },
-  {
-   "cell_type": "code",
-   "execution_count": 6,
-   "metadata": {},
-   "outputs": [],
-   "source": [
-    "### Testing DatabaseReader\n",
-    "### from SQLDatabase, SQLAlchemy engine and Database URI:\n",
-    "\n",
-    "# From SQLDatabase instance:\n",
-    "print(type(db.sql_database))\n",
-    "db_from_sql_database = DatabaseReader(sql_database=db.sql_database)\n",
-    "print(type(db_from_sql_database))\n",
-    "\n",
-    "# From SQLAlchemy engine:\n",
-    "print(type(db.sql_database.engine))\n",
-    "db_from_engine = DatabaseReader(engine=db.sql_database.engine)\n",
-    "print(type(db_from_engine))\n",
-    "\n",
-    "# From Database URI:\n",
-    "print(type(db.uri))\n",
-    "db_from_uri = DatabaseReader(uri=db.uri)\n",
-    "print(type(db_from_uri))"
-   ]
-  },
-  {
-   "cell_type": "code",
-   "execution_count": 7,
-   "metadata": {},
-   "outputs": [],
-   "source": [
-    "# The below SQL Query example returns a list values of each row\n",
-    "# with concatenated text from the name and age columns\n",
-    "# from the users table where the age is greater than or equal to 18\n",
-    "\n",
-    "query = f\"\"\"\n",
-    "    SELECT\n",
-    "        CONCAT(name, ' is ', age, ' years old.') AS text\n",
-    "    FROM public.users\n",
-    "    WHERE age >= 18\n",
-    "    \"\"\""
-   ]
-  },
-  {
-   "cell_type": "code",
-   "execution_count": 8,
-   "metadata": {},
-   "outputs": [],
-   "source": [
-    "# Please refer to llama_index.utilities.sql_wrapper\n",
-    "# SQLDatabase.run_sql method\n",
-    "texts = db.sql_database.run_sql(command=query)\n",
-    "\n",
-    "# Display type(texts) and texts\n",
-    "# type(texts) must return <class 'list'>\n",
-    "print(type(texts))\n",
-    "\n",
-    "# Documents must return a list of Tuple objects\n",
-    "print(texts)"
-   ]
-  },
-  {
-   "cell_type": "code",
-   "execution_count": null,
-   "metadata": {},
-   "outputs": [],
-   "source": [
-    "# Please refer to llama_index.readers.database.DatabaseReader.load_data\n",
-    "# DatabaseReader.load_data method\n",
-    "documents = db.load_data(query=query)\n",
-    "\n",
-    "# Display type(documents) and documents\n",
-    "# type(documents) must return <class 'list'>\n",
-    "print(type(documents))\n",
-    "\n",
-    "# Documents must return a list of Document objects\n",
-    "print(documents)"
-   ]
-  },
-  {
-   "cell_type": "code",
-   "execution_count": null,
-   "metadata": {},
-   "outputs": [],
-   "source": [
-    "index = VectorStoreIndex.from_documents(documents)"
-   ]
-  }
- ],
- "metadata": {
-  "kernelspec": {
-   "display_name": "Python 3 (ipykernel)",
-   "language": "python",
-   "name": "python3"
-  },
-  "language_info": {
-   "codemirror_mode": {
-    "name": "ipython",
-    "version": 3
-   },
-   "file_extension": ".py",
-   "mimetype": "text/x-python",
-   "name": "python",
-   "nbconvert_exporter": "python",
-   "pygments_lexer": "ipython3",
-   "version": "3.10.12"
-  },
-  "vscode": {
-   "interpreter": {
-    "hash": "bd5508c2ffc7f17f7d31cf4086cc872f89e96996a08987e995649e5fbe85a3a4"
-   }
-  }
- },
- "nbformat": 4,
- "nbformat_minor": 2
+  "nbformat": 4,
+  "nbformat_minor": 2
 }