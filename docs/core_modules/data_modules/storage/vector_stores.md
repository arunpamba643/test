# Vector Stores

Vector stores contain embedding vectors of ingested document chunks 
(and sometimes the document chunks as well).

## Simple Vector Store
By default, LlamaIndex uses a simple in-memory vector store that's great for quick experimentation.
They can be persisted to (and loaded from) disk by calling `vector_store.persist()` (and `SimpleVectorStore.from_persist_path(...)` respectively).

## Vector Store Options & Feature Support
LlamaIndex supports over 20 different vector store options.
We are actively adding more integrations and improving feature coverage for each.

<<<<<<< HEAD
### In-Memory Vector Stores
* Faiss
* Chroma

### (Self) Hosted Vector Stores
* Pinecone
* Marqo
* Weaviate
* Milvus/Zilliz
* Qdrant
* Chroma
* Opensearch
* DeepLake
* MyScale
* Tair
* DocArray
* MongoDB Atlas

### Others
* ChatGPTRetrievalPlugin
=======
| Vector Store    | Type                | Metadata Filtering | Delete | Store Documents | Async |
| --------------- | ------------------- | ------------------ | ------ | --------------- | ----- |
| Pinecone        | cloud               | ✓                  | ✓      | ✓               |       |
| Weaviate        | self-hosted / cloud |                    | ✓      | ✓               |       |
| Postgres        | self-hosted / cloud | ✓                  | ✓      | ✓               | ✓     |
| Qdrant          | self-hosted / cloud | ✓                  | ✓      | ✓               |       |
| Chroma          | self-hosted         | ✓                  | ✓      | ✓               |       |
| Milvus / Zilliz | self-hosted / cloud |                    | ✓      | ✓               |       |
| Typesense       | self-hosted / cloud | ✓                  | ✓      | ✓               |       |
| Supabase        | self-hosted / cloud | ✓                  |        | ✓               |       |
| MongoDB Atlas   | self-hosted / cloud | ✓                  | ✓      | ✓               |       |
| Redis           | self-hosted / cloud | ✓                  | ✓      | ✓               |       |
| Deeplake        | self-hosted / cloud | ✓                  | ✓      | ✓               |       |
| OpenSearch      | self-hosted / cloud | ✓                  | ✓      | ✓               |       |
| DynamoDB        | cloud               |                    | ✓      |                 |       |
| LanceDB         | cloud               | ✓                  | ✓      | ✓               |       |
| Metal           | cloud               | ✓                  | ✓      | ✓               |       |
| MyScale         | cloud               |                    |        | ✓               |       |
| Tair            | cloud               | ✓                  | ✓      | ✓               |       |
| Simple          | in-memory           |                    | ✓      |                 |       |
| FAISS           | in-memory           |                    |        |                 |       |
| ChatGPT Retrieval Plugin  | aggregator          |                    | ✓      | ✓               |       |
| DocArray        | aggregator          | ✓                  | ✓      | ✓               |       |
>>>>>>> ac5141e5

For more details, see [Vector Store Integrations](/community/integrations/vector_stores.md).

```{toctree}
---
caption: Examples
maxdepth: 1
---
/examples/vector_stores/SimpleIndexDemo.ipynb
/examples/vector_stores/QdrantIndexDemo.ipynb
/examples/vector_stores/FaissIndexDemo.ipynb
/examples/vector_stores/DeepLakeIndexDemo.ipynb
/examples/vector_stores/MyScaleIndexDemo.ipynb
/examples/vector_stores/MetalIndexDemo.ipynb
/examples/vector_stores/WeaviateIndexDemo.ipynb
/examples/vector_stores/OpensearchDemo.ipynb
/examples/vector_stores/PineconeIndexDemo.ipynb
/examples/vector_stores/MarqoIndexDemo.ipynb
/examples/vector_stores/ChromaIndexDemo.ipynb
/examples/vector_stores/LanceDBIndexDemo.ipynb
/examples/vector_stores/MilvusIndexDemo.ipynb
/examples/vector_stores/RedisIndexDemo.ipynb
/examples/vector_stores/WeaviateIndexDemo-Hybrid.ipynb
/examples/vector_stores/PineconeIndexDemo-Hybrid.ipynb
/examples/vector_stores/AsyncIndexCreationDemo.ipynb
/examples/vector_stores/TairIndexDemo.ipynb
/examples/vector_stores/SupabaseVectorIndexDemo.ipynb
/examples/vector_stores/DocArrayHnswIndexDemo.ipynb
/examples/vector_stores/DocArrayInMemoryIndexDemo.ipynb
/examples/vector_stores/MongoDBAtlasVectorSearch.ipynb
```
<|MERGE_RESOLUTION|>--- conflicted
+++ resolved
@@ -11,34 +11,13 @@
 LlamaIndex supports over 20 different vector store options.
 We are actively adding more integrations and improving feature coverage for each.
 
-<<<<<<< HEAD
-### In-Memory Vector Stores
-* Faiss
-* Chroma
-
-### (Self) Hosted Vector Stores
-* Pinecone
-* Marqo
-* Weaviate
-* Milvus/Zilliz
-* Qdrant
-* Chroma
-* Opensearch
-* DeepLake
-* MyScale
-* Tair
-* DocArray
-* MongoDB Atlas
-
-### Others
-* ChatGPTRetrievalPlugin
-=======
 | Vector Store    | Type                | Metadata Filtering | Delete | Store Documents | Async |
 | --------------- | ------------------- | ------------------ | ------ | --------------- | ----- |
 | Pinecone        | cloud               | ✓                  | ✓      | ✓               |       |
 | Weaviate        | self-hosted / cloud |                    | ✓      | ✓               |       |
 | Postgres        | self-hosted / cloud | ✓                  | ✓      | ✓               | ✓     |
 | Qdrant          | self-hosted / cloud | ✓                  | ✓      | ✓               |       |
+| Marqo           | self-hosted / cloud | ✓                  | ✓      | ✓               |       |
 | Chroma          | self-hosted         | ✓                  | ✓      | ✓               |       |
 | Milvus / Zilliz | self-hosted / cloud |                    | ✓      | ✓               |       |
 | Typesense       | self-hosted / cloud | ✓                  | ✓      | ✓               |       |
@@ -56,7 +35,6 @@
 | FAISS           | in-memory           |                    |        |                 |       |
 | ChatGPT Retrieval Plugin  | aggregator          |                    | ✓      | ✓               |       |
 | DocArray        | aggregator          | ✓                  | ✓      | ✓               |       |
->>>>>>> ac5141e5
 
 For more details, see [Vector Store Integrations](/community/integrations/vector_stores.md).
 
