"""Pinecone Vector store index.

An index that that is built on top of an existing vector store.

"""

from typing import Any, Dict, Optional, Sequence, Type, cast

from gpt_index.data_structs.data_structs import PineconeIndexStruct
from gpt_index.embeddings.base import BaseEmbedding
from gpt_index.indices.base import DOCUMENTS_INPUT
from gpt_index.indices.query.base import BaseGPTIndexQuery
from gpt_index.indices.query.schema import QueryMode
from gpt_index.indices.query.vector_store.pinecone import GPTPineconeIndexQuery
from gpt_index.indices.vector_store.base import BaseGPTVectorStoreIndex
from gpt_index.langchain_helpers.chain_wrapper import LLMPredictor
from gpt_index.langchain_helpers.text_splitter import TextSplitter
from gpt_index.prompts.default_prompts import DEFAULT_TEXT_QA_PROMPT
from gpt_index.prompts.prompts import QuestionAnswerPrompt
from gpt_index.schema import BaseDocument
from gpt_index.utils import get_new_id


class GPTPineconeIndex(BaseGPTVectorStoreIndex[PineconeIndexStruct]):
    """GPT Pinecone Index.

    The GPTPineconeIndex is a data structure where nodes are keyed by
    embeddings, and those embeddings are stored within a Pinecone index.
    During index construction, the document texts are chunked up,
    converted to nodes with text; they are then encoded in
    document embeddings stored within Pinecone.

    During query time, the index uses Pinecone to query for the top
    k most similar nodes, and synthesizes an answer from the
    retrieved nodes.

    Args:
        text_qa_template (Optional[QuestionAnswerPrompt]): A Question-Answer Prompt
            (see :ref:`Prompt-Templates`).
        embed_model (Optional[BaseEmbedding]): Embedding model to use for
            embedding similarity.
        chunk_size_limit (int): Maximum number of tokens per chunk. NOTE:
            in Pinecone the default is 2048 due to metadata size restrictions.
    """

    index_struct_cls = PineconeIndexStruct

    def __init__(
        self,
        documents: Optional[Sequence[DOCUMENTS_INPUT]] = None,
        index_struct: Optional[PineconeIndexStruct] = None,
        text_qa_template: Optional[QuestionAnswerPrompt] = None,
        llm_predictor: Optional[LLMPredictor] = None,
        embed_model: Optional[BaseEmbedding] = None,
        text_splitter: Optional[TextSplitter] = None,
        pinecone_index: Optional[Any] = None,
        chunk_size_limit: int = 2048,
        pinecone_kwargs: Optional[Dict] = None,
        **kwargs: Any,
    ) -> None:
        """Initialize params."""
        import_err_msg = (
            "`pinecone` package not found, please run `pip install pinecone-client`"
        )
        try:
            import pinecone  # noqa: F401
        except ImportError:
            raise ValueError(import_err_msg)
        self._pinecone_index = cast(pinecone.Index, pinecone_index)

        self._pinecone_kwargs = pinecone_kwargs or {}

        self.text_qa_template = text_qa_template or DEFAULT_TEXT_QA_PROMPT
        super().__init__(
            documents=documents,
            index_struct=index_struct,
            llm_predictor=llm_predictor,
            embed_model=embed_model,
            text_splitter=text_splitter,
            chunk_size_limit=chunk_size_limit,
            **kwargs,
        )

    @classmethod
    def get_query_map(self) -> Dict[str, Type[BaseGPTIndexQuery]]:
        """Get query map."""
        return {
            QueryMode.DEFAULT: GPTPineconeIndexQuery,
            QueryMode.EMBEDDING: GPTPineconeIndexQuery,
        }

    def _add_document_to_index(
        self,
        index_struct: PineconeIndexStruct,
        document: BaseDocument,
    ) -> None:
        """Add document to index."""
<<<<<<< HEAD
        nodes = self._get_nodes_from_document(document)
        for n in nodes:
            if n.embedding is None:
                text_embedding = self._embed_model.get_text_embedding(n.get_text())
            else:
                text_embedding = n.embedding
=======
        nodes = self._get_nodes_from_document(document, text_splitter)
>>>>>>> 12daa65c

        id_node_embed_tups = self._get_node_embedding_tups(nodes, set())
        for new_id, node, text_embedding in id_node_embed_tups:
            # assign a new_id if current_id conflicts with existing ids
            while True:
                result = self._pinecone_index.fetch([new_id], **self._pinecone_kwargs)
                if len(result["vectors"]) == 0:
                    break
                new_id = get_new_id(set())
            metadata = {
                "text": node.get_text(),
                "doc_id": document.get_doc_id(),
            }
            self._pinecone_index.upsert(
                [(new_id, text_embedding, metadata)], **self._pinecone_kwargs
            )

<<<<<<< HEAD
    def _build_index_from_documents(
        self, documents: Sequence[BaseDocument]
    ) -> PineconeIndexStruct:
        """Build index from documents."""
        index_struct = self.index_struct_cls()
        for d in documents:
            self._add_document_to_index(index_struct, d)
        return index_struct

    def _insert(self, document: BaseDocument, **insert_kwargs: Any) -> None:
        """Insert a document."""
        self._add_document_to_index(self._index_struct, document)

=======
>>>>>>> 12daa65c
    def _delete(self, doc_id: str, **delete_kwargs: Any) -> None:
        """Delete a document."""
        # delete by filtering on the doc_id metadata
        self._pinecone_index.delete(
            filter={"doc_id": {"$eq": doc_id}}, **self._pinecone_kwargs
        )

    def _preprocess_query(self, mode: QueryMode, query_kwargs: Any) -> None:
        """Query mode to class."""
        super()._preprocess_query(mode, query_kwargs)
        # pass along pinecone client and info
        query_kwargs["pinecone_index"] = self._pinecone_index<|MERGE_RESOLUTION|>--- conflicted
+++ resolved
@@ -95,16 +95,7 @@
         document: BaseDocument,
     ) -> None:
         """Add document to index."""
-<<<<<<< HEAD
         nodes = self._get_nodes_from_document(document)
-        for n in nodes:
-            if n.embedding is None:
-                text_embedding = self._embed_model.get_text_embedding(n.get_text())
-            else:
-                text_embedding = n.embedding
-=======
-        nodes = self._get_nodes_from_document(document, text_splitter)
->>>>>>> 12daa65c
 
         id_node_embed_tups = self._get_node_embedding_tups(nodes, set())
         for new_id, node, text_embedding in id_node_embed_tups:
@@ -122,22 +113,6 @@
                 [(new_id, text_embedding, metadata)], **self._pinecone_kwargs
             )
 
-<<<<<<< HEAD
-    def _build_index_from_documents(
-        self, documents: Sequence[BaseDocument]
-    ) -> PineconeIndexStruct:
-        """Build index from documents."""
-        index_struct = self.index_struct_cls()
-        for d in documents:
-            self._add_document_to_index(index_struct, d)
-        return index_struct
-
-    def _insert(self, document: BaseDocument, **insert_kwargs: Any) -> None:
-        """Insert a document."""
-        self._add_document_to_index(self._index_struct, document)
-
-=======
->>>>>>> 12daa65c
     def _delete(self, doc_id: str, **delete_kwargs: Any) -> None:
         """Delete a document."""
         # delete by filtering on the doc_id metadata
