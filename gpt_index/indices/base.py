--- conflicted
+++ resolved
@@ -12,13 +12,7 @@
 from gpt_index.indices.query.query_runner import QueryRunner
 from gpt_index.indices.query.query_transform.base import BaseQueryTransform
 from gpt_index.indices.query.schema import QueryBundle, QueryConfig, QueryMode
-<<<<<<< HEAD
-from gpt_index.indices.registry import IndexRegistry
 from gpt_index.indices.service_context import ServiceContext
-=======
-from gpt_index.langchain_helpers.chain_wrapper import LLMPredictor
-from gpt_index.logger import LlamaLogger
->>>>>>> 50a814fd
 from gpt_index.node_parser.interface import NodeParser
 from gpt_index.node_parser.simple import SimpleNodeParser
 from gpt_index.readers.schema.base import Document
@@ -60,15 +54,7 @@
         nodes: Optional[Sequence[Node]] = None,
         index_struct: Optional[IS] = None,
         docstore: Optional[DocumentStore] = None,
-<<<<<<< HEAD
         service_context: Optional[ServiceContext] = None,
-=======
-        prompt_helper: Optional[PromptHelper] = None,
-        node_parser: Optional[NodeParser] = None,
-        chunk_size_limit: Optional[int] = None,
-        include_extra_info: bool = True,
-        llama_logger: Optional[LlamaLogger] = None,
->>>>>>> 50a814fd
     ) -> None:
         """Initialize with parameters."""
         if index_struct is None and nodes is None:
@@ -78,11 +64,6 @@
 
         self._service_context = service_context or ServiceContext()
         self._docstore = docstore or DocumentStore()
-<<<<<<< HEAD
-=======
-        self._llama_logger = llama_logger or LlamaLogger()
-        self._node_parser = node_parser or SimpleNodeParser()
->>>>>>> 50a814fd
 
         if index_struct is None:
             assert nodes is not None
@@ -94,11 +75,6 @@
                     "but got {type(index_struct)}"
                 )
         self._index_struct = index_struct
-<<<<<<< HEAD
-=======
-        # update docstore with index_struct
-        self._update_docstore()
->>>>>>> 50a814fd
 
     @classmethod
     def from_documents(
@@ -130,7 +106,6 @@
         children_indices: Sequence["BaseGPTIndex"],
         index_summaries: Optional[Sequence[str]] = None,
         **kwargs: Any,
-<<<<<<< HEAD
     ) -> ComposableGraph:
         """Create composable graph using this index class as the root.
         
@@ -167,41 +142,6 @@
             docstores=[index.docstore for index in all_indices],
         )
 
-=======
-    ) -> "BaseGPTIndex":
-        """Create index from other indices."""
-        raise NotImplementedError()
-
-    @property
-    def prompt_helper(self) -> PromptHelper:
-        """Get the prompt helper corresponding to the index."""
-        return self._prompt_helper
-
-    @property
-    def docstore(self) -> DocumentStore:
-        """Get the docstore corresponding to the index."""
-        return self._docstore
-
-    @property
-    def llm_predictor(self) -> LLMPredictor:
-        """Get the llm predictor."""
-        return self._llm_predictor
-
-    @property
-    def embed_model(self) -> BaseEmbedding:
-        """Get the llm predictor."""
-        return self._embed_model
-
-    def _update_docstore(self) -> None:
-        """Update index registry and docstore."""
-        # update docstore with current struct
-        # NOTE: we call allow_update=True: in old versions of the docstore,
-        # the index_struct was not stored in the docstore. whereas
-        # in the new docstore, index_struct is stored in the docstore.
-        # if we want to break BW compatibility, we can just remove this line
-        # and only insert into docstore during index construction.
-        self._docstore.add_documents([self.index_struct], allow_update=True)
->>>>>>> 50a814fd
 
     @property
     def index_struct(self) -> IS:
@@ -324,7 +264,6 @@
 
         """
         mode_enum = QueryMode(mode)
-<<<<<<< HEAD
         self._preprocess_query(mode_enum, query_kwargs)
         # TODO: pass in query config directly
         query_config = QueryConfig(
@@ -335,50 +274,12 @@
         query_runner = QueryRunner(
             self._service_context,
             self._docstore,
-            self._index_registry,
             query_configs=[query_config],
             query_transform=query_transform,
             recursive=False,
             use_async=use_async,
         )
         return query_runner.query(query_str, self._index_struct)
-=======
-        if mode_enum == QueryMode.RECURSIVE:
-            # TODO: deprecated, use ComposableGraph instead.
-            if "query_configs" not in query_kwargs:
-                raise ValueError("query_configs must be provided for recursive mode.")
-            query_configs = query_kwargs["query_configs"]
-            query_runner = QueryRunner(
-                self._llm_predictor,
-                self._prompt_helper,
-                self._embed_model,
-                self._docstore,
-                query_configs=query_configs,
-                query_transform=query_transform,
-                recursive=True,
-                use_async=use_async,
-            )
-            return query_runner.query(query_str, self._index_struct)
-        else:
-            self._preprocess_query(mode_enum, query_kwargs)
-            # TODO: pass in query config directly
-            query_config = QueryConfig(
-                index_struct_type=self._index_struct.get_type(),
-                query_mode=mode_enum,
-                query_kwargs=query_kwargs,
-            )
-            query_runner = QueryRunner(
-                self._llm_predictor,
-                self._prompt_helper,
-                self._embed_model,
-                self._docstore,
-                query_configs=[query_config],
-                query_transform=query_transform,
-                recursive=False,
-                use_async=use_async,
-            )
-            return query_runner.query(query_str, self._index_struct)
->>>>>>> 50a814fd
 
     async def aquery(
         self,
@@ -405,7 +306,6 @@
         use_async = False
 
         mode_enum = QueryMode(mode)
-<<<<<<< HEAD
         self._preprocess_query(mode_enum, query_kwargs)
         # TODO: pass in query config directly
         query_config = QueryConfig(
@@ -416,50 +316,12 @@
         query_runner = QueryRunner(
             self._service_context,
             self._docstore,
-            self._index_registry,
             query_configs=[query_config],
             query_transform=query_transform,
             recursive=False,
             use_async=use_async,
         )
         return await query_runner.aquery(query_str, self._index_struct)
-=======
-        if mode_enum == QueryMode.RECURSIVE:
-            # TODO: deprecated, use ComposableGraph instead.
-            if "query_configs" not in query_kwargs:
-                raise ValueError("query_configs must be provided for recursive mode.")
-            query_configs = query_kwargs["query_configs"]
-            query_runner = QueryRunner(
-                self._llm_predictor,
-                self._prompt_helper,
-                self._embed_model,
-                self._docstore,
-                query_configs=query_configs,
-                query_transform=query_transform,
-                recursive=True,
-                use_async=use_async,
-            )
-            return await query_runner.aquery(query_str, self._index_struct)
-        else:
-            self._preprocess_query(mode_enum, query_kwargs)
-            # TODO: pass in query config directly
-            query_config = QueryConfig(
-                index_struct_type=self._index_struct.get_type(),
-                query_mode=mode_enum,
-                query_kwargs=query_kwargs,
-            )
-            query_runner = QueryRunner(
-                self._llm_predictor,
-                self._prompt_helper,
-                self._embed_model,
-                self._docstore,
-                query_configs=[query_config],
-                query_transform=query_transform,
-                recursive=False,
-                use_async=use_async,
-            )
-            return await query_runner.aquery(query_str, self._index_struct)
->>>>>>> 50a814fd
 
     @classmethod
     @abstractmethod
