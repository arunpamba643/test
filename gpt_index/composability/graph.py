"""Composability graphs."""

import json
from typing import Any, Dict, List, Optional, Sequence, Type, Union

from gpt_index.data_structs.data_structs_v2 import V2IndexStruct as IndexStruct
from gpt_index.data_structs.struct_type import IndexStructType
from gpt_index.docstore import DocumentStore
from gpt_index.embeddings.base import BaseEmbedding
from gpt_index.embeddings.openai import OpenAIEmbedding
from gpt_index.indices.base import BaseGPTIndex
from gpt_index.indices.empty.base import GPTEmptyIndex
from gpt_index.indices.keyword_table.base import GPTKeywordTableIndex
from gpt_index.indices.knowledge_graph.base import GPTKnowledgeGraphIndex
from gpt_index.indices.list.base import GPTListIndex
from gpt_index.indices.prompt_helper import PromptHelper
from gpt_index.indices.query.query_runner import QueryRunner
from gpt_index.indices.query.query_transform.base import BaseQueryTransform
from gpt_index.indices.query.schema import QueryBundle, QueryConfig
<<<<<<< HEAD
from gpt_index.indices.registry import IndexRegistry
from gpt_index.indices.service_context import ServiceContext
=======
>>>>>>> 50a814fd
from gpt_index.indices.struct_store.sql import GPTSQLStructStoreIndex
from gpt_index.indices.tree.base import GPTTreeIndex
from gpt_index.indices.vector_store.base import GPTVectorStoreIndex
from gpt_index.indices.vector_store.vector_indices import (
    GPTChromaIndex,
    GPTFaissIndex,
    GPTPineconeIndex,
    GPTQdrantIndex,
    GPTSimpleVectorIndex,
    GPTWeaviateIndex,
)
from gpt_index.langchain_helpers.chain_wrapper import LLMPredictor
from gpt_index.response.schema import Response

# TMP: refactor query config type
QUERY_CONFIG_TYPE = Union[Dict, QueryConfig]


<<<<<<< HEAD
# this is a map from type to outer index class
# we extract the type_to_struct and type_to_query
# fields from the index class
DEFAULT_INDEX_REGISTRY_MAP: Dict[IndexStructType, Type[BaseGPTIndex]] = {
    IndexStructType.TREE: GPTTreeIndex,
    IndexStructType.LIST: GPTListIndex,
    IndexStructType.KEYWORD_TABLE: GPTKeywordTableIndex,
    IndexStructType.SIMPLE_DICT: GPTSimpleVectorIndex,
    IndexStructType.DICT: GPTFaissIndex,
    IndexStructType.WEAVIATE: GPTWeaviateIndex,
    IndexStructType.PINECONE: GPTPineconeIndex,
    IndexStructType.QDRANT: GPTQdrantIndex,
    IndexStructType.CHROMA: GPTChromaIndex,
    IndexStructType.VECTOR_STORE: GPTVectorStoreIndex,
    IndexStructType.SQL: GPTSQLStructStoreIndex,
    IndexStructType.KG: GPTKnowledgeGraphIndex,
    IndexStructType.EMPTY: GPTEmptyIndex,
}


=======
def _safe_get_index_struct(
    docstore: DocumentStore, index_struct_id: str
) -> IndexStruct:
    """Try get index struct."""
    index_struct = docstore.get_document(index_struct_id)
    if not isinstance(index_struct, IndexStruct):
        raise ValueError("Invalid `index_struct_id` - must be an IndexStruct")
    return index_struct
>>>>>>> 50a814fd

class CompositeIndexStruct(IndexStruct):
    all_index_structs: Dict[str, IndexStruct]
    root_id: str

class ComposableGraph:
    """Composable graph."""

    def __init__(
        self,
        index_struct: CompositeIndexStruct,
        docstore: DocumentStore,
<<<<<<< HEAD
        service_context: Optional[ServiceContext] = None,
    ) -> None:
        """Init params."""
        self._docstore = docstore
=======
        index_struct: IndexStruct,
        llm_predictor: Optional[LLMPredictor] = None,
        prompt_helper: Optional[PromptHelper] = None,
        embed_model: Optional[BaseEmbedding] = None,
        chunk_size_limit: Optional[int] = None,
    ) -> None:
        """Init params."""
        self._docstore = docstore
        # this represents the "root" index struct
>>>>>>> 50a814fd
        self._index_struct = index_struct
        self._service_context = service_context or ServiceContext()

    @classmethod
<<<<<<< HEAD
    def from_indices(cls, all_indices: Dict[str, IndexStruct], root_id: str, docstores: Sequence[DocumentStore]):
        composite_index_struct = CompositeIndexStruct(
            all_indices=all_indices,
            root_id=root_id,
=======
    def build_from_index(self, index: BaseGPTIndex) -> "ComposableGraph":
        """Build from index."""
        return ComposableGraph(
            index.docstore,
            # this represents the "root" index struct
            index.index_struct,
            llm_predictor=index.llm_predictor,
            prompt_helper=index.prompt_helper,
            embed_model=index.embed_model,
>>>>>>> 50a814fd
        )
        merged_docstore = DocumentStore.merge(docstores)
        return cls(index_struct=composite_index_struct, docstore=merged_docstore)

    def query(
        self,
        query_str: Union[str, QueryBundle],
        query_configs: Optional[List[QUERY_CONFIG_TYPE]] = None,
        query_transform: Optional[BaseQueryTransform] = None,
    ) -> Response:
        """Query the index."""
<<<<<<< HEAD
        # go over all the indices and create a registry
=======
        llm_predictor = llm_predictor or self._llm_predictor
>>>>>>> 50a814fd
        query_runner = QueryRunner(
            self._service_context,
            self._docstore,
            query_configs=query_configs,
            query_transform=query_transform,
            recursive=True,
        )
        return query_runner.query(query_str, self._index_struct)

    async def aquery(
        self,
        query_str: Union[str, QueryBundle],
        query_configs: Optional[List[QUERY_CONFIG_TYPE]] = None,
        query_transform: Optional[BaseQueryTransform] = None,
    ) -> Response:
        """Query the index."""
<<<<<<< HEAD
        # go over all the indices and create a registry
=======
        llm_predictor = llm_predictor or self._llm_predictor
>>>>>>> 50a814fd
        query_runner = QueryRunner(
            self._service_context,
            self._docstore,
            query_configs=query_configs,
            query_transform=query_transform,
            recursive=True,
        )
        return await query_runner.aquery(query_str, self._index_struct)

<<<<<<< HEAD
=======
    def get_index(
        self, index_struct_id: str, index_cls: Type[BaseGPTIndex], **kwargs: Any
    ) -> BaseGPTIndex:
        """Get index."""
        index_struct = _safe_get_index_struct(self._docstore, index_struct_id)
        return index_cls(index_struct=index_struct, docstore=self._docstore, **kwargs)

>>>>>>> 50a814fd
    @classmethod
    def load_from_string(cls, index_string: str, **kwargs: Any) -> "ComposableGraph":
        """Load index from string (in JSON-format).

        This method loads the index from a JSON string. The index data
        structure itself is preserved completely. If the index is defined over
        subindices, those subindices will also be preserved (and subindices of
        those subindices, etc.).

        Args:
            save_path (str): The save_path of the file.

        Returns:
            BaseGPTIndex: The loaded index.

        """
        result_dict = json.loads(index_string)
        docstore = DocumentStore.load_from_dict(result_dict["docstore"])
        index_struct = _safe_get_index_struct(docstore, result_dict["index_struct_id"])
        return cls(docstore, index_struct, **kwargs)

    @classmethod
    def load_from_disk(cls, save_path: str, **kwargs: Any) -> "ComposableGraph":
        """Load index from disk.

        This method loads the index from a JSON file stored on disk. The index data
        structure itself is preserved completely. If the index is defined over
        subindices, those subindices will also be preserved (and subindices of
        those subindices, etc.).

        Args:
            save_path (str): The save_path of the file.

        Returns:
            BaseGPTIndex: The loaded index.

        """
        with open(save_path, "r") as f:
            file_contents = f.read()
            return cls.load_from_string(file_contents, **kwargs)

    def save_to_string(self, **save_kwargs: Any) -> str:
        """Save to string.

        This method stores the index into a JSON file stored on disk.

        Args:
            save_path (str): The save_path of the file.

        """
        out_dict: Dict[str, Any] = {
            "index_struct_id": self._index_struct.get_doc_id(),
            "docstore": self._docstore.serialize_to_dict(),
        }
        return json.dumps(out_dict)

    def save_to_disk(self, save_path: str, **save_kwargs: Any) -> None:
        """Save to file.

        This method stores the index into a JSON file stored on disk.

        Args:
            save_path (str): The save_path of the file.

        """
        index_string = self.save_to_string(**save_kwargs)
        with open(save_path, "w") as f:
            f.write(index_string)<|MERGE_RESOLUTION|>--- conflicted
+++ resolved
@@ -17,11 +17,7 @@
 from gpt_index.indices.query.query_runner import QueryRunner
 from gpt_index.indices.query.query_transform.base import BaseQueryTransform
 from gpt_index.indices.query.schema import QueryBundle, QueryConfig
-<<<<<<< HEAD
-from gpt_index.indices.registry import IndexRegistry
 from gpt_index.indices.service_context import ServiceContext
-=======
->>>>>>> 50a814fd
 from gpt_index.indices.struct_store.sql import GPTSQLStructStoreIndex
 from gpt_index.indices.tree.base import GPTTreeIndex
 from gpt_index.indices.vector_store.base import GPTVectorStoreIndex
@@ -40,37 +36,6 @@
 QUERY_CONFIG_TYPE = Union[Dict, QueryConfig]
 
 
-<<<<<<< HEAD
-# this is a map from type to outer index class
-# we extract the type_to_struct and type_to_query
-# fields from the index class
-DEFAULT_INDEX_REGISTRY_MAP: Dict[IndexStructType, Type[BaseGPTIndex]] = {
-    IndexStructType.TREE: GPTTreeIndex,
-    IndexStructType.LIST: GPTListIndex,
-    IndexStructType.KEYWORD_TABLE: GPTKeywordTableIndex,
-    IndexStructType.SIMPLE_DICT: GPTSimpleVectorIndex,
-    IndexStructType.DICT: GPTFaissIndex,
-    IndexStructType.WEAVIATE: GPTWeaviateIndex,
-    IndexStructType.PINECONE: GPTPineconeIndex,
-    IndexStructType.QDRANT: GPTQdrantIndex,
-    IndexStructType.CHROMA: GPTChromaIndex,
-    IndexStructType.VECTOR_STORE: GPTVectorStoreIndex,
-    IndexStructType.SQL: GPTSQLStructStoreIndex,
-    IndexStructType.KG: GPTKnowledgeGraphIndex,
-    IndexStructType.EMPTY: GPTEmptyIndex,
-}
-
-
-=======
-def _safe_get_index_struct(
-    docstore: DocumentStore, index_struct_id: str
-) -> IndexStruct:
-    """Try get index struct."""
-    index_struct = docstore.get_document(index_struct_id)
-    if not isinstance(index_struct, IndexStruct):
-        raise ValueError("Invalid `index_struct_id` - must be an IndexStruct")
-    return index_struct
->>>>>>> 50a814fd
 
 class CompositeIndexStruct(IndexStruct):
     all_index_structs: Dict[str, IndexStruct]
@@ -83,42 +48,18 @@
         self,
         index_struct: CompositeIndexStruct,
         docstore: DocumentStore,
-<<<<<<< HEAD
         service_context: Optional[ServiceContext] = None,
     ) -> None:
         """Init params."""
         self._docstore = docstore
-=======
-        index_struct: IndexStruct,
-        llm_predictor: Optional[LLMPredictor] = None,
-        prompt_helper: Optional[PromptHelper] = None,
-        embed_model: Optional[BaseEmbedding] = None,
-        chunk_size_limit: Optional[int] = None,
-    ) -> None:
-        """Init params."""
-        self._docstore = docstore
-        # this represents the "root" index struct
->>>>>>> 50a814fd
         self._index_struct = index_struct
         self._service_context = service_context or ServiceContext()
 
     @classmethod
-<<<<<<< HEAD
     def from_indices(cls, all_indices: Dict[str, IndexStruct], root_id: str, docstores: Sequence[DocumentStore]):
         composite_index_struct = CompositeIndexStruct(
             all_indices=all_indices,
             root_id=root_id,
-=======
-    def build_from_index(self, index: BaseGPTIndex) -> "ComposableGraph":
-        """Build from index."""
-        return ComposableGraph(
-            index.docstore,
-            # this represents the "root" index struct
-            index.index_struct,
-            llm_predictor=index.llm_predictor,
-            prompt_helper=index.prompt_helper,
-            embed_model=index.embed_model,
->>>>>>> 50a814fd
         )
         merged_docstore = DocumentStore.merge(docstores)
         return cls(index_struct=composite_index_struct, docstore=merged_docstore)
@@ -130,11 +71,7 @@
         query_transform: Optional[BaseQueryTransform] = None,
     ) -> Response:
         """Query the index."""
-<<<<<<< HEAD
         # go over all the indices and create a registry
-=======
-        llm_predictor = llm_predictor or self._llm_predictor
->>>>>>> 50a814fd
         query_runner = QueryRunner(
             self._service_context,
             self._docstore,
@@ -151,11 +88,7 @@
         query_transform: Optional[BaseQueryTransform] = None,
     ) -> Response:
         """Query the index."""
-<<<<<<< HEAD
         # go over all the indices and create a registry
-=======
-        llm_predictor = llm_predictor or self._llm_predictor
->>>>>>> 50a814fd
         query_runner = QueryRunner(
             self._service_context,
             self._docstore,
@@ -165,16 +98,6 @@
         )
         return await query_runner.aquery(query_str, self._index_struct)
 
-<<<<<<< HEAD
-=======
-    def get_index(
-        self, index_struct_id: str, index_cls: Type[BaseGPTIndex], **kwargs: Any
-    ) -> BaseGPTIndex:
-        """Get index."""
-        index_struct = _safe_get_index_struct(self._docstore, index_struct_id)
-        return index_cls(index_struct=index_struct, docstore=self._docstore, **kwargs)
-
->>>>>>> 50a814fd
     @classmethod
     def load_from_string(cls, index_string: str, **kwargs: Any) -> "ComposableGraph":
         """Load index from string (in JSON-format).
