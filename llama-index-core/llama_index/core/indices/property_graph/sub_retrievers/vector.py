from typing import Any, List, Optional

from llama_index.core.base.embeddings.base import BaseEmbedding
from llama_index.core.indices.property_graph.sub_retrievers.base import (
    BasePGRetriever,
)
from llama_index.core.graph_stores.types import PropertyGraphStore
from llama_index.core.settings import Settings
from llama_index.core.schema import NodeWithScore, QueryBundle
from llama_index.core.vector_stores.types import VectorStoreQuery, VectorStore


class VectorContextRetriever(BasePGRetriever):
    def __init__(
        self,
        graph_store: PropertyGraphStore,
        include_text: bool = True,
        embed_model: Optional[BaseEmbedding] = None,
        vector_store: Optional[VectorStore] = None,
<<<<<<< HEAD
        similarity_top_k: int = 2,
        path_depth: int = 1,
=======
        similarity_top_k: int = 4,
        triple_depth: int = 1,
>>>>>>> 6f8cd184
        **kwargs: Any
    ) -> None:
        self._retriever_kwargs = kwargs or {}
        self._embed_model = embed_model or Settings.embed_model
        self._similarity_top_k = similarity_top_k
        self._vector_store = vector_store
        self._path_depth = path_depth

        super().__init__(graph_store=graph_store, include_text=include_text, **kwargs)

    def _get_vector_store_query(self, query_bundle: QueryBundle) -> VectorStoreQuery:
        if query_bundle.embedding is None:
            query_bundle.embedding = self._embed_model.get_agg_embedding_from_queries(
                query_bundle.embedding_strs
            )

        return VectorStoreQuery(
            query_embedding=query_bundle.embedding,
            similarity_top_k=self._similarity_top_k,
            **self._retriever_kwargs,
        )

    async def _aget_vector_store_query(
        self, query_bundle: QueryBundle
    ) -> VectorStoreQuery:
        if query_bundle.embedding is None:
            query_bundle.embedding = (
                await self._embed_model.aget_agg_embedding_from_queries(
                    query_bundle.embedding_strs
                )
            )

        return VectorStoreQuery(
            query_embedding=query_bundle.embedding,
            similarity_top_k=self._similarity_top_k,
            **self._retriever_kwargs,
        )

    def retrieve_from_graph(self, query_bundle: QueryBundle) -> List[NodeWithScore]:
        vector_store_query = self._get_vector_store_query(query_bundle)

        triplets = []
        kg_ids = []
        new_scores = []
        if self._graph_store.supports_vector_queries:
            result = self._graph_store.vector_query(vector_store_query)
            if len(result) != 2:
                raise ValueError("No nodes returned by vector_query")
            kg_nodes, scores = result

            kg_ids = [node.id for node in kg_nodes]
            triplets = self._graph_store.get_rel_map(kg_nodes, depth=self._path_depth)

        elif self._vector_store is not None:
            query_result = self._vector_store.query(vector_store_query)
            if query_result.nodes is not None and query_result.similarities is not None:
                kg_ids = [node.node_id for node in query_result.nodes if node.node_id]
                scores = query_result.similarities
                kg_nodes = self._graph_store.get(ids=kg_ids)
                triplets = self._graph_store.get_rel_map(
                    kg_nodes, depth=self._path_depth
                )

            elif query_result.ids is not None and query_result.similarities is not None:
                kg_ids = query_result.ids
                scores = query_result.similarities
                kg_nodes = self._graph_store.get(ids=kg_ids)
                triplets = self._graph_store.get_rel_map(
                    kg_nodes, depth=self._path_depth
                )

        for triplet in triplets:
            score1 = (
                scores[kg_ids.index(triplet[0].id)] if triplet[0].id in kg_ids else 0.0
            )
            score2 = (
                scores[kg_ids.index(triplet[2].id)] if triplet[2].id in kg_ids else 0.0
            )
            new_scores.append(max(score1, score2))

        assert len(triplets) == len(new_scores)

        # sort by score
        top_k = sorted(zip(triplets, new_scores), key=lambda x: x[1], reverse=True)

        return self._get_nodes_with_score([x[0] for x in top_k], [x[1] for x in top_k])

    async def aretrieve_from_graph(
        self, query_bundle: QueryBundle
    ) -> List[NodeWithScore]:
        vector_store_query = await self._aget_vector_store_query(query_bundle)

        triplets = []
        kg_ids = []
        new_scores = []
        if self._graph_store.supports_vector_queries:
            result = await self._graph_store.avector_query(vector_store_query)
            if len(result) != 2:
                raise ValueError("No nodes returned by vector_query")

            kg_nodes, scores = result
            kg_ids = [node.id for node in kg_nodes]
            triplets = await self._graph_store.aget_rel_map(
                kg_nodes, depth=self._path_depth
            )

        elif self._vector_store is not None:
            query_result = await self._vector_store.aquery(vector_store_query)
            if query_result.nodes is not None and query_result.similarities is not None:
                kg_ids = [node.node_id for node in query_result.nodes]
                scores = query_result.similarities
                kg_nodes = await self._graph_store.aget(ids=kg_ids)
                triplets = await self._graph_store.aget_rel_map(
                    kg_nodes, depth=self._path_depth
                )

            elif query_result.ids is not None and query_result.similarities is not None:
                kg_ids = query_result.ids
                scores = query_result.similarities
                kg_nodes = await self._graph_store.aget(ids=kg_ids)
                triplets = await self._graph_store.aget_rel_map(
                    kg_nodes, depth=self._path_depth
                )

        for triplet in triplets:
            score1 = (
                scores[kg_ids.index(triplet[0].id)] if triplet[0].id in kg_ids else 0.0
            )
            score2 = (
                scores[kg_ids.index(triplet[2].id)] if triplet[2].id in kg_ids else 0.0
            )
            new_scores.append(max(score1, score2))

        assert len(triplets) == len(new_scores)

        # sort by score
        top_k = sorted(zip(triplets, new_scores), key=lambda x: x[1], reverse=True)

        return self._get_nodes_with_score([x[0] for x in top_k], [x[1] for x in top_k])<|MERGE_RESOLUTION|>--- conflicted
+++ resolved
@@ -17,13 +17,8 @@
         include_text: bool = True,
         embed_model: Optional[BaseEmbedding] = None,
         vector_store: Optional[VectorStore] = None,
-<<<<<<< HEAD
-        similarity_top_k: int = 2,
+        similarity_top_k: int = 4,
         path_depth: int = 1,
-=======
-        similarity_top_k: int = 4,
-        triple_depth: int = 1,
->>>>>>> 6f8cd184
         **kwargs: Any
     ) -> None:
         self._retriever_kwargs = kwargs or {}
