"""Custom agent worker."""

import uuid
from abc import abstractmethod
from typing import (
    Any,
    Callable,
    Dict,
    List,
    Optional,
    Sequence,
    Tuple,
    cast,
)

from llama_index.core.agent.types import (
    BaseAgentWorker,
    Task,
    TaskStep,
    TaskStepOutput,
)
from llama_index.core.bridge.pydantic import BaseModel, Field, PrivateAttr
from llama_index.core.callbacks import (
    CallbackManager,
    trace_method,
)
from llama_index.core.chat_engine.types import (
    AGENT_CHAT_RESPONSE_TYPE,
    AgentChatResponse,
)
from llama_index.core.llms.llm import LLM
from llama_index.core.memory.chat_memory_buffer import ChatMemoryBuffer
from llama_index.core.objects.base import ObjectRetriever
from llama_index.core.settings import Settings
from llama_index.core.tools import BaseTool, ToolOutput, adapt_to_async_tool
from llama_index.core.tools.types import AsyncBaseTool


class CustomSimpleAgentWorker(BaseModel, BaseAgentWorker):
    """Custom simple agent worker.

    This is "simple" in the sense that some of the scaffolding is setup already.
    Assumptions:
    - assumes that the agent has tools, llm, callback manager, and tool retriever
    - has a `from_tools` convenience function
    - assumes that the agent is sequential, and doesn't take in any additional
    intermediate inputs.

    Args:
        tools (Sequence[BaseTool]): Tools to use for reasoning
        llm (LLM): LLM to use
        callback_manager (CallbackManager): Callback manager
        tool_retriever (Optional[ObjectRetriever[BaseTool]]): Tool retriever
        verbose (bool): Whether to print out reasoning steps

    """

    tools: Sequence[BaseTool] = Field(..., description="Tools to use for reasoning")
    llm: LLM = Field(..., description="LLM to use")
    callback_manager: CallbackManager = Field(
        default_factory=lambda: CallbackManager([]), exclude=True
    )
    tool_retriever: Optional[ObjectRetriever[BaseTool]] = Field(
        default=None, description="Tool retriever"
    )
    verbose: bool = Field(False, description="Whether to print out reasoning steps")

    _get_tools: Callable[[str], Sequence[BaseTool]] = PrivateAttr()

    class Config:
        arbitrary_types_allowed = True

    def __init__(
        self,
        tools: Sequence[BaseTool],
        llm: LLM,
        callback_manager: Optional[CallbackManager] = None,
        verbose: bool = False,
        tool_retriever: Optional[ObjectRetriever[BaseTool]] = None,
        **kwargs: Any,
    ) -> None:
        if len(tools) > 0 and tool_retriever is not None:
            raise ValueError("Cannot specify both tools and tool_retriever")
        elif len(tools) > 0:
            self._get_tools = lambda _: tools
        elif tool_retriever is not None:
            tool_retriever_c = cast(ObjectRetriever[BaseTool], tool_retriever)
            self._get_tools = lambda message: tool_retriever_c.retrieve(message)
        else:
            self._get_tools = lambda _: []

        callback_manager = callback_manager or CallbackManager([])

        super().__init__(
            tools=tools,
            llm=llm,
            callback_manager=callback_manager or CallbackManager([]),
            tool_retriever=tool_retriever,
            verbose=verbose,
            **kwargs,
        )

    @classmethod
    def from_tools(
        cls,
        tools: Optional[Sequence[BaseTool]] = None,
        tool_retriever: Optional[ObjectRetriever[BaseTool]] = None,
        llm: Optional[LLM] = None,
        callback_manager: Optional[CallbackManager] = None,
        verbose: bool = False,
        **kwargs: Any,
    ) -> "CustomSimpleAgentWorker":
        """Convenience constructor method from set of of BaseTools (Optional)."""
        llm = llm or Settings.llm
        if callback_manager is not None:
            llm.callback_manager = callback_manager
        return cls(
            tools=tools or [],
            tool_retriever=tool_retriever,
            llm=llm,
            callback_manager=callback_manager or CallbackManager([]),
            verbose=verbose,
<<<<<<< HEAD
            **kwargs
=======
            **kwargs,
>>>>>>> 4127b39e
        )

    @abstractmethod
    def _initialize_state(self, task: Task, **kwargs: Any) -> Dict[str, Any]:
        """Initialize state."""

    def initialize_step(self, task: Task, **kwargs: Any) -> TaskStep:
        """Initialize step from task."""
        sources: List[ToolOutput] = []
        # temporary memory for new messages
        new_memory = ChatMemoryBuffer.from_defaults()

        # initialize initial state
        initial_state = {
            "sources": sources,
            "memory": new_memory,
        }

        step_state = self._initialize_state(task, **kwargs)
        # if intersecting keys, error
        if set(step_state.keys()).intersection(set(initial_state.keys())):
            raise ValueError(
                f"Step state keys {step_state.keys()} and initial state keys {initial_state.keys()} intersect."
                f"*NOTE*: initial state keys {initial_state.keys()} are reserved."
            )
        step_state.update(initial_state)

        return TaskStep(
            task_id=task.task_id,
            step_id=str(uuid.uuid4()),
            input=task.input,
            step_state=step_state,
        )

    def get_tools(self, input: str) -> List[AsyncBaseTool]:
        """Get tools."""
        return [adapt_to_async_tool(t) for t in self._get_tools(input)]

    def _get_task_step_response(
        self, agent_response: AGENT_CHAT_RESPONSE_TYPE, step: TaskStep, is_done: bool
    ) -> TaskStepOutput:
        """Get task step response."""
        if is_done:
            new_steps = []
        else:
            new_steps = [
                step.get_next_step(
                    step_id=str(uuid.uuid4()),
                    # NOTE: input is unused
                    input=None,
                )
            ]

        return TaskStepOutput(
            output=agent_response,
            task_step=step,
            is_last=is_done,
            next_steps=new_steps,
        )

    @abstractmethod
    def _run_step(
        self, state: Dict[str, Any], task: Task, input: Optional[str] = None
    ) -> Tuple[AgentChatResponse, bool]:
        """Run step.

        Returns:
            Tuple of (agent_response, is_done)

        """

    async def _arun_step(
        self, state: Dict[str, Any], task: Task, input: Optional[str] = None
    ) -> Tuple[AgentChatResponse, bool]:
        """Run step (async).

        Can override this method if you want to run the step asynchronously.

        Returns:
            Tuple of (agent_response, is_done)

        """
        raise NotImplementedError(
            "This agent does not support async." "Please implement _arun_step."
        )

    @trace_method("run_step")
    def run_step(self, step: TaskStep, task: Task, **kwargs: Any) -> TaskStepOutput:
        """Run step."""
        agent_response, is_done = self._run_step(
            step.step_state, task, input=step.input
        )
        response = self._get_task_step_response(agent_response, step, is_done)
        # sync step state with task state
        task.extra_state.update(step.step_state)
        return response

    @trace_method("run_step")
    async def arun_step(
        self, step: TaskStep, task: Task, **kwargs: Any
    ) -> TaskStepOutput:
        """Run step (async)."""
        agent_response, is_done = await self._arun_step(
            step.step_state, task, input=step.input
        )
        response = self._get_task_step_response(agent_response, step, is_done)
        task.extra_state.update(step.step_state)
        return response

    @trace_method("run_step")
    def stream_step(self, step: TaskStep, task: Task, **kwargs: Any) -> TaskStepOutput:
        """Run step (stream)."""
        raise NotImplementedError("This agent does not support streaming.")

    @trace_method("run_step")
    async def astream_step(
        self, step: TaskStep, task: Task, **kwargs: Any
    ) -> TaskStepOutput:
        """Run step (async stream)."""
        raise NotImplementedError("This agent does not support streaming.")

    @abstractmethod
    def _finalize_task(self, state: Dict[str, Any], **kwargs: Any) -> None:
        """Finalize task, after all the steps are completed.

        State is all the step states.

        """

    def finalize_task(self, task: Task, **kwargs: Any) -> None:
        """Finalize task, after all the steps are completed."""
        # add new messages to memory
        task.memory.set(task.memory.get() + task.extra_state["memory"].get_all())
        # reset new memory
        task.extra_state["memory"].reset()
        self._finalize_task(task.extra_state, **kwargs)

    def set_callback_manager(self, callback_manager: CallbackManager) -> None:
        """Set callback manager."""
        # TODO: make this abstractmethod (right now will break some agent impls)
        self.callback_manager = callback_manager<|MERGE_RESOLUTION|>--- conflicted
+++ resolved
@@ -120,11 +120,7 @@
             llm=llm,
             callback_manager=callback_manager or CallbackManager([]),
             verbose=verbose,
-<<<<<<< HEAD
-            **kwargs
-=======
             **kwargs,
->>>>>>> 4127b39e
         )
 
     @abstractmethod
