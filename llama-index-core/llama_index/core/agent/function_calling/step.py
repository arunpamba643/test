--- conflicted
+++ resolved
@@ -56,11 +56,7 @@
     def __init__(
         self,
         tools: List[BaseTool],
-<<<<<<< HEAD
-        llm: Any,
-=======
         llm: FunctionCallingLLM,
->>>>>>> 2e4b0de5
         prefix_messages: List[ChatMessage],
         verbose: bool = False,
         max_function_calls: int = 5,
